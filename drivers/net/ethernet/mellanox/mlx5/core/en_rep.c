/*
 * Copyright (c) 2016, Mellanox Technologies. All rights reserved.
 *
 * This software is available to you under a choice of one of two
 * licenses.  You may choose to be licensed under the terms of the GNU
 * General Public License (GPL) Version 2, available from the file
 * COPYING in the main directory of this source tree, or the
 * OpenIB.org BSD license below:
 *
 *     Redistribution and use in source and binary forms, with or
 *     without modification, are permitted provided that the following
 *     conditions are met:
 *
 *      - Redistributions of source code must retain the above
 *        copyright notice, this list of conditions and the following
 *        disclaimer.
 *
 *      - Redistributions in binary form must reproduce the above
 *        copyright notice, this list of conditions and the following
 *        disclaimer in the documentation and/or other materials
 *        provided with the distribution.
 *
 * THE SOFTWARE IS PROVIDED "AS IS", WITHOUT WARRANTY OF ANY KIND,
 * EXPRESS OR IMPLIED, INCLUDING BUT NOT LIMITED TO THE WARRANTIES OF
 * MERCHANTABILITY, FITNESS FOR A PARTICULAR PURPOSE AND
 * NONINFRINGEMENT. IN NO EVENT SHALL THE AUTHORS OR COPYRIGHT HOLDERS
 * BE LIABLE FOR ANY CLAIM, DAMAGES OR OTHER LIABILITY, WHETHER IN AN
 * ACTION OF CONTRACT, TORT OR OTHERWISE, ARISING FROM, OUT OF OR IN
 * CONNECTION WITH THE SOFTWARE OR THE USE OR OTHER DEALINGS IN THE
 * SOFTWARE.
 */

#include <generated/utsrelease.h>
#include <linux/mlx5/fs.h>
#include <net/switchdev.h>
#include <net/pkt_cls.h>
#include <net/act_api.h>
#include <net/netevent.h>
#include <net/arp.h>

#include "eswitch.h"
#include "en.h"
#include "en_rep.h"
#include "en_tc.h"
#include "en/tc_tun.h"
#include "fs_core.h"
#include "lib/port_tun.h"

#define MLX5E_REP_PARAMS_DEF_LOG_SQ_SIZE \
        max(0x7, MLX5E_PARAMS_MINIMUM_LOG_SQ_SIZE)
#define MLX5E_REP_PARAMS_DEF_NUM_CHANNELS 1

static const char mlx5e_rep_driver_name[] = "mlx5e_rep";

struct mlx5e_rep_indr_block_priv {
	struct net_device *netdev;
	struct mlx5e_rep_priv *rpriv;

	struct list_head list;
};

static void mlx5e_rep_indr_unregister_block(struct mlx5e_rep_priv *rpriv,
					    struct net_device *netdev);

static void mlx5e_rep_get_drvinfo(struct net_device *dev,
				  struct ethtool_drvinfo *drvinfo)
{
	struct mlx5e_priv *priv = netdev_priv(dev);
	struct mlx5_core_dev *mdev = priv->mdev;

	strlcpy(drvinfo->driver, mlx5e_rep_driver_name,
		sizeof(drvinfo->driver));
	strlcpy(drvinfo->version, UTS_RELEASE, sizeof(drvinfo->version));
	snprintf(drvinfo->fw_version, sizeof(drvinfo->fw_version),
		 "%d.%d.%04d (%.16s)",
		 fw_rev_maj(mdev), fw_rev_min(mdev),
		 fw_rev_sub(mdev), mdev->board_id);
}

static void mlx5e_uplink_rep_get_drvinfo(struct net_device *dev,
					 struct ethtool_drvinfo *drvinfo)
{
	struct mlx5e_priv *priv = netdev_priv(dev);

	mlx5e_rep_get_drvinfo(dev, drvinfo);
	strlcpy(drvinfo->bus_info, pci_name(priv->mdev->pdev),
		sizeof(drvinfo->bus_info));
}

static const struct counter_desc sw_rep_stats_desc[] = {
	{ MLX5E_DECLARE_STAT(struct mlx5e_sw_stats, rx_packets) },
	{ MLX5E_DECLARE_STAT(struct mlx5e_sw_stats, rx_bytes) },
	{ MLX5E_DECLARE_STAT(struct mlx5e_sw_stats, tx_packets) },
	{ MLX5E_DECLARE_STAT(struct mlx5e_sw_stats, tx_bytes) },
};

struct vport_stats {
	u64 vport_rx_packets;
	u64 vport_tx_packets;
	u64 vport_rx_bytes;
	u64 vport_tx_bytes;
};

static const struct counter_desc vport_rep_stats_desc[] = {
	{ MLX5E_DECLARE_STAT(struct vport_stats, vport_rx_packets) },
	{ MLX5E_DECLARE_STAT(struct vport_stats, vport_rx_bytes) },
	{ MLX5E_DECLARE_STAT(struct vport_stats, vport_tx_packets) },
	{ MLX5E_DECLARE_STAT(struct vport_stats, vport_tx_bytes) },
};

#define NUM_VPORT_REP_SW_COUNTERS ARRAY_SIZE(sw_rep_stats_desc)
#define NUM_VPORT_REP_HW_COUNTERS ARRAY_SIZE(vport_rep_stats_desc)

static void mlx5e_rep_get_strings(struct net_device *dev,
				  u32 stringset, uint8_t *data)
{
	int i, j;

	switch (stringset) {
	case ETH_SS_STATS:
		for (i = 0; i < NUM_VPORT_REP_SW_COUNTERS; i++)
			strcpy(data + (i * ETH_GSTRING_LEN),
			       sw_rep_stats_desc[i].format);
		for (j = 0; j < NUM_VPORT_REP_HW_COUNTERS; j++, i++)
			strcpy(data + (i * ETH_GSTRING_LEN),
			       vport_rep_stats_desc[j].format);
		break;
	}
}

static void mlx5e_vf_rep_update_hw_counters(struct mlx5e_priv *priv)
{
	struct mlx5_eswitch *esw = priv->mdev->priv.eswitch;
	struct mlx5e_rep_priv *rpriv = priv->ppriv;
	struct mlx5_eswitch_rep *rep = rpriv->rep;
	struct rtnl_link_stats64 *vport_stats;
	struct ifla_vf_stats vf_stats;
	int err;

	err = mlx5_eswitch_get_vport_stats(esw, rep->vport, &vf_stats);
	if (err) {
		pr_warn("vport %d error %d reading stats\n", rep->vport, err);
		return;
	}

	vport_stats = &priv->stats.vf_vport;
	/* flip tx/rx as we are reporting the counters for the switch vport */
	vport_stats->rx_packets = vf_stats.tx_packets;
	vport_stats->rx_bytes   = vf_stats.tx_bytes;
	vport_stats->tx_packets = vf_stats.rx_packets;
	vport_stats->tx_bytes   = vf_stats.rx_bytes;
}

static void mlx5e_uplink_rep_update_hw_counters(struct mlx5e_priv *priv)
{
	struct mlx5e_pport_stats *pstats = &priv->stats.pport;
	struct rtnl_link_stats64 *vport_stats;

	mlx5e_grp_802_3_update_stats(priv);

	vport_stats = &priv->stats.vf_vport;

	vport_stats->rx_packets = PPORT_802_3_GET(pstats, a_frames_received_ok);
	vport_stats->rx_bytes   = PPORT_802_3_GET(pstats, a_octets_received_ok);
	vport_stats->tx_packets = PPORT_802_3_GET(pstats, a_frames_transmitted_ok);
	vport_stats->tx_bytes   = PPORT_802_3_GET(pstats, a_octets_transmitted_ok);
}

static void mlx5e_rep_update_hw_counters(struct mlx5e_priv *priv)
{
	struct mlx5e_rep_priv *rpriv = priv->ppriv;
	struct mlx5_eswitch_rep *rep = rpriv->rep;

	if (rep->vport == MLX5_VPORT_UPLINK)
		mlx5e_uplink_rep_update_hw_counters(priv);
	else
		mlx5e_vf_rep_update_hw_counters(priv);
}

static void mlx5e_rep_update_sw_counters(struct mlx5e_priv *priv)
{
	struct mlx5e_sw_stats *s = &priv->stats.sw;
	struct rtnl_link_stats64 stats64 = {};

	memset(s, 0, sizeof(*s));
	mlx5e_fold_sw_stats64(priv, &stats64);

	s->rx_packets = stats64.rx_packets;
	s->rx_bytes   = stats64.rx_bytes;
	s->tx_packets = stats64.tx_packets;
	s->tx_bytes   = stats64.tx_bytes;
	s->tx_queue_dropped = stats64.tx_dropped;
}

static void mlx5e_rep_get_ethtool_stats(struct net_device *dev,
					struct ethtool_stats *stats, u64 *data)
{
	struct mlx5e_priv *priv = netdev_priv(dev);
	int i, j;

	if (!data)
		return;

	mutex_lock(&priv->state_lock);
	mlx5e_rep_update_sw_counters(priv);
	mlx5e_rep_update_hw_counters(priv);
	mutex_unlock(&priv->state_lock);

	for (i = 0; i < NUM_VPORT_REP_SW_COUNTERS; i++)
		data[i] = MLX5E_READ_CTR64_CPU(&priv->stats.sw,
					       sw_rep_stats_desc, i);

	for (j = 0; j < NUM_VPORT_REP_HW_COUNTERS; j++, i++)
		data[i] = MLX5E_READ_CTR64_CPU(&priv->stats.vf_vport,
					       vport_rep_stats_desc, j);
}

static int mlx5e_rep_get_sset_count(struct net_device *dev, int sset)
{
	switch (sset) {
	case ETH_SS_STATS:
		return NUM_VPORT_REP_SW_COUNTERS + NUM_VPORT_REP_HW_COUNTERS;
	default:
		return -EOPNOTSUPP;
	}
}

static void mlx5e_rep_get_ringparam(struct net_device *dev,
				struct ethtool_ringparam *param)
{
	struct mlx5e_priv *priv = netdev_priv(dev);

	mlx5e_ethtool_get_ringparam(priv, param);
}

static int mlx5e_rep_set_ringparam(struct net_device *dev,
			       struct ethtool_ringparam *param)
{
	struct mlx5e_priv *priv = netdev_priv(dev);

	return mlx5e_ethtool_set_ringparam(priv, param);
}

static int mlx5e_replace_rep_vport_rx_rule(struct mlx5e_priv *priv,
					   struct mlx5_flow_destination *dest)
{
	struct mlx5_eswitch *esw = priv->mdev->priv.eswitch;
	struct mlx5e_rep_priv *rpriv = priv->ppriv;
	struct mlx5_eswitch_rep *rep = rpriv->rep;
	struct mlx5_flow_handle *flow_rule;

	flow_rule = mlx5_eswitch_create_vport_rx_rule(esw,
						      rep->vport,
						      dest);
	if (IS_ERR(flow_rule))
		return PTR_ERR(flow_rule);

	mlx5_del_flow_rules(rpriv->vport_rx_rule);
	rpriv->vport_rx_rule = flow_rule;
	return 0;
}

static void mlx5e_rep_get_channels(struct net_device *dev,
				   struct ethtool_channels *ch)
{
	struct mlx5e_priv *priv = netdev_priv(dev);

	mlx5e_ethtool_get_channels(priv, ch);
}

static int mlx5e_rep_set_channels(struct net_device *dev,
				  struct ethtool_channels *ch)
{
	struct mlx5e_priv *priv = netdev_priv(dev);
	u16 curr_channels_amount = priv->channels.params.num_channels;
	u32 new_channels_amount = ch->combined_count;
	struct mlx5_flow_destination new_dest;
	int err = 0;

	err = mlx5e_ethtool_set_channels(priv, ch);
	if (err)
		return err;

	if (curr_channels_amount == 1 && new_channels_amount > 1) {
		new_dest.type = MLX5_FLOW_DESTINATION_TYPE_FLOW_TABLE;
		new_dest.ft = priv->fs.ttc.ft.t;
	} else if (new_channels_amount == 1 && curr_channels_amount > 1) {
		new_dest.type = MLX5_FLOW_DESTINATION_TYPE_TIR;
		new_dest.tir_num = priv->direct_tir[0].tirn;
	} else {
		return 0;
	}

	err = mlx5e_replace_rep_vport_rx_rule(priv, &new_dest);
	if (err) {
		netdev_warn(priv->netdev, "Failed to update vport rx rule, when going from (%d) channels to (%d) channels\n",
			    curr_channels_amount, new_channels_amount);
		return err;
	}

	return 0;
}

static int mlx5e_rep_get_coalesce(struct net_device *netdev,
				  struct ethtool_coalesce *coal)
{
	struct mlx5e_priv *priv = netdev_priv(netdev);

	return mlx5e_ethtool_get_coalesce(priv, coal);
}

static int mlx5e_rep_set_coalesce(struct net_device *netdev,
				  struct ethtool_coalesce *coal)
{
	struct mlx5e_priv *priv = netdev_priv(netdev);

	return mlx5e_ethtool_set_coalesce(priv, coal);
}

static u32 mlx5e_rep_get_rxfh_key_size(struct net_device *netdev)
{
	struct mlx5e_priv *priv = netdev_priv(netdev);

	return mlx5e_ethtool_get_rxfh_key_size(priv);
}

static u32 mlx5e_rep_get_rxfh_indir_size(struct net_device *netdev)
{
	struct mlx5e_priv *priv = netdev_priv(netdev);

	return mlx5e_ethtool_get_rxfh_indir_size(priv);
}

static void mlx5e_uplink_rep_get_pauseparam(struct net_device *netdev,
					    struct ethtool_pauseparam *pauseparam)
{
	struct mlx5e_priv *priv = netdev_priv(netdev);

	mlx5e_ethtool_get_pauseparam(priv, pauseparam);
}

static int mlx5e_uplink_rep_set_pauseparam(struct net_device *netdev,
					   struct ethtool_pauseparam *pauseparam)
{
	struct mlx5e_priv *priv = netdev_priv(netdev);

	return mlx5e_ethtool_set_pauseparam(priv, pauseparam);
}

static int mlx5e_uplink_rep_get_link_ksettings(struct net_device *netdev,
					       struct ethtool_link_ksettings *link_ksettings)
{
	struct mlx5e_priv *priv = netdev_priv(netdev);

	return mlx5e_ethtool_get_link_ksettings(priv, link_ksettings);
}

static int mlx5e_uplink_rep_set_link_ksettings(struct net_device *netdev,
					       const struct ethtool_link_ksettings *link_ksettings)
{
	struct mlx5e_priv *priv = netdev_priv(netdev);

	return mlx5e_ethtool_set_link_ksettings(priv, link_ksettings);
}

static const struct ethtool_ops mlx5e_vf_rep_ethtool_ops = {
	.get_drvinfo	   = mlx5e_rep_get_drvinfo,
	.get_link	   = ethtool_op_get_link,
	.get_strings       = mlx5e_rep_get_strings,
	.get_sset_count    = mlx5e_rep_get_sset_count,
	.get_ethtool_stats = mlx5e_rep_get_ethtool_stats,
	.get_ringparam     = mlx5e_rep_get_ringparam,
	.set_ringparam     = mlx5e_rep_set_ringparam,
	.get_channels      = mlx5e_rep_get_channels,
	.set_channels      = mlx5e_rep_set_channels,
	.get_coalesce      = mlx5e_rep_get_coalesce,
	.set_coalesce      = mlx5e_rep_set_coalesce,
	.get_rxfh_key_size   = mlx5e_rep_get_rxfh_key_size,
	.get_rxfh_indir_size = mlx5e_rep_get_rxfh_indir_size,
};

static const struct ethtool_ops mlx5e_uplink_rep_ethtool_ops = {
	.get_drvinfo	   = mlx5e_uplink_rep_get_drvinfo,
	.get_link	   = ethtool_op_get_link,
	.get_strings       = mlx5e_rep_get_strings,
	.get_sset_count    = mlx5e_rep_get_sset_count,
	.get_ethtool_stats = mlx5e_rep_get_ethtool_stats,
	.get_ringparam     = mlx5e_rep_get_ringparam,
	.set_ringparam     = mlx5e_rep_set_ringparam,
	.get_channels      = mlx5e_rep_get_channels,
	.set_channels      = mlx5e_rep_set_channels,
	.get_coalesce      = mlx5e_rep_get_coalesce,
	.set_coalesce      = mlx5e_rep_set_coalesce,
	.get_link_ksettings = mlx5e_uplink_rep_get_link_ksettings,
	.set_link_ksettings = mlx5e_uplink_rep_set_link_ksettings,
	.get_rxfh_key_size   = mlx5e_rep_get_rxfh_key_size,
	.get_rxfh_indir_size = mlx5e_rep_get_rxfh_indir_size,
	.get_pauseparam    = mlx5e_uplink_rep_get_pauseparam,
	.set_pauseparam    = mlx5e_uplink_rep_set_pauseparam,
};

static int mlx5e_rep_get_port_parent_id(struct net_device *dev,
					struct netdev_phys_item_id *ppid)
{
	struct mlx5e_priv *priv = netdev_priv(dev);
	struct mlx5_eswitch *esw = priv->mdev->priv.eswitch;
	struct net_device *uplink_upper = NULL;
	struct mlx5e_priv *uplink_priv = NULL;
	struct net_device *uplink_dev;

	if (esw->mode == SRIOV_NONE)
		return -EOPNOTSUPP;

	uplink_dev = mlx5_eswitch_uplink_get_proto_dev(esw, REP_ETH);
	if (uplink_dev) {
		uplink_upper = netdev_master_upper_dev_get(uplink_dev);
		uplink_priv = netdev_priv(uplink_dev);
	}

	ppid->id_len = ETH_ALEN;
	if (uplink_upper && mlx5_lag_is_sriov(uplink_priv->mdev)) {
		ether_addr_copy(ppid->id, uplink_upper->dev_addr);
	} else {
		struct mlx5e_rep_priv *rpriv = priv->ppriv;
		struct mlx5_eswitch_rep *rep = rpriv->rep;

		ether_addr_copy(ppid->id, rep->hw_id);
	}

	return 0;
}

static void mlx5e_sqs2vport_stop(struct mlx5_eswitch *esw,
				 struct mlx5_eswitch_rep *rep)
{
	struct mlx5e_rep_sq *rep_sq, *tmp;
	struct mlx5e_rep_priv *rpriv;

	if (esw->mode != SRIOV_OFFLOADS)
		return;

	rpriv = mlx5e_rep_to_rep_priv(rep);
	list_for_each_entry_safe(rep_sq, tmp, &rpriv->vport_sqs_list, list) {
		mlx5_eswitch_del_send_to_vport_rule(rep_sq->send_to_vport_rule);
		list_del(&rep_sq->list);
		kfree(rep_sq);
	}
}

static int mlx5e_sqs2vport_start(struct mlx5_eswitch *esw,
				 struct mlx5_eswitch_rep *rep,
				 u32 *sqns_array, int sqns_num)
{
	struct mlx5_flow_handle *flow_rule;
	struct mlx5e_rep_priv *rpriv;
	struct mlx5e_rep_sq *rep_sq;
	int err;
	int i;

	if (esw->mode != SRIOV_OFFLOADS)
		return 0;

	rpriv = mlx5e_rep_to_rep_priv(rep);
	for (i = 0; i < sqns_num; i++) {
		rep_sq = kzalloc(sizeof(*rep_sq), GFP_KERNEL);
		if (!rep_sq) {
			err = -ENOMEM;
			goto out_err;
		}

		/* Add re-inject rule to the PF/representor sqs */
		flow_rule = mlx5_eswitch_add_send_to_vport_rule(esw,
								rep->vport,
								sqns_array[i]);
		if (IS_ERR(flow_rule)) {
			err = PTR_ERR(flow_rule);
			kfree(rep_sq);
			goto out_err;
		}
		rep_sq->send_to_vport_rule = flow_rule;
		list_add(&rep_sq->list, &rpriv->vport_sqs_list);
	}
	return 0;

out_err:
	mlx5e_sqs2vport_stop(esw, rep);
	return err;
}

int mlx5e_add_sqs_fwd_rules(struct mlx5e_priv *priv)
{
	struct mlx5_eswitch *esw = priv->mdev->priv.eswitch;
	struct mlx5e_rep_priv *rpriv = priv->ppriv;
	struct mlx5_eswitch_rep *rep = rpriv->rep;
	struct mlx5e_channel *c;
	int n, tc, num_sqs = 0;
	int err = -ENOMEM;
	u32 *sqs;

	sqs = kcalloc(priv->channels.num * priv->channels.params.num_tc, sizeof(*sqs), GFP_KERNEL);
	if (!sqs)
		goto out;

	for (n = 0; n < priv->channels.num; n++) {
		c = priv->channels.c[n];
		for (tc = 0; tc < c->num_tc; tc++)
			sqs[num_sqs++] = c->sq[tc].sqn;
	}

	err = mlx5e_sqs2vport_start(esw, rep, sqs, num_sqs);
	kfree(sqs);

out:
	if (err)
		netdev_warn(priv->netdev, "Failed to add SQs FWD rules %d\n", err);
	return err;
}

void mlx5e_remove_sqs_fwd_rules(struct mlx5e_priv *priv)
{
	struct mlx5_eswitch *esw = priv->mdev->priv.eswitch;
	struct mlx5e_rep_priv *rpriv = priv->ppriv;
	struct mlx5_eswitch_rep *rep = rpriv->rep;

	mlx5e_sqs2vport_stop(esw, rep);
}

static void mlx5e_rep_neigh_update_init_interval(struct mlx5e_rep_priv *rpriv)
{
#if IS_ENABLED(CONFIG_IPV6)
	unsigned long ipv6_interval = NEIGH_VAR(&nd_tbl.parms,
						DELAY_PROBE_TIME);
#else
	unsigned long ipv6_interval = ~0UL;
#endif
	unsigned long ipv4_interval = NEIGH_VAR(&arp_tbl.parms,
						DELAY_PROBE_TIME);
	struct net_device *netdev = rpriv->netdev;
	struct mlx5e_priv *priv = netdev_priv(netdev);

	rpriv->neigh_update.min_interval = min_t(unsigned long, ipv6_interval, ipv4_interval);
	mlx5_fc_update_sampling_interval(priv->mdev, rpriv->neigh_update.min_interval);
}

void mlx5e_rep_queue_neigh_stats_work(struct mlx5e_priv *priv)
{
	struct mlx5e_rep_priv *rpriv = priv->ppriv;
	struct mlx5e_neigh_update_table *neigh_update = &rpriv->neigh_update;

	mlx5_fc_queue_stats_work(priv->mdev,
				 &neigh_update->neigh_stats_work,
				 neigh_update->min_interval);
}

static void mlx5e_rep_neigh_stats_work(struct work_struct *work)
{
	struct mlx5e_rep_priv *rpriv = container_of(work, struct mlx5e_rep_priv,
						    neigh_update.neigh_stats_work.work);
	struct net_device *netdev = rpriv->netdev;
	struct mlx5e_priv *priv = netdev_priv(netdev);
	struct mlx5e_neigh_hash_entry *nhe;

	rtnl_lock();
	if (!list_empty(&rpriv->neigh_update.neigh_list))
		mlx5e_rep_queue_neigh_stats_work(priv);

	list_for_each_entry(nhe, &rpriv->neigh_update.neigh_list, neigh_list)
		mlx5e_tc_update_neigh_used_value(nhe);

	rtnl_unlock();
}

static void mlx5e_rep_neigh_entry_hold(struct mlx5e_neigh_hash_entry *nhe)
{
	refcount_inc(&nhe->refcnt);
}

static void mlx5e_rep_neigh_entry_release(struct mlx5e_neigh_hash_entry *nhe)
{
	if (refcount_dec_and_test(&nhe->refcnt))
		kfree(nhe);
}

static void mlx5e_rep_update_flows(struct mlx5e_priv *priv,
				   struct mlx5e_encap_entry *e,
				   bool neigh_connected,
				   unsigned char ha[ETH_ALEN])
{
	struct ethhdr *eth = (struct ethhdr *)e->encap_header;

	ASSERT_RTNL();

	if ((e->flags & MLX5_ENCAP_ENTRY_VALID) &&
	    (!neigh_connected || !ether_addr_equal(e->h_dest, ha)))
		mlx5e_tc_encap_flows_del(priv, e);

	if (neigh_connected && !(e->flags & MLX5_ENCAP_ENTRY_VALID)) {
		ether_addr_copy(e->h_dest, ha);
		ether_addr_copy(eth->h_dest, ha);
		/* Update the encap source mac, in case that we delete
		 * the flows when encap source mac changed.
		 */
		ether_addr_copy(eth->h_source, e->route_dev->dev_addr);

		mlx5e_tc_encap_flows_add(priv, e);
	}
}

static void mlx5e_rep_neigh_update(struct work_struct *work)
{
	struct mlx5e_neigh_hash_entry *nhe =
		container_of(work, struct mlx5e_neigh_hash_entry, neigh_update_work);
	struct neighbour *n = nhe->n;
	struct mlx5e_encap_entry *e;
	unsigned char ha[ETH_ALEN];
	struct mlx5e_priv *priv;
	bool neigh_connected;
	bool encap_connected;
	u8 nud_state, dead;

	rtnl_lock();

	/* If these parameters are changed after we release the lock,
	 * we'll receive another event letting us know about it.
	 * We use this lock to avoid inconsistency between the neigh validity
	 * and it's hw address.
	 */
	read_lock_bh(&n->lock);
	memcpy(ha, n->ha, ETH_ALEN);
	nud_state = n->nud_state;
	dead = n->dead;
	read_unlock_bh(&n->lock);

	neigh_connected = (nud_state & NUD_VALID) && !dead;

	list_for_each_entry(e, &nhe->encap_list, encap_list) {
		encap_connected = !!(e->flags & MLX5_ENCAP_ENTRY_VALID);
		priv = netdev_priv(e->out_dev);

		if (encap_connected != neigh_connected ||
		    !ether_addr_equal(e->h_dest, ha))
			mlx5e_rep_update_flows(priv, e, neigh_connected, ha);
	}
	mlx5e_rep_neigh_entry_release(nhe);
	rtnl_unlock();
	neigh_release(n);
}

static struct mlx5e_rep_indr_block_priv *
mlx5e_rep_indr_block_priv_lookup(struct mlx5e_rep_priv *rpriv,
				 struct net_device *netdev)
{
	struct mlx5e_rep_indr_block_priv *cb_priv;

	/* All callback list access should be protected by RTNL. */
	ASSERT_RTNL();

	list_for_each_entry(cb_priv,
			    &rpriv->uplink_priv.tc_indr_block_priv_list,
			    list)
		if (cb_priv->netdev == netdev)
			return cb_priv;

	return NULL;
}

static void mlx5e_rep_indr_clean_block_privs(struct mlx5e_rep_priv *rpriv)
{
	struct mlx5e_rep_indr_block_priv *cb_priv, *temp;
	struct list_head *head = &rpriv->uplink_priv.tc_indr_block_priv_list;

	list_for_each_entry_safe(cb_priv, temp, head, list) {
		mlx5e_rep_indr_unregister_block(rpriv, cb_priv->netdev);
		kfree(cb_priv);
	}
}

static int
mlx5e_rep_indr_offload(struct net_device *netdev,
		       struct tc_cls_flower_offload *flower,
		       struct mlx5e_rep_indr_block_priv *indr_priv)
{
	struct mlx5e_priv *priv = netdev_priv(indr_priv->rpriv->netdev);
	int flags = MLX5E_TC_EGRESS | MLX5E_TC_ESW_OFFLOAD;
	int err = 0;

	switch (flower->command) {
	case TC_CLSFLOWER_REPLACE:
		err = mlx5e_configure_flower(netdev, priv, flower, flags);
		break;
	case TC_CLSFLOWER_DESTROY:
		err = mlx5e_delete_flower(netdev, priv, flower, flags);
		break;
	case TC_CLSFLOWER_STATS:
		err = mlx5e_stats_flower(netdev, priv, flower, flags);
		break;
	default:
		err = -EOPNOTSUPP;
	}

	return err;
}

static int mlx5e_rep_indr_setup_block_cb(enum tc_setup_type type,
					 void *type_data, void *indr_priv)
{
	struct mlx5e_rep_indr_block_priv *priv = indr_priv;

	switch (type) {
	case TC_SETUP_CLSFLOWER:
		return mlx5e_rep_indr_offload(priv->netdev, type_data, priv);
	default:
		return -EOPNOTSUPP;
	}
}

static int
mlx5e_rep_indr_setup_tc_block(struct net_device *netdev,
			      struct mlx5e_rep_priv *rpriv,
			      struct tc_block_offload *f)
{
	struct mlx5e_rep_indr_block_priv *indr_priv;
	int err = 0;

	if (f->binder_type != TCF_BLOCK_BINDER_TYPE_CLSACT_INGRESS)
		return -EOPNOTSUPP;

	switch (f->command) {
	case TC_BLOCK_BIND:
		indr_priv = mlx5e_rep_indr_block_priv_lookup(rpriv, netdev);
		if (indr_priv)
			return -EEXIST;

		indr_priv = kmalloc(sizeof(*indr_priv), GFP_KERNEL);
		if (!indr_priv)
			return -ENOMEM;

		indr_priv->netdev = netdev;
		indr_priv->rpriv = rpriv;
		list_add(&indr_priv->list,
			 &rpriv->uplink_priv.tc_indr_block_priv_list);

		err = tcf_block_cb_register(f->block,
					    mlx5e_rep_indr_setup_block_cb,
					    indr_priv, indr_priv, f->extack);
		if (err) {
			list_del(&indr_priv->list);
			kfree(indr_priv);
		}

		return err;
	case TC_BLOCK_UNBIND:
		indr_priv = mlx5e_rep_indr_block_priv_lookup(rpriv, netdev);
		if (!indr_priv)
			return -ENOENT;

		tcf_block_cb_unregister(f->block,
					mlx5e_rep_indr_setup_block_cb,
					indr_priv);
		list_del(&indr_priv->list);
		kfree(indr_priv);

		return 0;
	default:
		return -EOPNOTSUPP;
	}
	return 0;
}

static
int mlx5e_rep_indr_setup_tc_cb(struct net_device *netdev, void *cb_priv,
			       enum tc_setup_type type, void *type_data)
{
	switch (type) {
	case TC_SETUP_BLOCK:
		return mlx5e_rep_indr_setup_tc_block(netdev, cb_priv,
						      type_data);
	default:
		return -EOPNOTSUPP;
	}
}

static int mlx5e_rep_indr_register_block(struct mlx5e_rep_priv *rpriv,
					 struct net_device *netdev)
{
	int err;

	err = __tc_indr_block_cb_register(netdev, rpriv,
					  mlx5e_rep_indr_setup_tc_cb,
					  rpriv);
	if (err) {
		struct mlx5e_priv *priv = netdev_priv(rpriv->netdev);

		mlx5_core_err(priv->mdev, "Failed to register remote block notifier for %s err=%d\n",
			      netdev_name(netdev), err);
	}
	return err;
}

static void mlx5e_rep_indr_unregister_block(struct mlx5e_rep_priv *rpriv,
					    struct net_device *netdev)
{
	__tc_indr_block_cb_unregister(netdev, mlx5e_rep_indr_setup_tc_cb,
				      rpriv);
}

static int mlx5e_nic_rep_netdevice_event(struct notifier_block *nb,
					 unsigned long event, void *ptr)
{
	struct mlx5e_rep_priv *rpriv = container_of(nb, struct mlx5e_rep_priv,
						     uplink_priv.netdevice_nb);
	struct mlx5e_priv *priv = netdev_priv(rpriv->netdev);
	struct net_device *netdev = netdev_notifier_info_to_dev(ptr);

	if (!mlx5e_tc_tun_device_to_offload(priv, netdev) &&
<<<<<<< HEAD
	    !is_vlan_dev(netdev))
=======
	    !(is_vlan_dev(netdev) && vlan_dev_real_dev(netdev) == rpriv->netdev))
>>>>>>> 4b972a01
		return NOTIFY_OK;

	switch (event) {
	case NETDEV_REGISTER:
		mlx5e_rep_indr_register_block(rpriv, netdev);
		break;
	case NETDEV_UNREGISTER:
		mlx5e_rep_indr_unregister_block(rpriv, netdev);
		break;
	}
	return NOTIFY_OK;
}

static struct mlx5e_neigh_hash_entry *
mlx5e_rep_neigh_entry_lookup(struct mlx5e_priv *priv,
			     struct mlx5e_neigh *m_neigh);

static int mlx5e_rep_netevent_event(struct notifier_block *nb,
				    unsigned long event, void *ptr)
{
	struct mlx5e_rep_priv *rpriv = container_of(nb, struct mlx5e_rep_priv,
						    neigh_update.netevent_nb);
	struct mlx5e_neigh_update_table *neigh_update = &rpriv->neigh_update;
	struct net_device *netdev = rpriv->netdev;
	struct mlx5e_priv *priv = netdev_priv(netdev);
	struct mlx5e_neigh_hash_entry *nhe = NULL;
	struct mlx5e_neigh m_neigh = {};
	struct neigh_parms *p;
	struct neighbour *n;
	bool found = false;

	switch (event) {
	case NETEVENT_NEIGH_UPDATE:
		n = ptr;
#if IS_ENABLED(CONFIG_IPV6)
		if (n->tbl != &nd_tbl && n->tbl != &arp_tbl)
#else
		if (n->tbl != &arp_tbl)
#endif
			return NOTIFY_DONE;

		m_neigh.dev = n->dev;
		m_neigh.family = n->ops->family;
		memcpy(&m_neigh.dst_ip, n->primary_key, n->tbl->key_len);

		/* We are in atomic context and can't take RTNL mutex, so use
		 * spin_lock_bh to lookup the neigh table. bh is used since
		 * netevent can be called from a softirq context.
		 */
		spin_lock_bh(&neigh_update->encap_lock);
		nhe = mlx5e_rep_neigh_entry_lookup(priv, &m_neigh);
		if (!nhe) {
			spin_unlock_bh(&neigh_update->encap_lock);
			return NOTIFY_DONE;
		}

		/* This assignment is valid as long as the the neigh reference
		 * is taken
		 */
		nhe->n = n;

		/* Take a reference to ensure the neighbour and mlx5 encap
		 * entry won't be destructed until we drop the reference in
		 * delayed work.
		 */
		neigh_hold(n);
		mlx5e_rep_neigh_entry_hold(nhe);

		if (!queue_work(priv->wq, &nhe->neigh_update_work)) {
			mlx5e_rep_neigh_entry_release(nhe);
			neigh_release(n);
		}
		spin_unlock_bh(&neigh_update->encap_lock);
		break;

	case NETEVENT_DELAY_PROBE_TIME_UPDATE:
		p = ptr;

		/* We check the device is present since we don't care about
		 * changes in the default table, we only care about changes
		 * done per device delay prob time parameter.
		 */
#if IS_ENABLED(CONFIG_IPV6)
		if (!p->dev || (p->tbl != &nd_tbl && p->tbl != &arp_tbl))
#else
		if (!p->dev || p->tbl != &arp_tbl)
#endif
			return NOTIFY_DONE;

		/* We are in atomic context and can't take RTNL mutex,
		 * so use spin_lock_bh to walk the neigh list and look for
		 * the relevant device. bh is used since netevent can be
		 * called from a softirq context.
		 */
		spin_lock_bh(&neigh_update->encap_lock);
		list_for_each_entry(nhe, &neigh_update->neigh_list, neigh_list) {
			if (p->dev == nhe->m_neigh.dev) {
				found = true;
				break;
			}
		}
		spin_unlock_bh(&neigh_update->encap_lock);
		if (!found)
			return NOTIFY_DONE;

		neigh_update->min_interval = min_t(unsigned long,
						   NEIGH_VAR(p, DELAY_PROBE_TIME),
						   neigh_update->min_interval);
		mlx5_fc_update_sampling_interval(priv->mdev,
						 neigh_update->min_interval);
		break;
	}
	return NOTIFY_DONE;
}

static const struct rhashtable_params mlx5e_neigh_ht_params = {
	.head_offset = offsetof(struct mlx5e_neigh_hash_entry, rhash_node),
	.key_offset = offsetof(struct mlx5e_neigh_hash_entry, m_neigh),
	.key_len = sizeof(struct mlx5e_neigh),
	.automatic_shrinking = true,
};

static int mlx5e_rep_neigh_init(struct mlx5e_rep_priv *rpriv)
{
	struct mlx5e_neigh_update_table *neigh_update = &rpriv->neigh_update;
	int err;

	err = rhashtable_init(&neigh_update->neigh_ht, &mlx5e_neigh_ht_params);
	if (err)
		return err;

	INIT_LIST_HEAD(&neigh_update->neigh_list);
	spin_lock_init(&neigh_update->encap_lock);
	INIT_DELAYED_WORK(&neigh_update->neigh_stats_work,
			  mlx5e_rep_neigh_stats_work);
	mlx5e_rep_neigh_update_init_interval(rpriv);

	rpriv->neigh_update.netevent_nb.notifier_call = mlx5e_rep_netevent_event;
	err = register_netevent_notifier(&rpriv->neigh_update.netevent_nb);
	if (err)
		goto out_err;
	return 0;

out_err:
	rhashtable_destroy(&neigh_update->neigh_ht);
	return err;
}

static void mlx5e_rep_neigh_cleanup(struct mlx5e_rep_priv *rpriv)
{
	struct mlx5e_neigh_update_table *neigh_update = &rpriv->neigh_update;
	struct mlx5e_priv *priv = netdev_priv(rpriv->netdev);

	unregister_netevent_notifier(&neigh_update->netevent_nb);

	flush_workqueue(priv->wq); /* flush neigh update works */

	cancel_delayed_work_sync(&rpriv->neigh_update.neigh_stats_work);

	rhashtable_destroy(&neigh_update->neigh_ht);
}

static int mlx5e_rep_neigh_entry_insert(struct mlx5e_priv *priv,
					struct mlx5e_neigh_hash_entry *nhe)
{
	struct mlx5e_rep_priv *rpriv = priv->ppriv;
	int err;

	err = rhashtable_insert_fast(&rpriv->neigh_update.neigh_ht,
				     &nhe->rhash_node,
				     mlx5e_neigh_ht_params);
	if (err)
		return err;

	list_add(&nhe->neigh_list, &rpriv->neigh_update.neigh_list);

	return err;
}

static void mlx5e_rep_neigh_entry_remove(struct mlx5e_priv *priv,
					 struct mlx5e_neigh_hash_entry *nhe)
{
	struct mlx5e_rep_priv *rpriv = priv->ppriv;

	spin_lock_bh(&rpriv->neigh_update.encap_lock);

	list_del(&nhe->neigh_list);

	rhashtable_remove_fast(&rpriv->neigh_update.neigh_ht,
			       &nhe->rhash_node,
			       mlx5e_neigh_ht_params);
	spin_unlock_bh(&rpriv->neigh_update.encap_lock);
}

/* This function must only be called under RTNL lock or under the
 * representor's encap_lock in case RTNL mutex can't be held.
 */
static struct mlx5e_neigh_hash_entry *
mlx5e_rep_neigh_entry_lookup(struct mlx5e_priv *priv,
			     struct mlx5e_neigh *m_neigh)
{
	struct mlx5e_rep_priv *rpriv = priv->ppriv;
	struct mlx5e_neigh_update_table *neigh_update = &rpriv->neigh_update;

	return rhashtable_lookup_fast(&neigh_update->neigh_ht, m_neigh,
				      mlx5e_neigh_ht_params);
}

static int mlx5e_rep_neigh_entry_create(struct mlx5e_priv *priv,
					struct mlx5e_encap_entry *e,
					struct mlx5e_neigh_hash_entry **nhe)
{
	int err;

	*nhe = kzalloc(sizeof(**nhe), GFP_KERNEL);
	if (!*nhe)
		return -ENOMEM;

	memcpy(&(*nhe)->m_neigh, &e->m_neigh, sizeof(e->m_neigh));
	INIT_WORK(&(*nhe)->neigh_update_work, mlx5e_rep_neigh_update);
	INIT_LIST_HEAD(&(*nhe)->encap_list);
	refcount_set(&(*nhe)->refcnt, 1);

	err = mlx5e_rep_neigh_entry_insert(priv, *nhe);
	if (err)
		goto out_free;
	return 0;

out_free:
	kfree(*nhe);
	return err;
}

static void mlx5e_rep_neigh_entry_destroy(struct mlx5e_priv *priv,
					  struct mlx5e_neigh_hash_entry *nhe)
{
	/* The neigh hash entry must be removed from the hash table regardless
	 * of the reference count value, so it won't be found by the next
	 * neigh notification call. The neigh hash entry reference count is
	 * incremented only during creation and neigh notification calls and
	 * protects from freeing the nhe struct.
	 */
	mlx5e_rep_neigh_entry_remove(priv, nhe);
	mlx5e_rep_neigh_entry_release(nhe);
}

int mlx5e_rep_encap_entry_attach(struct mlx5e_priv *priv,
				 struct mlx5e_encap_entry *e)
{
	struct mlx5e_rep_priv *rpriv = priv->ppriv;
	struct mlx5_rep_uplink_priv *uplink_priv = &rpriv->uplink_priv;
	struct mlx5_tun_entropy *tun_entropy = &uplink_priv->tun_entropy;
	struct mlx5e_neigh_hash_entry *nhe;
	int err;

	err = mlx5_tun_entropy_refcount_inc(tun_entropy, e->reformat_type);
	if (err)
		return err;
	nhe = mlx5e_rep_neigh_entry_lookup(priv, &e->m_neigh);
	if (!nhe) {
		err = mlx5e_rep_neigh_entry_create(priv, e, &nhe);
		if (err) {
			mlx5_tun_entropy_refcount_dec(tun_entropy,
						      e->reformat_type);
			return err;
		}
	}
	list_add(&e->encap_list, &nhe->encap_list);
	return 0;
}

void mlx5e_rep_encap_entry_detach(struct mlx5e_priv *priv,
				  struct mlx5e_encap_entry *e)
{
	struct mlx5e_rep_priv *rpriv = priv->ppriv;
	struct mlx5_rep_uplink_priv *uplink_priv = &rpriv->uplink_priv;
	struct mlx5_tun_entropy *tun_entropy = &uplink_priv->tun_entropy;
	struct mlx5e_neigh_hash_entry *nhe;

	list_del(&e->encap_list);
	nhe = mlx5e_rep_neigh_entry_lookup(priv, &e->m_neigh);

	if (list_empty(&nhe->encap_list))
		mlx5e_rep_neigh_entry_destroy(priv, nhe);
	mlx5_tun_entropy_refcount_dec(tun_entropy, e->reformat_type);
}

static int mlx5e_vf_rep_open(struct net_device *dev)
{
	struct mlx5e_priv *priv = netdev_priv(dev);
	struct mlx5e_rep_priv *rpriv = priv->ppriv;
	struct mlx5_eswitch_rep *rep = rpriv->rep;
	int err;

	mutex_lock(&priv->state_lock);
	err = mlx5e_open_locked(dev);
	if (err)
		goto unlock;

	if (!mlx5_modify_vport_admin_state(priv->mdev,
					   MLX5_VPORT_STATE_OP_MOD_ESW_VPORT,
					   rep->vport, 1,
					   MLX5_VPORT_ADMIN_STATE_UP))
		netif_carrier_on(dev);

unlock:
	mutex_unlock(&priv->state_lock);
	return err;
}

static int mlx5e_vf_rep_close(struct net_device *dev)
{
	struct mlx5e_priv *priv = netdev_priv(dev);
	struct mlx5e_rep_priv *rpriv = priv->ppriv;
	struct mlx5_eswitch_rep *rep = rpriv->rep;
	int ret;

	mutex_lock(&priv->state_lock);
	mlx5_modify_vport_admin_state(priv->mdev,
				      MLX5_VPORT_STATE_OP_MOD_ESW_VPORT,
				      rep->vport, 1,
				      MLX5_VPORT_ADMIN_STATE_DOWN);
	ret = mlx5e_close_locked(dev);
	mutex_unlock(&priv->state_lock);
	return ret;
}

static int mlx5e_rep_get_phys_port_name(struct net_device *dev,
					char *buf, size_t len)
{
	struct mlx5e_priv *priv = netdev_priv(dev);
	struct mlx5e_rep_priv *rpriv = priv->ppriv;
	struct mlx5_eswitch_rep *rep = rpriv->rep;
	unsigned int fn;
	int ret;

	fn = PCI_FUNC(priv->mdev->pdev->devfn);
	if (fn >= MLX5_MAX_PORTS)
		return -EOPNOTSUPP;

	if (rep->vport == MLX5_VPORT_UPLINK)
		ret = snprintf(buf, len, "p%d", fn);
	else
		ret = snprintf(buf, len, "pf%dvf%d", fn, rep->vport - 1);

	if (ret >= len)
		return -EOPNOTSUPP;

	return 0;
}

static int
mlx5e_rep_setup_tc_cls_flower(struct mlx5e_priv *priv,
			      struct tc_cls_flower_offload *cls_flower, int flags)
{
	switch (cls_flower->command) {
	case TC_CLSFLOWER_REPLACE:
		return mlx5e_configure_flower(priv->netdev, priv, cls_flower,
					      flags);
	case TC_CLSFLOWER_DESTROY:
		return mlx5e_delete_flower(priv->netdev, priv, cls_flower,
					   flags);
	case TC_CLSFLOWER_STATS:
		return mlx5e_stats_flower(priv->netdev, priv, cls_flower,
					  flags);
	default:
		return -EOPNOTSUPP;
	}
}

static int mlx5e_rep_setup_tc_cb(enum tc_setup_type type, void *type_data,
				 void *cb_priv)
{
	struct mlx5e_priv *priv = cb_priv;

	switch (type) {
	case TC_SETUP_CLSFLOWER:
		return mlx5e_rep_setup_tc_cls_flower(priv, type_data, MLX5E_TC_INGRESS |
						     MLX5E_TC_ESW_OFFLOAD);
	default:
		return -EOPNOTSUPP;
	}
}

static int mlx5e_rep_setup_tc_block(struct net_device *dev,
				    struct tc_block_offload *f)
{
	struct mlx5e_priv *priv = netdev_priv(dev);

	if (f->binder_type != TCF_BLOCK_BINDER_TYPE_CLSACT_INGRESS)
		return -EOPNOTSUPP;

	switch (f->command) {
	case TC_BLOCK_BIND:
		return tcf_block_cb_register(f->block, mlx5e_rep_setup_tc_cb,
					     priv, priv, f->extack);
	case TC_BLOCK_UNBIND:
		tcf_block_cb_unregister(f->block, mlx5e_rep_setup_tc_cb, priv);
		return 0;
	default:
		return -EOPNOTSUPP;
	}
}

static int mlx5e_rep_setup_tc(struct net_device *dev, enum tc_setup_type type,
			      void *type_data)
{
	switch (type) {
	case TC_SETUP_BLOCK:
		return mlx5e_rep_setup_tc_block(dev, type_data);
	default:
		return -EOPNOTSUPP;
	}
}

bool mlx5e_is_uplink_rep(struct mlx5e_priv *priv)
{
	struct mlx5e_rep_priv *rpriv = priv->ppriv;
	struct mlx5_eswitch_rep *rep;

	if (!MLX5_ESWITCH_MANAGER(priv->mdev))
		return false;

	if (!rpriv) /* non vport rep mlx5e instances don't use this field */
		return false;

	rep = rpriv->rep;
	return (rep->vport == MLX5_VPORT_UPLINK);
}

static bool mlx5e_rep_has_offload_stats(const struct net_device *dev, int attr_id)
{
	switch (attr_id) {
	case IFLA_OFFLOAD_XSTATS_CPU_HIT:
			return true;
	}

	return false;
}

static int
mlx5e_get_sw_stats64(const struct net_device *dev,
		     struct rtnl_link_stats64 *stats)
{
	struct mlx5e_priv *priv = netdev_priv(dev);

	mlx5e_fold_sw_stats64(priv, stats);
	return 0;
}

static int mlx5e_rep_get_offload_stats(int attr_id, const struct net_device *dev,
				       void *sp)
{
	switch (attr_id) {
	case IFLA_OFFLOAD_XSTATS_CPU_HIT:
		return mlx5e_get_sw_stats64(dev, sp);
	}

	return -EINVAL;
}

static void
mlx5e_vf_rep_get_stats(struct net_device *dev, struct rtnl_link_stats64 *stats)
{
	struct mlx5e_priv *priv = netdev_priv(dev);

	/* update HW stats in background for next time */
	mlx5e_queue_update_stats(priv);
	memcpy(stats, &priv->stats.vf_vport, sizeof(*stats));
}

static int mlx5e_vf_rep_change_mtu(struct net_device *netdev, int new_mtu)
{
	return mlx5e_change_mtu(netdev, new_mtu, NULL);
}

static int mlx5e_uplink_rep_change_mtu(struct net_device *netdev, int new_mtu)
{
	return mlx5e_change_mtu(netdev, new_mtu, mlx5e_set_dev_port_mtu);
}

static int mlx5e_uplink_rep_set_mac(struct net_device *netdev, void *addr)
{
	struct sockaddr *saddr = addr;

	if (!is_valid_ether_addr(saddr->sa_data))
		return -EADDRNOTAVAIL;

	ether_addr_copy(netdev->dev_addr, saddr->sa_data);
	return 0;
}

static int mlx5e_uplink_rep_set_vf_vlan(struct net_device *dev, int vf, u16 vlan, u8 qos,
					__be16 vlan_proto)
{
	netdev_warn_once(dev, "legacy vf vlan setting isn't supported in switchdev mode\n");

	if (vlan != 0)
		return -EOPNOTSUPP;

	/* allow setting 0-vid for compatibility with libvirt */
	return 0;
}

static const struct net_device_ops mlx5e_netdev_ops_vf_rep = {
	.ndo_open                = mlx5e_vf_rep_open,
	.ndo_stop                = mlx5e_vf_rep_close,
	.ndo_start_xmit          = mlx5e_xmit,
	.ndo_get_phys_port_name  = mlx5e_rep_get_phys_port_name,
	.ndo_setup_tc            = mlx5e_rep_setup_tc,
	.ndo_get_stats64         = mlx5e_vf_rep_get_stats,
	.ndo_has_offload_stats	 = mlx5e_rep_has_offload_stats,
	.ndo_get_offload_stats	 = mlx5e_rep_get_offload_stats,
	.ndo_change_mtu          = mlx5e_vf_rep_change_mtu,
	.ndo_get_port_parent_id	 = mlx5e_rep_get_port_parent_id,
};

static const struct net_device_ops mlx5e_netdev_ops_uplink_rep = {
	.ndo_open                = mlx5e_open,
	.ndo_stop                = mlx5e_close,
	.ndo_start_xmit          = mlx5e_xmit,
	.ndo_set_mac_address     = mlx5e_uplink_rep_set_mac,
	.ndo_get_phys_port_name  = mlx5e_rep_get_phys_port_name,
	.ndo_setup_tc            = mlx5e_rep_setup_tc,
	.ndo_get_stats64         = mlx5e_get_stats,
	.ndo_has_offload_stats	 = mlx5e_rep_has_offload_stats,
	.ndo_get_offload_stats	 = mlx5e_rep_get_offload_stats,
	.ndo_change_mtu          = mlx5e_uplink_rep_change_mtu,
	.ndo_udp_tunnel_add      = mlx5e_add_vxlan_port,
	.ndo_udp_tunnel_del      = mlx5e_del_vxlan_port,
	.ndo_features_check      = mlx5e_features_check,
	.ndo_set_vf_mac          = mlx5e_set_vf_mac,
	.ndo_set_vf_rate         = mlx5e_set_vf_rate,
	.ndo_get_vf_config       = mlx5e_get_vf_config,
	.ndo_get_vf_stats        = mlx5e_get_vf_stats,
	.ndo_set_vf_vlan         = mlx5e_uplink_rep_set_vf_vlan,
	.ndo_get_port_parent_id	 = mlx5e_rep_get_port_parent_id,
	.ndo_set_features        = mlx5e_set_features,
};

bool mlx5e_eswitch_rep(struct net_device *netdev)
{
	if (netdev->netdev_ops == &mlx5e_netdev_ops_vf_rep ||
	    netdev->netdev_ops == &mlx5e_netdev_ops_uplink_rep)
		return true;

	return false;
}

static void mlx5e_build_rep_params(struct net_device *netdev)
{
	struct mlx5e_priv *priv = netdev_priv(netdev);
	struct mlx5e_rep_priv *rpriv = priv->ppriv;
	struct mlx5_eswitch_rep *rep = rpriv->rep;
	struct mlx5_core_dev *mdev = priv->mdev;
	struct mlx5e_params *params;

	u8 cq_period_mode = MLX5_CAP_GEN(mdev, cq_period_start_from_cqe) ?
					 MLX5_CQ_PERIOD_MODE_START_FROM_CQE :
					 MLX5_CQ_PERIOD_MODE_START_FROM_EQE;

	params = &priv->channels.params;
	params->hard_mtu    = MLX5E_ETH_HARD_MTU;
	params->sw_mtu      = netdev->mtu;

	/* SQ */
	if (rep->vport == MLX5_VPORT_UPLINK)
		params->log_sq_size = MLX5E_PARAMS_DEFAULT_LOG_SQ_SIZE;
	else
		params->log_sq_size = MLX5E_REP_PARAMS_DEF_LOG_SQ_SIZE;

	/* RQ */
	mlx5e_build_rq_params(mdev, params);

	/* CQ moderation params */
	params->rx_dim_enabled = MLX5_CAP_GEN(mdev, cq_moderation);
	mlx5e_set_rx_cq_mode_params(params, cq_period_mode);

	params->num_tc                = 1;
	params->tunneled_offload_en = false;

	mlx5_query_min_inline(mdev, &params->tx_min_inline_mode);

	/* RSS */
	mlx5e_build_rss_params(&priv->rss_params, params->num_channels);
}

static void mlx5e_build_rep_netdev(struct net_device *netdev)
{
	struct mlx5e_priv *priv = netdev_priv(netdev);
	struct mlx5e_rep_priv *rpriv = priv->ppriv;
	struct mlx5_eswitch_rep *rep = rpriv->rep;
	struct mlx5_core_dev *mdev = priv->mdev;

	if (rep->vport == MLX5_VPORT_UPLINK) {
		SET_NETDEV_DEV(netdev, mdev->device);
		netdev->netdev_ops = &mlx5e_netdev_ops_uplink_rep;
		/* we want a persistent mac for the uplink rep */
		mlx5_query_nic_vport_mac_address(mdev, 0, netdev->dev_addr);
		netdev->ethtool_ops = &mlx5e_uplink_rep_ethtool_ops;
#ifdef CONFIG_MLX5_CORE_EN_DCB
		if (MLX5_CAP_GEN(mdev, qos))
			netdev->dcbnl_ops = &mlx5e_dcbnl_ops;
#endif
	} else {
		netdev->netdev_ops = &mlx5e_netdev_ops_vf_rep;
		eth_hw_addr_random(netdev);
		netdev->ethtool_ops = &mlx5e_vf_rep_ethtool_ops;
	}

	netdev->watchdog_timeo    = 15 * HZ;

	netdev->features       |= NETIF_F_NETNS_LOCAL;

	netdev->hw_features    |= NETIF_F_HW_TC;
	netdev->hw_features    |= NETIF_F_SG;
	netdev->hw_features    |= NETIF_F_IP_CSUM;
	netdev->hw_features    |= NETIF_F_IPV6_CSUM;
	netdev->hw_features    |= NETIF_F_GRO;
	netdev->hw_features    |= NETIF_F_TSO;
	netdev->hw_features    |= NETIF_F_TSO6;
	netdev->hw_features    |= NETIF_F_RXCSUM;

	if (rep->vport == MLX5_VPORT_UPLINK)
		netdev->hw_features |= NETIF_F_HW_VLAN_CTAG_RX;
	else
		netdev->features |= NETIF_F_VLAN_CHALLENGED;

	netdev->features |= netdev->hw_features;
}

static int mlx5e_init_rep(struct mlx5_core_dev *mdev,
			  struct net_device *netdev,
			  const struct mlx5e_profile *profile,
			  void *ppriv)
{
	struct mlx5e_priv *priv = netdev_priv(netdev);
	int err;

	err = mlx5e_netdev_init(netdev, priv, mdev, profile, ppriv);
	if (err)
		return err;

	priv->channels.params.num_channels = MLX5E_REP_PARAMS_DEF_NUM_CHANNELS;

	mlx5e_build_rep_params(netdev);
	mlx5e_build_rep_netdev(netdev);

	mlx5e_timestamp_init(priv);

	return 0;
}

static void mlx5e_cleanup_rep(struct mlx5e_priv *priv)
{
	mlx5e_netdev_cleanup(priv->netdev, priv);
}

static int mlx5e_create_rep_ttc_table(struct mlx5e_priv *priv)
{
	struct ttc_params ttc_params = {};
	int tt, err;

	priv->fs.ns = mlx5_get_flow_namespace(priv->mdev,
					      MLX5_FLOW_NAMESPACE_KERNEL);

	/* The inner_ttc in the ttc params is intentionally not set */
	ttc_params.any_tt_tirn = priv->direct_tir[0].tirn;
	mlx5e_set_ttc_ft_params(&ttc_params);
	for (tt = 0; tt < MLX5E_NUM_INDIR_TIRS; tt++)
		ttc_params.indir_tirn[tt] = priv->indir_tir[tt].tirn;

	err = mlx5e_create_ttc_table(priv, &ttc_params, &priv->fs.ttc);
	if (err) {
		netdev_err(priv->netdev, "Failed to create rep ttc table, err=%d\n", err);
		return err;
	}
	return 0;
}

static int mlx5e_create_rep_vport_rx_rule(struct mlx5e_priv *priv)
{
	struct mlx5_eswitch *esw = priv->mdev->priv.eswitch;
	struct mlx5e_rep_priv *rpriv = priv->ppriv;
	struct mlx5_eswitch_rep *rep = rpriv->rep;
	struct mlx5_flow_handle *flow_rule;
	struct mlx5_flow_destination dest;

	dest.type = MLX5_FLOW_DESTINATION_TYPE_TIR;
	dest.tir_num = priv->direct_tir[0].tirn;
	flow_rule = mlx5_eswitch_create_vport_rx_rule(esw,
						      rep->vport,
						      &dest);
	if (IS_ERR(flow_rule))
		return PTR_ERR(flow_rule);
	rpriv->vport_rx_rule = flow_rule;
	return 0;
}

static int mlx5e_init_rep_rx(struct mlx5e_priv *priv)
{
	struct mlx5_core_dev *mdev = priv->mdev;
	int err;

	mlx5e_init_l2_addr(priv);

	err = mlx5e_open_drop_rq(priv, &priv->drop_rq);
	if (err) {
		mlx5_core_err(mdev, "open drop rq failed, %d\n", err);
		return err;
	}

	err = mlx5e_create_indirect_rqt(priv);
	if (err)
		goto err_close_drop_rq;

	err = mlx5e_create_direct_rqts(priv);
	if (err)
		goto err_destroy_indirect_rqts;

	err = mlx5e_create_indirect_tirs(priv, false);
	if (err)
		goto err_destroy_direct_rqts;

	err = mlx5e_create_direct_tirs(priv);
	if (err)
		goto err_destroy_indirect_tirs;

	err = mlx5e_create_rep_ttc_table(priv);
	if (err)
		goto err_destroy_direct_tirs;

	err = mlx5e_create_rep_vport_rx_rule(priv);
	if (err)
		goto err_destroy_ttc_table;

	return 0;

err_destroy_ttc_table:
	mlx5e_destroy_ttc_table(priv, &priv->fs.ttc);
err_destroy_direct_tirs:
	mlx5e_destroy_direct_tirs(priv);
err_destroy_indirect_tirs:
	mlx5e_destroy_indirect_tirs(priv, false);
err_destroy_direct_rqts:
	mlx5e_destroy_direct_rqts(priv);
err_destroy_indirect_rqts:
	mlx5e_destroy_rqt(priv, &priv->indir_rqt);
err_close_drop_rq:
	mlx5e_close_drop_rq(&priv->drop_rq);
	return err;
}

static void mlx5e_cleanup_rep_rx(struct mlx5e_priv *priv)
{
	struct mlx5e_rep_priv *rpriv = priv->ppriv;

	mlx5_del_flow_rules(rpriv->vport_rx_rule);
	mlx5e_destroy_ttc_table(priv, &priv->fs.ttc);
	mlx5e_destroy_direct_tirs(priv);
	mlx5e_destroy_indirect_tirs(priv, false);
	mlx5e_destroy_direct_rqts(priv);
	mlx5e_destroy_rqt(priv, &priv->indir_rqt);
	mlx5e_close_drop_rq(&priv->drop_rq);
}

static int mlx5e_init_rep_tx(struct mlx5e_priv *priv)
{
	struct mlx5e_rep_priv *rpriv = priv->ppriv;
	struct mlx5_rep_uplink_priv *uplink_priv;
	int tc, err;

	err = mlx5e_create_tises(priv);
	if (err) {
		mlx5_core_warn(priv->mdev, "create tises failed, %d\n", err);
		return err;
	}

	if (rpriv->rep->vport == MLX5_VPORT_UPLINK) {
		uplink_priv = &rpriv->uplink_priv;

		INIT_LIST_HEAD(&uplink_priv->unready_flows);

		/* init shared tc flow table */
		err = mlx5e_tc_esw_init(&uplink_priv->tc_ht);
		if (err)
			goto destroy_tises;

		mlx5_init_port_tun_entropy(&uplink_priv->tun_entropy, priv->mdev);

		/* init indirect block notifications */
		INIT_LIST_HEAD(&uplink_priv->tc_indr_block_priv_list);
		uplink_priv->netdevice_nb.notifier_call = mlx5e_nic_rep_netdevice_event;
		err = register_netdevice_notifier(&uplink_priv->netdevice_nb);
		if (err) {
			mlx5_core_err(priv->mdev, "Failed to register netdev notifier\n");
			goto tc_esw_cleanup;
		}
	}

	return 0;

tc_esw_cleanup:
	mlx5e_tc_esw_cleanup(&uplink_priv->tc_ht);
destroy_tises:
	for (tc = 0; tc < priv->profile->max_tc; tc++)
		mlx5e_destroy_tis(priv->mdev, priv->tisn[tc]);
	return err;
}

static void mlx5e_cleanup_rep_tx(struct mlx5e_priv *priv)
{
	struct mlx5e_rep_priv *rpriv = priv->ppriv;
	int tc;

	for (tc = 0; tc < priv->profile->max_tc; tc++)
		mlx5e_destroy_tis(priv->mdev, priv->tisn[tc]);

	if (rpriv->rep->vport == MLX5_VPORT_UPLINK) {
		/* clean indirect TC block notifications */
		unregister_netdevice_notifier(&rpriv->uplink_priv.netdevice_nb);
		mlx5e_rep_indr_clean_block_privs(rpriv);

		/* delete shared tc flow table */
		mlx5e_tc_esw_cleanup(&rpriv->uplink_priv.tc_ht);
	}
}

static void mlx5e_vf_rep_enable(struct mlx5e_priv *priv)
{
	mlx5e_set_netdev_mtu_boundaries(priv);
}

static int uplink_rep_async_event(struct notifier_block *nb, unsigned long event, void *data)
{
	struct mlx5e_priv *priv = container_of(nb, struct mlx5e_priv, events_nb);

	if (event == MLX5_EVENT_TYPE_PORT_CHANGE) {
		struct mlx5_eqe *eqe = data;

		switch (eqe->sub_type) {
		case MLX5_PORT_CHANGE_SUBTYPE_DOWN:
		case MLX5_PORT_CHANGE_SUBTYPE_ACTIVE:
			queue_work(priv->wq, &priv->update_carrier_work);
			break;
		default:
			return NOTIFY_DONE;
		}

		return NOTIFY_OK;
	}

	if (event == MLX5_DEV_EVENT_PORT_AFFINITY) {
		struct mlx5e_rep_priv *rpriv = priv->ppriv;

		queue_work(priv->wq, &rpriv->uplink_priv.reoffload_flows_work);

		return NOTIFY_OK;
	}

	return NOTIFY_DONE;
}

static void mlx5e_uplink_rep_enable(struct mlx5e_priv *priv)
{
	struct net_device *netdev = priv->netdev;
	struct mlx5_core_dev *mdev = priv->mdev;
	struct mlx5e_rep_priv *rpriv = priv->ppriv;
	u16 max_mtu;

	netdev->min_mtu = ETH_MIN_MTU;
	mlx5_query_port_max_mtu(priv->mdev, &max_mtu, 1);
	netdev->max_mtu = MLX5E_HW2SW_MTU(&priv->channels.params, max_mtu);
	mlx5e_set_dev_port_mtu(priv);

	INIT_WORK(&rpriv->uplink_priv.reoffload_flows_work,
		  mlx5e_tc_reoffload_flows_work);

	mlx5_lag_add(mdev, netdev);
	priv->events_nb.notifier_call = uplink_rep_async_event;
	mlx5_notifier_register(mdev, &priv->events_nb);
#ifdef CONFIG_MLX5_CORE_EN_DCB
	mlx5e_dcbnl_initialize(priv);
	mlx5e_dcbnl_init_app(priv);
#endif
}

static void mlx5e_uplink_rep_disable(struct mlx5e_priv *priv)
{
	struct mlx5_core_dev *mdev = priv->mdev;
	struct mlx5e_rep_priv *rpriv = priv->ppriv;

#ifdef CONFIG_MLX5_CORE_EN_DCB
	mlx5e_dcbnl_delete_app(priv);
#endif
	mlx5_notifier_unregister(mdev, &priv->events_nb);
	cancel_work_sync(&rpriv->uplink_priv.reoffload_flows_work);
	mlx5_lag_remove(mdev);
}

static const struct mlx5e_profile mlx5e_vf_rep_profile = {
	.init			= mlx5e_init_rep,
	.cleanup		= mlx5e_cleanup_rep,
	.init_rx		= mlx5e_init_rep_rx,
	.cleanup_rx		= mlx5e_cleanup_rep_rx,
	.init_tx		= mlx5e_init_rep_tx,
	.cleanup_tx		= mlx5e_cleanup_rep_tx,
	.enable		        = mlx5e_vf_rep_enable,
	.update_stats           = mlx5e_vf_rep_update_hw_counters,
	.rx_handlers.handle_rx_cqe       = mlx5e_handle_rx_cqe_rep,
	.rx_handlers.handle_rx_cqe_mpwqe = mlx5e_handle_rx_cqe_mpwrq,
	.max_tc			= 1,
};

static const struct mlx5e_profile mlx5e_uplink_rep_profile = {
	.init			= mlx5e_init_rep,
	.cleanup		= mlx5e_cleanup_rep,
	.init_rx		= mlx5e_init_rep_rx,
	.cleanup_rx		= mlx5e_cleanup_rep_rx,
	.init_tx		= mlx5e_init_rep_tx,
	.cleanup_tx		= mlx5e_cleanup_rep_tx,
	.enable		        = mlx5e_uplink_rep_enable,
	.disable	        = mlx5e_uplink_rep_disable,
	.update_stats           = mlx5e_uplink_rep_update_hw_counters,
	.update_carrier	        = mlx5e_update_carrier,
	.rx_handlers.handle_rx_cqe       = mlx5e_handle_rx_cqe_rep,
	.rx_handlers.handle_rx_cqe_mpwqe = mlx5e_handle_rx_cqe_mpwrq,
	.max_tc			= MLX5E_MAX_NUM_TC,
};

/* e-Switch vport representors */
static int
mlx5e_vport_rep_load(struct mlx5_core_dev *dev, struct mlx5_eswitch_rep *rep)
{
	const struct mlx5e_profile *profile;
	struct mlx5e_rep_priv *rpriv;
	struct net_device *netdev;
	int nch, err;

	rpriv = kzalloc(sizeof(*rpriv), GFP_KERNEL);
	if (!rpriv)
		return -ENOMEM;

	/* rpriv->rep to be looked up when profile->init() is called */
	rpriv->rep = rep;

	nch = mlx5e_get_max_num_channels(dev);
	profile = (rep->vport == MLX5_VPORT_UPLINK) ? &mlx5e_uplink_rep_profile : &mlx5e_vf_rep_profile;
	netdev = mlx5e_create_netdev(dev, profile, nch, rpriv);
	if (!netdev) {
		pr_warn("Failed to create representor netdev for vport %d\n",
			rep->vport);
		kfree(rpriv);
		return -EINVAL;
	}

	rpriv->netdev = netdev;
	rep->rep_if[REP_ETH].priv = rpriv;
	INIT_LIST_HEAD(&rpriv->vport_sqs_list);

	if (rep->vport == MLX5_VPORT_UPLINK) {
		err = mlx5e_create_mdev_resources(dev);
		if (err)
			goto err_destroy_netdev;
	}

	err = mlx5e_attach_netdev(netdev_priv(netdev));
	if (err) {
		pr_warn("Failed to attach representor netdev for vport %d\n",
			rep->vport);
		goto err_destroy_mdev_resources;
	}

	err = mlx5e_rep_neigh_init(rpriv);
	if (err) {
		pr_warn("Failed to initialized neighbours handling for vport %d\n",
			rep->vport);
		goto err_detach_netdev;
	}

	err = register_netdev(netdev);
	if (err) {
		pr_warn("Failed to register representor netdev for vport %d\n",
			rep->vport);
		goto err_neigh_cleanup;
	}

	return 0;

err_neigh_cleanup:
	mlx5e_rep_neigh_cleanup(rpriv);

err_detach_netdev:
	mlx5e_detach_netdev(netdev_priv(netdev));

err_destroy_mdev_resources:
	if (rep->vport == MLX5_VPORT_UPLINK)
		mlx5e_destroy_mdev_resources(dev);

err_destroy_netdev:
	mlx5e_destroy_netdev(netdev_priv(netdev));
	kfree(rpriv);
	return err;
}

static void
mlx5e_vport_rep_unload(struct mlx5_eswitch_rep *rep)
{
	struct mlx5e_rep_priv *rpriv = mlx5e_rep_to_rep_priv(rep);
	struct net_device *netdev = rpriv->netdev;
	struct mlx5e_priv *priv = netdev_priv(netdev);
	void *ppriv = priv->ppriv;

	unregister_netdev(netdev);
	mlx5e_rep_neigh_cleanup(rpriv);
	mlx5e_detach_netdev(priv);
	if (rep->vport == MLX5_VPORT_UPLINK)
		mlx5e_destroy_mdev_resources(priv->mdev);
	mlx5e_destroy_netdev(priv);
	kfree(ppriv); /* mlx5e_rep_priv */
}

static void *mlx5e_vport_rep_get_proto_dev(struct mlx5_eswitch_rep *rep)
{
	struct mlx5e_rep_priv *rpriv;

	rpriv = mlx5e_rep_to_rep_priv(rep);

	return rpriv->netdev;
}

void mlx5e_rep_register_vport_reps(struct mlx5_core_dev *mdev)
{
	struct mlx5_eswitch *esw = mdev->priv.eswitch;
	struct mlx5_eswitch_rep_if rep_if = {};

	rep_if.load = mlx5e_vport_rep_load;
	rep_if.unload = mlx5e_vport_rep_unload;
	rep_if.get_proto_dev = mlx5e_vport_rep_get_proto_dev;

	mlx5_eswitch_register_vport_reps(esw, &rep_if, REP_ETH);
}

void mlx5e_rep_unregister_vport_reps(struct mlx5_core_dev *mdev)
{
	struct mlx5_eswitch *esw = mdev->priv.eswitch;

	mlx5_eswitch_unregister_vport_reps(esw, REP_ETH);
}<|MERGE_RESOLUTION|>--- conflicted
+++ resolved
@@ -813,11 +813,7 @@
 	struct net_device *netdev = netdev_notifier_info_to_dev(ptr);
 
 	if (!mlx5e_tc_tun_device_to_offload(priv, netdev) &&
-<<<<<<< HEAD
-	    !is_vlan_dev(netdev))
-=======
 	    !(is_vlan_dev(netdev) && vlan_dev_real_dev(netdev) == rpriv->netdev))
->>>>>>> 4b972a01
 		return NOTIFY_OK;
 
 	switch (event) {
