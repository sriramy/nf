/*
 *  eepc-laptop.c - Asus Eee PC extras
 *
 *  Based on asus_acpi.c as patched for the Eee PC by Asus:
 *  ftp://ftp.asus.com/pub/ASUS/EeePC/701/ASUS_ACPI_071126.rar
 *  Based on eee.c from eeepc-linux
 *
 *  This program is free software; you can redistribute it and/or modify
 *  it under the terms of the GNU General Public License as published by
 *  the Free Software Foundation; either version 2 of the License, or
 *  (at your option) any later version.
 *
 *  This program is distributed in the hope that it will be useful,
 *  but WITHOUT ANY WARRANTY; without even the implied warranty of
 *  MERCHANTABILITY or FITNESS FOR A PARTICULAR PURPOSE.  See the
 *  GNU General Public License for more details.
 */

#define pr_fmt(fmt) KBUILD_MODNAME ": " fmt

#include <linux/kernel.h>
#include <linux/module.h>
#include <linux/init.h>
#include <linux/types.h>
#include <linux/platform_device.h>
#include <linux/backlight.h>
#include <linux/fb.h>
#include <linux/hwmon.h>
#include <linux/hwmon-sysfs.h>
#include <acpi/acpi_drivers.h>
#include <acpi/acpi_bus.h>
#include <linux/uaccess.h>
#include <linux/input.h>
#include <linux/rfkill.h>
#include <linux/pci.h>
#include <linux/pci_hotplug.h>

#define EEEPC_LAPTOP_VERSION	"0.1"

#define EEEPC_HOTK_NAME		"Eee PC Hotkey Driver"
#define EEEPC_HOTK_FILE		"eeepc"
#define EEEPC_HOTK_CLASS	"hotkey"
#define EEEPC_HOTK_DEVICE_NAME	"Hotkey"
#define EEEPC_HOTK_HID		"ASUS010"


/*
 * Definitions for Asus EeePC
 */
#define	NOTIFY_WLAN_ON	0x10
#define NOTIFY_BRN_MIN	0x20
#define NOTIFY_BRN_MAX	0x2f

enum {
	DISABLE_ASL_WLAN = 0x0001,
	DISABLE_ASL_BLUETOOTH = 0x0002,
	DISABLE_ASL_IRDA = 0x0004,
	DISABLE_ASL_CAMERA = 0x0008,
	DISABLE_ASL_TV = 0x0010,
	DISABLE_ASL_GPS = 0x0020,
	DISABLE_ASL_DISPLAYSWITCH = 0x0040,
	DISABLE_ASL_MODEM = 0x0080,
	DISABLE_ASL_CARDREADER = 0x0100,
	DISABLE_ASL_3G = 0x0200,
	DISABLE_ASL_WIMAX = 0x0400,
	DISABLE_ASL_HWCF = 0x0800
};

enum {
	CM_ASL_WLAN = 0,
	CM_ASL_BLUETOOTH,
	CM_ASL_IRDA,
	CM_ASL_1394,
	CM_ASL_CAMERA,
	CM_ASL_TV,
	CM_ASL_GPS,
	CM_ASL_DVDROM,
	CM_ASL_DISPLAYSWITCH,
	CM_ASL_PANELBRIGHT,
	CM_ASL_BIOSFLASH,
	CM_ASL_ACPIFLASH,
	CM_ASL_CPUFV,
	CM_ASL_CPUTEMPERATURE,
	CM_ASL_FANCPU,
	CM_ASL_FANCHASSIS,
	CM_ASL_USBPORT1,
	CM_ASL_USBPORT2,
	CM_ASL_USBPORT3,
	CM_ASL_MODEM,
	CM_ASL_CARDREADER,
	CM_ASL_3G,
	CM_ASL_WIMAX,
	CM_ASL_HWCF,
	CM_ASL_LID,
	CM_ASL_TYPE,
	CM_ASL_PANELPOWER,	/*P901*/
	CM_ASL_TPD
};

static const char *cm_getv[] = {
	"WLDG", "BTHG", NULL, NULL,
	"CAMG", NULL, NULL, NULL,
	NULL, "PBLG", NULL, NULL,
	"CFVG", NULL, NULL, NULL,
	"USBG", NULL, NULL, "MODG",
	"CRDG", "M3GG", "WIMG", "HWCF",
	"LIDG",	"TYPE", "PBPG",	"TPDG"
};

static const char *cm_setv[] = {
	"WLDS", "BTHS", NULL, NULL,
	"CAMS", NULL, NULL, NULL,
	"SDSP", "PBLS", "HDPS", NULL,
	"CFVS", NULL, NULL, NULL,
	"USBG", NULL, NULL, "MODS",
	"CRDS", "M3GS", "WIMS", NULL,
	NULL, NULL, "PBPS", "TPDS"
};

#define EEEPC_EC	"\\_SB.PCI0.SBRG.EC0."

#define EEEPC_EC_FAN_PWM	EEEPC_EC "SC02" /* Fan PWM duty cycle (%) */
#define EEEPC_EC_SC02		0x63
#define EEEPC_EC_FAN_HRPM	EEEPC_EC "SC05" /* High byte, fan speed (RPM) */
#define EEEPC_EC_FAN_LRPM	EEEPC_EC "SC06" /* Low byte, fan speed (RPM) */
#define EEEPC_EC_FAN_CTRL	EEEPC_EC "SFB3" /* Byte containing SF25  */
#define EEEPC_EC_SFB3		0xD3

/*
 * This is the main structure, we can use it to store useful information
 * about the hotk device
 */
struct eeepc_hotk {
	struct acpi_device *device;	/* the device we are in */
	acpi_handle handle;		/* the handle of the hotk device */
	u32 cm_supported;		/* the control methods supported
					   by this BIOS */
	uint init_flag;			/* Init flags */
	u16 event_count[128];		/* count for each event */
	struct input_dev *inputdev;
	u16 *keycode_map;
	struct rfkill *wlan_rfkill;
	struct rfkill *bluetooth_rfkill;
	struct rfkill *wwan3g_rfkill;
	struct hotplug_slot *hotplug_slot;
	struct work_struct hotplug_work;
};

/* The actual device the driver binds to */
static struct eeepc_hotk *ehotk;

/* Platform device/driver */
static struct platform_driver platform_driver = {
	.driver = {
		.name = EEEPC_HOTK_FILE,
		.owner = THIS_MODULE,
	}
};

static struct platform_device *platform_device;

struct key_entry {
	char type;
	u8 code;
	u16 keycode;
};

enum { KE_KEY, KE_END };

static struct key_entry eeepc_keymap[] = {
	/* Sleep already handled via generic ACPI code */
	{KE_KEY, 0x10, KEY_WLAN },
	{KE_KEY, 0x11, KEY_WLAN },
	{KE_KEY, 0x12, KEY_PROG1 },
	{KE_KEY, 0x13, KEY_MUTE },
	{KE_KEY, 0x14, KEY_VOLUMEDOWN },
	{KE_KEY, 0x15, KEY_VOLUMEUP },
	{KE_KEY, 0x1a, KEY_COFFEE },
	{KE_KEY, 0x1b, KEY_ZOOM },
	{KE_KEY, 0x1c, KEY_PROG2 },
	{KE_KEY, 0x1d, KEY_PROG3 },
	{KE_KEY, NOTIFY_BRN_MIN,     KEY_BRIGHTNESSDOWN },
	{KE_KEY, NOTIFY_BRN_MIN + 2, KEY_BRIGHTNESSUP },
	{KE_KEY, 0x30, KEY_SWITCHVIDEOMODE },
	{KE_KEY, 0x31, KEY_SWITCHVIDEOMODE },
	{KE_KEY, 0x32, KEY_SWITCHVIDEOMODE },
	{KE_END, 0},
};

/*
 * The hotkey driver declaration
 */
static int eeepc_hotk_add(struct acpi_device *device);
static int eeepc_hotk_remove(struct acpi_device *device, int type);
static int eeepc_hotk_resume(struct acpi_device *device);
static void eeepc_hotk_notify(struct acpi_device *device, u32 event);

static const struct acpi_device_id eeepc_device_ids[] = {
	{EEEPC_HOTK_HID, 0},
	{"", 0},
};
MODULE_DEVICE_TABLE(acpi, eeepc_device_ids);

static struct acpi_driver eeepc_hotk_driver = {
	.name = EEEPC_HOTK_NAME,
	.class = EEEPC_HOTK_CLASS,
	.ids = eeepc_device_ids,
	.flags = ACPI_DRIVER_ALL_NOTIFY_EVENTS,
	.ops = {
		.add = eeepc_hotk_add,
		.remove = eeepc_hotk_remove,
		.resume = eeepc_hotk_resume,
		.notify = eeepc_hotk_notify,
	},
};

/* PCI hotplug ops */
static int eeepc_get_adapter_status(struct hotplug_slot *slot, u8 *value);

static struct hotplug_slot_ops eeepc_hotplug_slot_ops = {
	.owner = THIS_MODULE,
	.get_adapter_status = eeepc_get_adapter_status,
	.get_power_status = eeepc_get_adapter_status,
};

/* The backlight device /sys/class/backlight */
static struct backlight_device *eeepc_backlight_device;

/* The hwmon device */
static struct device *eeepc_hwmon_device;

/*
 * The backlight class declaration
 */
static int read_brightness(struct backlight_device *bd);
static int update_bl_status(struct backlight_device *bd);
static struct backlight_ops eeepcbl_ops = {
	.get_brightness = read_brightness,
	.update_status = update_bl_status,
};

MODULE_AUTHOR("Corentin Chary, Eric Cooper");
MODULE_DESCRIPTION(EEEPC_HOTK_NAME);
MODULE_LICENSE("GPL");

/*
 * ACPI Helpers
 */
static int write_acpi_int(acpi_handle handle, const char *method, int val,
			  struct acpi_buffer *output)
{
	struct acpi_object_list params;
	union acpi_object in_obj;
	acpi_status status;

	params.count = 1;
	params.pointer = &in_obj;
	in_obj.type = ACPI_TYPE_INTEGER;
	in_obj.integer.value = val;

	status = acpi_evaluate_object(handle, (char *)method, &params, output);
	return (status == AE_OK ? 0 : -1);
}

static int read_acpi_int(acpi_handle handle, const char *method, int *val)
{
	acpi_status status;
	unsigned long long result;

	status = acpi_evaluate_integer(handle, (char *)method, NULL, &result);
	if (ACPI_FAILURE(status)) {
		*val = -1;
		return -1;
	} else {
		*val = result;
		return 0;
	}
}

static int set_acpi(int cm, int value)
{
	if (ehotk->cm_supported & (0x1 << cm)) {
		const char *method = cm_setv[cm];
		if (method == NULL)
			return -ENODEV;
		if (write_acpi_int(ehotk->handle, method, value, NULL))
			pr_warning("Error writing %s\n", method);
	}
	return 0;
}

static int get_acpi(int cm)
{
	int value = -ENODEV;
	if ((ehotk->cm_supported & (0x1 << cm))) {
		const char *method = cm_getv[cm];
		if (method == NULL)
			return -ENODEV;
		if (read_acpi_int(ehotk->handle, method, &value))
			pr_warning("Error reading %s\n", method);
	}
	return value;
}

/*
 * Backlight
 */
static int read_brightness(struct backlight_device *bd)
{
	return get_acpi(CM_ASL_PANELBRIGHT);
}

static int set_brightness(struct backlight_device *bd, int value)
{
	value = max(0, min(15, value));
	return set_acpi(CM_ASL_PANELBRIGHT, value);
}

static int update_bl_status(struct backlight_device *bd)
{
	return set_brightness(bd, bd->props.brightness);
}

/*
 * Rfkill helpers
 */

static bool eeepc_wlan_rfkill_blocked(void)
{
	if (get_acpi(CM_ASL_WLAN) == 1)
		return false;
	return true;
}

static int eeepc_rfkill_set(void *data, bool blocked)
{
	unsigned long asl = (unsigned long)data;
	return set_acpi(asl, !blocked);
}

static const struct rfkill_ops eeepc_rfkill_ops = {
	.set_block = eeepc_rfkill_set,
};

static void __init eeepc_enable_camera(void)
{
	/*
	 * If the following call to set_acpi() fails, it's because there's no
	 * camera so we can ignore the error.
	 */
	set_acpi(CM_ASL_CAMERA, 1);
}

/*
 * Sys helpers
 */
static int parse_arg(const char *buf, unsigned long count, int *val)
{
	if (!count)
		return 0;
	if (sscanf(buf, "%i", val) != 1)
		return -EINVAL;
	return count;
}

static ssize_t store_sys_acpi(int cm, const char *buf, size_t count)
{
	int rv, value;

	rv = parse_arg(buf, count, &value);
	if (rv > 0)
		value = set_acpi(cm, value);
	if (value < 0)
		return value;
	return rv;
}

static ssize_t show_sys_acpi(int cm, char *buf)
{
	int value = get_acpi(cm);

	if (value < 0)
		return value;
	return sprintf(buf, "%d\n", value);
}

#define EEEPC_CREATE_DEVICE_ATTR(_name, _cm)				\
	static ssize_t show_##_name(struct device *dev,			\
				    struct device_attribute *attr,	\
				    char *buf)				\
	{								\
		return show_sys_acpi(_cm, buf);				\
	}								\
	static ssize_t store_##_name(struct device *dev,		\
				     struct device_attribute *attr,	\
				     const char *buf, size_t count)	\
	{								\
		return store_sys_acpi(_cm, buf, count);			\
	}								\
	static struct device_attribute dev_attr_##_name = {		\
		.attr = {						\
			.name = __stringify(_name),			\
			.mode = 0644 },					\
		.show   = show_##_name,					\
		.store  = store_##_name,				\
	}

EEEPC_CREATE_DEVICE_ATTR(camera, CM_ASL_CAMERA);
EEEPC_CREATE_DEVICE_ATTR(cardr, CM_ASL_CARDREADER);
EEEPC_CREATE_DEVICE_ATTR(disp, CM_ASL_DISPLAYSWITCH);

struct eeepc_cpufv {
	int num;
	int cur;
};

static int get_cpufv(struct eeepc_cpufv *c)
{
	c->cur = get_acpi(CM_ASL_CPUFV);
	c->num = (c->cur >> 8) & 0xff;
	c->cur &= 0xff;
	if (c->cur < 0 || c->num <= 0 || c->num > 12)
		return -ENODEV;
	return 0;
}

static ssize_t show_available_cpufv(struct device *dev,
				    struct device_attribute *attr,
				    char *buf)
{
	struct eeepc_cpufv c;
	int i;
	ssize_t len = 0;

	if (get_cpufv(&c))
		return -ENODEV;
	for (i = 0; i < c.num; i++)
		len += sprintf(buf + len, "%d ", i);
	len += sprintf(buf + len, "\n");
	return len;
}

static ssize_t show_cpufv(struct device *dev,
			  struct device_attribute *attr,
			  char *buf)
{
	struct eeepc_cpufv c;

	if (get_cpufv(&c))
		return -ENODEV;
	return sprintf(buf, "%#x\n", (c.num << 8) | c.cur);
}

static ssize_t store_cpufv(struct device *dev,
			   struct device_attribute *attr,
			   const char *buf, size_t count)
{
	struct eeepc_cpufv c;
	int rv, value;

	if (get_cpufv(&c))
		return -ENODEV;
	rv = parse_arg(buf, count, &value);
	if (rv < 0)
		return rv;
	if (!rv || value < 0 || value >= c.num)
		return -EINVAL;
	set_acpi(CM_ASL_CPUFV, value);
	return rv;
}

static struct device_attribute dev_attr_cpufv = {
	.attr = {
		.name = "cpufv",
		.mode = 0644 },
	.show   = show_cpufv,
	.store  = store_cpufv
};

static struct device_attribute dev_attr_available_cpufv = {
	.attr = {
		.name = "available_cpufv",
		.mode = 0444 },
	.show   = show_available_cpufv
};

static struct attribute *platform_attributes[] = {
	&dev_attr_camera.attr,
	&dev_attr_cardr.attr,
	&dev_attr_disp.attr,
	&dev_attr_cpufv.attr,
	&dev_attr_available_cpufv.attr,
	NULL
};

static struct attribute_group platform_attribute_group = {
	.attrs = platform_attributes
};

/*
 * Hotkey functions
 */
static struct key_entry *eepc_get_entry_by_scancode(int code)
{
	struct key_entry *key;

	for (key = eeepc_keymap; key->type != KE_END; key++)
		if (code == key->code)
			return key;

	return NULL;
}

static struct key_entry *eepc_get_entry_by_keycode(int code)
{
	struct key_entry *key;

	for (key = eeepc_keymap; key->type != KE_END; key++)
		if (code == key->keycode && key->type == KE_KEY)
			return key;

	return NULL;
}

static int eeepc_getkeycode(struct input_dev *dev, int scancode, int *keycode)
{
	struct key_entry *key = eepc_get_entry_by_scancode(scancode);

	if (key && key->type == KE_KEY) {
		*keycode = key->keycode;
		return 0;
	}

	return -EINVAL;
}

static int eeepc_setkeycode(struct input_dev *dev, int scancode, int keycode)
{
	struct key_entry *key;
	int old_keycode;

	if (keycode < 0 || keycode > KEY_MAX)
		return -EINVAL;

	key = eepc_get_entry_by_scancode(scancode);
	if (key && key->type == KE_KEY) {
		old_keycode = key->keycode;
		key->keycode = keycode;
		set_bit(keycode, dev->keybit);
		if (!eepc_get_entry_by_keycode(old_keycode))
			clear_bit(old_keycode, dev->keybit);
		return 0;
	}

	return -EINVAL;
}

static void cmsg_quirk(int cm, const char *name)
{
	int dummy;

	/* Some BIOSes do not report cm although it is avaliable.
	   Check if cm_getv[cm] works and, if yes, assume cm should be set. */
	if (!(ehotk->cm_supported & (1 << cm))
	    && !read_acpi_int(ehotk->handle, cm_getv[cm], &dummy)) {
		pr_info("%s (%x) not reported by BIOS,"
			" enabling anyway\n", name, 1 << cm);
		ehotk->cm_supported |= 1 << cm;
	}
}

static void cmsg_quirks(void)
{
	cmsg_quirk(CM_ASL_LID, "LID");
	cmsg_quirk(CM_ASL_TYPE, "TYPE");
	cmsg_quirk(CM_ASL_PANELPOWER, "PANELPOWER");
	cmsg_quirk(CM_ASL_TPD, "TPD");
}

static int eeepc_hotk_check(void)
{
	const struct key_entry *key;
	struct acpi_buffer buffer = { ACPI_ALLOCATE_BUFFER, NULL };
	int result;

	result = acpi_bus_get_status(ehotk->device);
	if (result)
		return result;
	if (ehotk->device->status.present) {
		if (write_acpi_int(ehotk->handle, "INIT", ehotk->init_flag,
				    &buffer)) {
			pr_err("Hotkey initialization failed\n");
			return -ENODEV;
		} else {
			pr_notice("Hotkey init flags 0x%x\n", ehotk->init_flag);
		}
		/* get control methods supported */
		if (read_acpi_int(ehotk->handle, "CMSG"
				   , &ehotk->cm_supported)) {
			pr_err("Get control methods supported failed\n");
			return -ENODEV;
		} else {
			cmsg_quirks();
			pr_info("Get control methods supported: 0x%x\n",
				ehotk->cm_supported);
		}
		ehotk->inputdev = input_allocate_device();
		if (!ehotk->inputdev) {
			pr_info("Unable to allocate input device\n");
			return 0;
		}
		ehotk->inputdev->name = "Asus EeePC extra buttons";
		ehotk->inputdev->phys = EEEPC_HOTK_FILE "/input0";
		ehotk->inputdev->id.bustype = BUS_HOST;
		ehotk->inputdev->getkeycode = eeepc_getkeycode;
		ehotk->inputdev->setkeycode = eeepc_setkeycode;

		for (key = eeepc_keymap; key->type != KE_END; key++) {
			switch (key->type) {
			case KE_KEY:
				set_bit(EV_KEY, ehotk->inputdev->evbit);
				set_bit(key->keycode, ehotk->inputdev->keybit);
				break;
			}
		}
		result = input_register_device(ehotk->inputdev);
		if (result) {
			pr_info("Unable to register input device\n");
			input_free_device(ehotk->inputdev);
			return 0;
		}
	} else {
		pr_err("Hotkey device not present, aborting\n");
		return -EINVAL;
	}
	return 0;
}

static int notify_brn(void)
{
	/* returns the *previous* brightness, or -1 */
	struct backlight_device *bd = eeepc_backlight_device;
	if (bd) {
		int old = bd->props.brightness;
		bd->props.brightness = read_brightness(bd);
		return old;
	}
	return -1;
}

<<<<<<< HEAD
static void eeepc_rfkill_hotplug(void)
=======
static int eeepc_get_adapter_status(struct hotplug_slot *hotplug_slot,
				    u8 *value)
{
	int val = get_acpi(CM_ASL_WLAN);

	if (val == 1 || val == 0)
		*value = val;
	else
		return -EINVAL;

	return 0;
}

static void eeepc_hotplug_work(struct work_struct *work)
>>>>>>> 80ffb3cc
{
	struct pci_dev *dev;
	struct pci_bus *bus = pci_find_bus(0, 1);
	bool blocked;

	if (!bus) {
		pr_warning("Unable to find PCI bus 1?\n");
		return;
	}

	blocked = eeepc_wlan_rfkill_blocked();
	if (!blocked) {
		dev = pci_get_slot(bus, 0);
		if (dev) {
			/* Device already present */
			pci_dev_put(dev);
			return;
		}
		dev = pci_scan_single_device(bus, 0);
		if (dev) {
			pci_bus_assign_resources(bus);
			if (pci_bus_add_device(dev))
				pr_err("Unable to hotplug wifi\n");
		}
	} else {
		dev = pci_get_slot(bus, 0);
		if (dev) {
			pci_remove_bus_device(dev);
			pci_dev_put(dev);
		}
	}

<<<<<<< HEAD
	rfkill_set_sw_state(ehotk->eeepc_wlan_rfkill, blocked);
=======
	rfkill_set_sw_state(ehotk->wlan_rfkill, blocked);
>>>>>>> 80ffb3cc
}

static void eeepc_rfkill_notify(acpi_handle handle, u32 event, void *data)
{
	if (event != ACPI_NOTIFY_BUS_CHECK)
		return;

<<<<<<< HEAD
	eeepc_rfkill_hotplug();
=======
	schedule_work(&ehotk->hotplug_work);
>>>>>>> 80ffb3cc
}

static void eeepc_hotk_notify(struct acpi_device *device, u32 event)
{
	static struct key_entry *key;
	u16 count;
	int brn = -ENODEV;

	if (!ehotk)
		return;
	if (event > ACPI_MAX_SYS_NOTIFY)
		return;
	if (event >= NOTIFY_BRN_MIN && event <= NOTIFY_BRN_MAX)
		brn = notify_brn();
	count = ehotk->event_count[event % 128]++;
	acpi_bus_generate_proc_event(ehotk->device, event, count);
	acpi_bus_generate_netlink_event(ehotk->device->pnp.device_class,
					dev_name(&ehotk->device->dev), event,
					count);
	if (ehotk->inputdev) {
		if (brn != -ENODEV) {
			/* brightness-change events need special
			 * handling for conversion to key events
			 */
			if (brn < 0)
				brn = event;
			else
				brn += NOTIFY_BRN_MIN;
			if (event < brn)
				event = NOTIFY_BRN_MIN; /* brightness down */
			else if (event > brn)
				event = NOTIFY_BRN_MIN + 2; /* ... up */
			else
				event = NOTIFY_BRN_MIN + 1; /* ... unchanged */
		}
		key = eepc_get_entry_by_scancode(event);
		if (key) {
			switch (key->type) {
			case KE_KEY:
				input_report_key(ehotk->inputdev, key->keycode,
						 1);
				input_sync(ehotk->inputdev);
				input_report_key(ehotk->inputdev, key->keycode,
						 0);
				input_sync(ehotk->inputdev);
				break;
			}
		}
	}
}

static int eeepc_register_rfkill_notifier(char *node)
{
	acpi_status status = AE_OK;
	acpi_handle handle;

	status = acpi_get_handle(NULL, node, &handle);

	if (ACPI_SUCCESS(status)) {
		status = acpi_install_notify_handler(handle,
						     ACPI_SYSTEM_NOTIFY,
						     eeepc_rfkill_notify,
						     NULL);
		if (ACPI_FAILURE(status))
			pr_warning("Failed to register notify on %s\n", node);
	} else
		return -ENODEV;

	return 0;
}

static void eeepc_unregister_rfkill_notifier(char *node)
{
	acpi_status status = AE_OK;
	acpi_handle handle;

	status = acpi_get_handle(NULL, node, &handle);

	if (ACPI_SUCCESS(status)) {
		status = acpi_remove_notify_handler(handle,
						     ACPI_SYSTEM_NOTIFY,
						     eeepc_rfkill_notify);
		if (ACPI_FAILURE(status))
			pr_err("Error removing rfkill notify handler %s\n",
				node);
	}
}

static void eeepc_cleanup_pci_hotplug(struct hotplug_slot *hotplug_slot)
{
	kfree(hotplug_slot->info);
	kfree(hotplug_slot);
}

static int eeepc_setup_pci_hotplug(void)
{
	int ret = -ENOMEM;
	struct pci_bus *bus = pci_find_bus(0, 1);

	if (!bus) {
		pr_err("Unable to find wifi PCI bus\n");
		return -ENODEV;
	}

	ehotk->hotplug_slot = kzalloc(sizeof(struct hotplug_slot), GFP_KERNEL);
	if (!ehotk->hotplug_slot)
		goto error_slot;

	ehotk->hotplug_slot->info = kzalloc(sizeof(struct hotplug_slot_info),
					    GFP_KERNEL);
	if (!ehotk->hotplug_slot->info)
		goto error_info;

	ehotk->hotplug_slot->private = ehotk;
	ehotk->hotplug_slot->release = &eeepc_cleanup_pci_hotplug;
	ehotk->hotplug_slot->ops = &eeepc_hotplug_slot_ops;
	eeepc_get_adapter_status(ehotk->hotplug_slot,
				 &ehotk->hotplug_slot->info->adapter_status);

	ret = pci_hp_register(ehotk->hotplug_slot, bus, 0, "eeepc-wifi");
	if (ret) {
		pr_err("Unable to register hotplug slot - %d\n", ret);
		goto error_register;
	}

	return 0;

error_register:
	kfree(ehotk->hotplug_slot->info);
error_info:
	kfree(ehotk->hotplug_slot);
	ehotk->hotplug_slot = NULL;
error_slot:
	return ret;
}

static int eeepc_hotk_add(struct acpi_device *device)
{
	int result;

	if (!device)
		 return -EINVAL;
	pr_notice(EEEPC_HOTK_NAME "\n");
	ehotk = kzalloc(sizeof(struct eeepc_hotk), GFP_KERNEL);
	if (!ehotk)
		return -ENOMEM;
	ehotk->init_flag = DISABLE_ASL_WLAN | DISABLE_ASL_DISPLAYSWITCH;
	ehotk->handle = device->handle;
	strcpy(acpi_device_name(device), EEEPC_HOTK_DEVICE_NAME);
	strcpy(acpi_device_class(device), EEEPC_HOTK_CLASS);
	device->driver_data = ehotk;
	ehotk->device = device;
	result = eeepc_hotk_check();
	if (result)
		goto ehotk_fail;
<<<<<<< HEAD

	eeepc_register_rfkill_notifier("\\_SB.PCI0.P0P6");
	eeepc_register_rfkill_notifier("\\_SB.PCI0.P0P7");

	if (get_acpi(CM_ASL_WLAN) != -1) {
		ehotk->eeepc_wlan_rfkill = rfkill_alloc("eeepc-wlan",
							&device->dev,
							RFKILL_TYPE_WLAN,
							&eeepc_rfkill_ops,
							(void *)CM_ASL_WLAN);

		if (!ehotk->eeepc_wlan_rfkill)
			goto wlan_fail;

		rfkill_init_sw_state(ehotk->eeepc_wlan_rfkill,
				     get_acpi(CM_ASL_WLAN) != 1);
		result = rfkill_register(ehotk->eeepc_wlan_rfkill);
		if (result)
			goto wlan_fail;
	}

	if (get_acpi(CM_ASL_BLUETOOTH) != -1) {
		ehotk->eeepc_bluetooth_rfkill =
			rfkill_alloc("eeepc-bluetooth",
				     &device->dev,
				     RFKILL_TYPE_BLUETOOTH,
				     &eeepc_rfkill_ops,
				     (void *)CM_ASL_BLUETOOTH);

		if (!ehotk->eeepc_bluetooth_rfkill)
			goto bluetooth_fail;

		rfkill_init_sw_state(ehotk->eeepc_bluetooth_rfkill,
				     get_acpi(CM_ASL_BLUETOOTH) != 1);
		result = rfkill_register(ehotk->eeepc_bluetooth_rfkill);
		if (result)
			goto bluetooth_fail;
	}

	return 0;

 bluetooth_fail:
	rfkill_destroy(ehotk->eeepc_bluetooth_rfkill);
	rfkill_unregister(ehotk->eeepc_wlan_rfkill);
 wlan_fail:
	rfkill_destroy(ehotk->eeepc_wlan_rfkill);
	eeepc_unregister_rfkill_notifier("\\_SB.PCI0.P0P6");
	eeepc_unregister_rfkill_notifier("\\_SB.PCI0.P0P7");
=======

	return 0;

>>>>>>> 80ffb3cc
 ehotk_fail:
	kfree(ehotk);
	ehotk = NULL;

	return result;
}

static int eeepc_hotk_remove(struct acpi_device *device, int type)
{
	if (!device || !acpi_driver_data(device))
		 return -EINVAL;
<<<<<<< HEAD

	eeepc_unregister_rfkill_notifier("\\_SB.PCI0.P0P6");
	eeepc_unregister_rfkill_notifier("\\_SB.PCI0.P0P7");
=======
>>>>>>> 80ffb3cc

	kfree(ehotk);
	return 0;
}

static int eeepc_hotk_resume(struct acpi_device *device)
{
<<<<<<< HEAD
	if (ehotk->eeepc_wlan_rfkill) {
=======
	if (ehotk->wlan_rfkill) {
>>>>>>> 80ffb3cc
		bool wlan;

		/* Workaround - it seems that _PTS disables the wireless
		   without notification or changing the value read by WLAN.
		   Normally this is fine because the correct value is restored
		   from the non-volatile storage on resume, but we need to do
		   it ourself if case suspend is aborted, or we lose wireless.
		 */
		wlan = get_acpi(CM_ASL_WLAN);
		set_acpi(CM_ASL_WLAN, wlan);

<<<<<<< HEAD
		rfkill_set_sw_state(ehotk->eeepc_wlan_rfkill,
				    wlan != 1);

		eeepc_rfkill_hotplug();
	}

	if (ehotk->eeepc_bluetooth_rfkill)
		rfkill_set_sw_state(ehotk->eeepc_bluetooth_rfkill,
=======
		rfkill_set_sw_state(ehotk->wlan_rfkill, wlan != 1);

		schedule_work(&ehotk->hotplug_work);
	}

	if (ehotk->bluetooth_rfkill)
		rfkill_set_sw_state(ehotk->bluetooth_rfkill,
>>>>>>> 80ffb3cc
				    get_acpi(CM_ASL_BLUETOOTH) != 1);

	return 0;
}

/*
 * Hwmon
 */
static int eeepc_get_fan_pwm(void)
{
	int value = 0;

	read_acpi_int(NULL, EEEPC_EC_FAN_PWM, &value);
	value = value * 255 / 100;
	return (value);
}

static void eeepc_set_fan_pwm(int value)
{
	value = SENSORS_LIMIT(value, 0, 255);
	value = value * 100 / 255;
	ec_write(EEEPC_EC_SC02, value);
}

static int eeepc_get_fan_rpm(void)
{
	int high = 0;
	int low = 0;

	read_acpi_int(NULL, EEEPC_EC_FAN_HRPM, &high);
	read_acpi_int(NULL, EEEPC_EC_FAN_LRPM, &low);
	return (high << 8 | low);
}

static int eeepc_get_fan_ctrl(void)
{
	int value = 0;

	read_acpi_int(NULL, EEEPC_EC_FAN_CTRL, &value);
	return ((value & 0x02 ? 1 : 0));
}

static void eeepc_set_fan_ctrl(int manual)
{
	int value = 0;

	read_acpi_int(NULL, EEEPC_EC_FAN_CTRL, &value);
	if (manual)
		value |= 0x02;
	else
		value &= ~0x02;
	ec_write(EEEPC_EC_SFB3, value);
}

static ssize_t store_sys_hwmon(void (*set)(int), const char *buf, size_t count)
{
	int rv, value;

	rv = parse_arg(buf, count, &value);
	if (rv > 0)
		set(value);
	return rv;
}

static ssize_t show_sys_hwmon(int (*get)(void), char *buf)
{
	return sprintf(buf, "%d\n", get());
}

#define EEEPC_CREATE_SENSOR_ATTR(_name, _mode, _set, _get)		\
	static ssize_t show_##_name(struct device *dev,			\
				    struct device_attribute *attr,	\
				    char *buf)				\
	{								\
		return show_sys_hwmon(_set, buf);			\
	}								\
	static ssize_t store_##_name(struct device *dev,		\
				     struct device_attribute *attr,	\
				     const char *buf, size_t count)	\
	{								\
		return store_sys_hwmon(_get, buf, count);		\
	}								\
	static SENSOR_DEVICE_ATTR(_name, _mode, show_##_name, store_##_name, 0);

EEEPC_CREATE_SENSOR_ATTR(fan1_input, S_IRUGO, eeepc_get_fan_rpm, NULL);
EEEPC_CREATE_SENSOR_ATTR(pwm1, S_IRUGO | S_IWUSR,
			 eeepc_get_fan_pwm, eeepc_set_fan_pwm);
EEEPC_CREATE_SENSOR_ATTR(pwm1_enable, S_IRUGO | S_IWUSR,
			 eeepc_get_fan_ctrl, eeepc_set_fan_ctrl);

static ssize_t
show_name(struct device *dev, struct device_attribute *attr, char *buf)
{
	return sprintf(buf, "eeepc\n");
}
static SENSOR_DEVICE_ATTR(name, S_IRUGO, show_name, NULL, 0);

static struct attribute *hwmon_attributes[] = {
	&sensor_dev_attr_pwm1.dev_attr.attr,
	&sensor_dev_attr_fan1_input.dev_attr.attr,
	&sensor_dev_attr_pwm1_enable.dev_attr.attr,
	&sensor_dev_attr_name.dev_attr.attr,
	NULL
};

static struct attribute_group hwmon_attribute_group = {
	.attrs = hwmon_attributes
};

/*
 * exit/init
 */
static void eeepc_backlight_exit(void)
{
	if (eeepc_backlight_device)
		backlight_device_unregister(eeepc_backlight_device);
	eeepc_backlight_device = NULL;
}

static void eeepc_rfkill_exit(void)
{
	eeepc_unregister_rfkill_notifier("\\_SB.PCI0.P0P6");
	eeepc_unregister_rfkill_notifier("\\_SB.PCI0.P0P7");
	if (ehotk->wlan_rfkill)
		rfkill_unregister(ehotk->wlan_rfkill);
	if (ehotk->bluetooth_rfkill)
		rfkill_unregister(ehotk->bluetooth_rfkill);
	if (ehotk->wwan3g_rfkill)
		rfkill_unregister(ehotk->wwan3g_rfkill);
	if (ehotk->hotplug_slot)
		pci_hp_deregister(ehotk->hotplug_slot);
}

static void eeepc_input_exit(void)
{
	if (ehotk->inputdev)
		input_unregister_device(ehotk->inputdev);
}

static void eeepc_hwmon_exit(void)
{
	struct device *hwmon;

	hwmon = eeepc_hwmon_device;
	if (!hwmon)
		return ;
	sysfs_remove_group(&hwmon->kobj,
			   &hwmon_attribute_group);
	hwmon_device_unregister(hwmon);
	eeepc_hwmon_device = NULL;
}

static void __exit eeepc_laptop_exit(void)
{
	eeepc_backlight_exit();
	eeepc_rfkill_exit();
	eeepc_input_exit();
	eeepc_hwmon_exit();
	acpi_bus_unregister_driver(&eeepc_hotk_driver);
	sysfs_remove_group(&platform_device->dev.kobj,
			   &platform_attribute_group);
	platform_device_unregister(platform_device);
	platform_driver_unregister(&platform_driver);
}

static int eeepc_new_rfkill(struct rfkill **rfkill,
			    const char *name, struct device *dev,
			    enum rfkill_type type, int cm)
{
	int result;

	result = get_acpi(cm);
	if (result < 0)
		return result;

	*rfkill = rfkill_alloc(name, dev, type,
			       &eeepc_rfkill_ops, (void *)(unsigned long)cm);

	if (!*rfkill)
		return -EINVAL;

	rfkill_init_sw_state(*rfkill, get_acpi(cm) != 1);
	result = rfkill_register(*rfkill);
	if (result) {
		rfkill_destroy(*rfkill);
		*rfkill = NULL;
		return result;
	}
	return 0;
}


static int eeepc_rfkill_init(struct device *dev)
{
	int result = 0;

	INIT_WORK(&ehotk->hotplug_work, eeepc_hotplug_work);

	eeepc_register_rfkill_notifier("\\_SB.PCI0.P0P6");
	eeepc_register_rfkill_notifier("\\_SB.PCI0.P0P7");

	result = eeepc_new_rfkill(&ehotk->wlan_rfkill,
				  "eeepc-wlan", dev,
				  RFKILL_TYPE_WLAN, CM_ASL_WLAN);

	if (result && result != -ENODEV)
		goto exit;

	result = eeepc_new_rfkill(&ehotk->bluetooth_rfkill,
				  "eeepc-bluetooth", dev,
				  RFKILL_TYPE_BLUETOOTH, CM_ASL_BLUETOOTH);

	if (result && result != -ENODEV)
		goto exit;

	result = eeepc_new_rfkill(&ehotk->wwan3g_rfkill,
				  "eeepc-wwan3g", dev,
				  RFKILL_TYPE_WWAN, CM_ASL_3G);

	if (result && result != -ENODEV)
		goto exit;

	result = eeepc_setup_pci_hotplug();
	/*
	 * If we get -EBUSY then something else is handling the PCI hotplug -
	 * don't fail in this case
	 */
	if (result == -EBUSY)
		result = 0;

exit:
	if (result && result != -ENODEV)
		eeepc_rfkill_exit();
	return result;
}

static int eeepc_backlight_init(struct device *dev)
{
	struct backlight_device *bd;

	bd = backlight_device_register(EEEPC_HOTK_FILE, dev,
				       NULL, &eeepcbl_ops);
	if (IS_ERR(bd)) {
		pr_err("Could not register eeepc backlight device\n");
		eeepc_backlight_device = NULL;
		return PTR_ERR(bd);
	}
	eeepc_backlight_device = bd;
	bd->props.max_brightness = 15;
	bd->props.brightness = read_brightness(NULL);
	bd->props.power = FB_BLANK_UNBLANK;
	backlight_update_status(bd);
	return 0;
}

static int eeepc_hwmon_init(struct device *dev)
{
	struct device *hwmon;
	int result;

	hwmon = hwmon_device_register(dev);
	if (IS_ERR(hwmon)) {
		pr_err("Could not register eeepc hwmon device\n");
		eeepc_hwmon_device = NULL;
		return PTR_ERR(hwmon);
	}
	eeepc_hwmon_device = hwmon;
	result = sysfs_create_group(&hwmon->kobj,
				    &hwmon_attribute_group);
	if (result)
		eeepc_hwmon_exit();
	return result;
}

static int __init eeepc_laptop_init(void)
{
	struct device *dev;
	int result;

	if (acpi_disabled)
		return -ENODEV;
	result = acpi_bus_register_driver(&eeepc_hotk_driver);
	if (result < 0)
		return result;
	if (!ehotk) {
		acpi_bus_unregister_driver(&eeepc_hotk_driver);
		return -ENODEV;
	}

	eeepc_enable_camera();

<<<<<<< HEAD
	result = eeepc_hwmon_init(dev);
	if (result)
		goto fail_hwmon;

	eeepc_enable_camera();

=======
>>>>>>> 80ffb3cc
	/* Register platform stuff */
	result = platform_driver_register(&platform_driver);
	if (result)
		goto fail_platform_driver;
	platform_device = platform_device_alloc(EEEPC_HOTK_FILE, -1);
	if (!platform_device) {
		result = -ENOMEM;
		goto fail_platform_device1;
	}
	result = platform_device_add(platform_device);
	if (result)
		goto fail_platform_device2;
	result = sysfs_create_group(&platform_device->dev.kobj,
				    &platform_attribute_group);
	if (result)
		goto fail_sysfs;

	dev = &platform_device->dev;

	if (!acpi_video_backlight_support()) {
		result = eeepc_backlight_init(dev);
		if (result)
			goto fail_backlight;
	} else
		pr_info("Backlight controlled by ACPI video "
			"driver\n");

	result = eeepc_hwmon_init(dev);
	if (result)
		goto fail_hwmon;

	result = eeepc_rfkill_init(dev);
	if (result)
		goto fail_rfkill;

	return 0;
fail_rfkill:
	eeepc_hwmon_exit();
fail_hwmon:
	eeepc_backlight_exit();
fail_backlight:
	sysfs_remove_group(&platform_device->dev.kobj,
			   &platform_attribute_group);
fail_sysfs:
	platform_device_del(platform_device);
fail_platform_device2:
	platform_device_put(platform_device);
fail_platform_device1:
	platform_driver_unregister(&platform_driver);
fail_platform_driver:
	eeepc_input_exit();
	return result;
}

module_init(eeepc_laptop_init);
module_exit(eeepc_laptop_exit);<|MERGE_RESOLUTION|>--- conflicted
+++ resolved
@@ -648,9 +648,6 @@
 	return -1;
 }
 
-<<<<<<< HEAD
-static void eeepc_rfkill_hotplug(void)
-=======
 static int eeepc_get_adapter_status(struct hotplug_slot *hotplug_slot,
 				    u8 *value)
 {
@@ -665,7 +662,6 @@
 }
 
 static void eeepc_hotplug_work(struct work_struct *work)
->>>>>>> 80ffb3cc
 {
 	struct pci_dev *dev;
 	struct pci_bus *bus = pci_find_bus(0, 1);
@@ -698,11 +694,7 @@
 		}
 	}
 
-<<<<<<< HEAD
-	rfkill_set_sw_state(ehotk->eeepc_wlan_rfkill, blocked);
-=======
 	rfkill_set_sw_state(ehotk->wlan_rfkill, blocked);
->>>>>>> 80ffb3cc
 }
 
 static void eeepc_rfkill_notify(acpi_handle handle, u32 event, void *data)
@@ -710,11 +702,7 @@
 	if (event != ACPI_NOTIFY_BUS_CHECK)
 		return;
 
-<<<<<<< HEAD
-	eeepc_rfkill_hotplug();
-=======
 	schedule_work(&ehotk->hotplug_work);
->>>>>>> 80ffb3cc
 }
 
 static void eeepc_hotk_notify(struct acpi_device *device, u32 event)
@@ -870,60 +858,9 @@
 	result = eeepc_hotk_check();
 	if (result)
 		goto ehotk_fail;
-<<<<<<< HEAD
-
-	eeepc_register_rfkill_notifier("\\_SB.PCI0.P0P6");
-	eeepc_register_rfkill_notifier("\\_SB.PCI0.P0P7");
-
-	if (get_acpi(CM_ASL_WLAN) != -1) {
-		ehotk->eeepc_wlan_rfkill = rfkill_alloc("eeepc-wlan",
-							&device->dev,
-							RFKILL_TYPE_WLAN,
-							&eeepc_rfkill_ops,
-							(void *)CM_ASL_WLAN);
-
-		if (!ehotk->eeepc_wlan_rfkill)
-			goto wlan_fail;
-
-		rfkill_init_sw_state(ehotk->eeepc_wlan_rfkill,
-				     get_acpi(CM_ASL_WLAN) != 1);
-		result = rfkill_register(ehotk->eeepc_wlan_rfkill);
-		if (result)
-			goto wlan_fail;
-	}
-
-	if (get_acpi(CM_ASL_BLUETOOTH) != -1) {
-		ehotk->eeepc_bluetooth_rfkill =
-			rfkill_alloc("eeepc-bluetooth",
-				     &device->dev,
-				     RFKILL_TYPE_BLUETOOTH,
-				     &eeepc_rfkill_ops,
-				     (void *)CM_ASL_BLUETOOTH);
-
-		if (!ehotk->eeepc_bluetooth_rfkill)
-			goto bluetooth_fail;
-
-		rfkill_init_sw_state(ehotk->eeepc_bluetooth_rfkill,
-				     get_acpi(CM_ASL_BLUETOOTH) != 1);
-		result = rfkill_register(ehotk->eeepc_bluetooth_rfkill);
-		if (result)
-			goto bluetooth_fail;
-	}
 
 	return 0;
 
- bluetooth_fail:
-	rfkill_destroy(ehotk->eeepc_bluetooth_rfkill);
-	rfkill_unregister(ehotk->eeepc_wlan_rfkill);
- wlan_fail:
-	rfkill_destroy(ehotk->eeepc_wlan_rfkill);
-	eeepc_unregister_rfkill_notifier("\\_SB.PCI0.P0P6");
-	eeepc_unregister_rfkill_notifier("\\_SB.PCI0.P0P7");
-=======
-
-	return 0;
-
->>>>>>> 80ffb3cc
  ehotk_fail:
 	kfree(ehotk);
 	ehotk = NULL;
@@ -935,12 +872,6 @@
 {
 	if (!device || !acpi_driver_data(device))
 		 return -EINVAL;
-<<<<<<< HEAD
-
-	eeepc_unregister_rfkill_notifier("\\_SB.PCI0.P0P6");
-	eeepc_unregister_rfkill_notifier("\\_SB.PCI0.P0P7");
-=======
->>>>>>> 80ffb3cc
 
 	kfree(ehotk);
 	return 0;
@@ -948,11 +879,7 @@
 
 static int eeepc_hotk_resume(struct acpi_device *device)
 {
-<<<<<<< HEAD
-	if (ehotk->eeepc_wlan_rfkill) {
-=======
 	if (ehotk->wlan_rfkill) {
->>>>>>> 80ffb3cc
 		bool wlan;
 
 		/* Workaround - it seems that _PTS disables the wireless
@@ -964,16 +891,6 @@
 		wlan = get_acpi(CM_ASL_WLAN);
 		set_acpi(CM_ASL_WLAN, wlan);
 
-<<<<<<< HEAD
-		rfkill_set_sw_state(ehotk->eeepc_wlan_rfkill,
-				    wlan != 1);
-
-		eeepc_rfkill_hotplug();
-	}
-
-	if (ehotk->eeepc_bluetooth_rfkill)
-		rfkill_set_sw_state(ehotk->eeepc_bluetooth_rfkill,
-=======
 		rfkill_set_sw_state(ehotk->wlan_rfkill, wlan != 1);
 
 		schedule_work(&ehotk->hotplug_work);
@@ -981,7 +898,6 @@
 
 	if (ehotk->bluetooth_rfkill)
 		rfkill_set_sw_state(ehotk->bluetooth_rfkill,
->>>>>>> 80ffb3cc
 				    get_acpi(CM_ASL_BLUETOOTH) != 1);
 
 	return 0;
@@ -1273,15 +1189,6 @@
 
 	eeepc_enable_camera();
 
-<<<<<<< HEAD
-	result = eeepc_hwmon_init(dev);
-	if (result)
-		goto fail_hwmon;
-
-	eeepc_enable_camera();
-
-=======
->>>>>>> 80ffb3cc
 	/* Register platform stuff */
 	result = platform_driver_register(&platform_driver);
 	if (result)
