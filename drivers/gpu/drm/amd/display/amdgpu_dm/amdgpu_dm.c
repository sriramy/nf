/*
 * Copyright 2015 Advanced Micro Devices, Inc.
 *
 * Permission is hereby granted, free of charge, to any person obtaining a
 * copy of this software and associated documentation files (the "Software"),
 * to deal in the Software without restriction, including without limitation
 * the rights to use, copy, modify, merge, publish, distribute, sublicense,
 * and/or sell copies of the Software, and to permit persons to whom the
 * Software is furnished to do so, subject to the following conditions:
 *
 * The above copyright notice and this permission notice shall be included in
 * all copies or substantial portions of the Software.
 *
 * THE SOFTWARE IS PROVIDED "AS IS", WITHOUT WARRANTY OF ANY KIND, EXPRESS OR
 * IMPLIED, INCLUDING BUT NOT LIMITED TO THE WARRANTIES OF MERCHANTABILITY,
 * FITNESS FOR A PARTICULAR PURPOSE AND NONINFRINGEMENT.  IN NO EVENT SHALL
 * THE COPYRIGHT HOLDER(S) OR AUTHOR(S) BE LIABLE FOR ANY CLAIM, DAMAGES OR
 * OTHER LIABILITY, WHETHER IN AN ACTION OF CONTRACT, TORT OR OTHERWISE,
 * ARISING FROM, OUT OF OR IN CONNECTION WITH THE SOFTWARE OR THE USE OR
 * OTHER DEALINGS IN THE SOFTWARE.
 *
 * Authors: AMD
 *
 */

/* The caprices of the preprocessor require that this be declared right here */
#define CREATE_TRACE_POINTS

#include "dm_services_types.h"
#include "dc.h"
#include "dc_link_dp.h"
<<<<<<< HEAD
=======
#include "link_enc_cfg.h"
>>>>>>> df0cc57e
#include "dc/inc/core_types.h"
#include "dal_asic_id.h"
#include "dmub/dmub_srv.h"
#include "dc/inc/hw/dmcu.h"
#include "dc/inc/hw/abm.h"
#include "dc/dc_dmub_srv.h"
#include "dc/dc_edid_parser.h"
#include "dc/dc_stat.h"
#include "amdgpu_dm_trace.h"

#include "vid.h"
#include "amdgpu.h"
#include "amdgpu_display.h"
#include "amdgpu_ucode.h"
#include "atom.h"
#include "amdgpu_dm.h"
#ifdef CONFIG_DRM_AMD_DC_HDCP
#include "amdgpu_dm_hdcp.h"
#include <drm/drm_hdcp.h>
#endif
#include "amdgpu_pm.h"
#include "amdgpu_atombios.h"

#include "amd_shared.h"
#include "amdgpu_dm_irq.h"
#include "dm_helpers.h"
#include "amdgpu_dm_mst_types.h"
#if defined(CONFIG_DEBUG_FS)
#include "amdgpu_dm_debugfs.h"
#endif
#include "amdgpu_dm_psr.h"

#include "ivsrcid/ivsrcid_vislands30.h"

#include "i2caux_interface.h"
#include <linux/module.h>
#include <linux/moduleparam.h>
#include <linux/types.h>
#include <linux/pm_runtime.h>
#include <linux/pci.h>
#include <linux/firmware.h>
#include <linux/component.h>

#include <drm/drm_atomic.h>
#include <drm/drm_atomic_uapi.h>
#include <drm/drm_atomic_helper.h>
#include <drm/drm_dp_mst_helper.h>
#include <drm/drm_fb_helper.h>
#include <drm/drm_fourcc.h>
#include <drm/drm_edid.h>
#include <drm/drm_vblank.h>
#include <drm/drm_audio_component.h>

#if defined(CONFIG_DRM_AMD_DC_DCN)
#include "ivsrcid/dcn/irqsrcs_dcn_1_0.h"

#include "dcn/dcn_1_0_offset.h"
#include "dcn/dcn_1_0_sh_mask.h"
#include "soc15_hw_ip.h"
#include "vega10_ip_offset.h"

#include "soc15_common.h"
#endif

#include "modules/inc/mod_freesync.h"
#include "modules/power/power_helpers.h"
#include "modules/inc/mod_info_packet.h"

#define FIRMWARE_RENOIR_DMUB "amdgpu/renoir_dmcub.bin"
MODULE_FIRMWARE(FIRMWARE_RENOIR_DMUB);
#define FIRMWARE_SIENNA_CICHLID_DMUB "amdgpu/sienna_cichlid_dmcub.bin"
MODULE_FIRMWARE(FIRMWARE_SIENNA_CICHLID_DMUB);
#define FIRMWARE_NAVY_FLOUNDER_DMUB "amdgpu/navy_flounder_dmcub.bin"
MODULE_FIRMWARE(FIRMWARE_NAVY_FLOUNDER_DMUB);
#define FIRMWARE_GREEN_SARDINE_DMUB "amdgpu/green_sardine_dmcub.bin"
MODULE_FIRMWARE(FIRMWARE_GREEN_SARDINE_DMUB);
#define FIRMWARE_VANGOGH_DMUB "amdgpu/vangogh_dmcub.bin"
MODULE_FIRMWARE(FIRMWARE_VANGOGH_DMUB);
#define FIRMWARE_DIMGREY_CAVEFISH_DMUB "amdgpu/dimgrey_cavefish_dmcub.bin"
MODULE_FIRMWARE(FIRMWARE_DIMGREY_CAVEFISH_DMUB);
#define FIRMWARE_BEIGE_GOBY_DMUB "amdgpu/beige_goby_dmcub.bin"
MODULE_FIRMWARE(FIRMWARE_BEIGE_GOBY_DMUB);
#define FIRMWARE_YELLOW_CARP_DMUB "amdgpu/yellow_carp_dmcub.bin"
MODULE_FIRMWARE(FIRMWARE_YELLOW_CARP_DMUB);

#define FIRMWARE_RAVEN_DMCU		"amdgpu/raven_dmcu.bin"
MODULE_FIRMWARE(FIRMWARE_RAVEN_DMCU);

#define FIRMWARE_NAVI12_DMCU            "amdgpu/navi12_dmcu.bin"
MODULE_FIRMWARE(FIRMWARE_NAVI12_DMCU);

/* Number of bytes in PSP header for firmware. */
#define PSP_HEADER_BYTES 0x100

/* Number of bytes in PSP footer for firmware. */
#define PSP_FOOTER_BYTES 0x100

/**
 * DOC: overview
 *
 * The AMDgpu display manager, **amdgpu_dm** (or even simpler,
 * **dm**) sits between DRM and DC. It acts as a liaison, converting DRM
 * requests into DC requests, and DC responses into DRM responses.
 *
 * The root control structure is &struct amdgpu_display_manager.
 */

/* basic init/fini API */
static int amdgpu_dm_init(struct amdgpu_device *adev);
static void amdgpu_dm_fini(struct amdgpu_device *adev);
static bool is_freesync_video_mode(const struct drm_display_mode *mode, struct amdgpu_dm_connector *aconnector);

static enum drm_mode_subconnector get_subconnector_type(struct dc_link *link)
{
	switch (link->dpcd_caps.dongle_type) {
	case DISPLAY_DONGLE_NONE:
		return DRM_MODE_SUBCONNECTOR_Native;
	case DISPLAY_DONGLE_DP_VGA_CONVERTER:
		return DRM_MODE_SUBCONNECTOR_VGA;
	case DISPLAY_DONGLE_DP_DVI_CONVERTER:
	case DISPLAY_DONGLE_DP_DVI_DONGLE:
		return DRM_MODE_SUBCONNECTOR_DVID;
	case DISPLAY_DONGLE_DP_HDMI_CONVERTER:
	case DISPLAY_DONGLE_DP_HDMI_DONGLE:
		return DRM_MODE_SUBCONNECTOR_HDMIA;
	case DISPLAY_DONGLE_DP_HDMI_MISMATCHED_DONGLE:
	default:
		return DRM_MODE_SUBCONNECTOR_Unknown;
	}
}

static void update_subconnector_property(struct amdgpu_dm_connector *aconnector)
{
	struct dc_link *link = aconnector->dc_link;
	struct drm_connector *connector = &aconnector->base;
	enum drm_mode_subconnector subconnector = DRM_MODE_SUBCONNECTOR_Unknown;

	if (connector->connector_type != DRM_MODE_CONNECTOR_DisplayPort)
		return;

	if (aconnector->dc_sink)
		subconnector = get_subconnector_type(link);

	drm_object_property_set_value(&connector->base,
			connector->dev->mode_config.dp_subconnector_property,
			subconnector);
}

/*
 * initializes drm_device display related structures, based on the information
 * provided by DAL. The drm strcutures are: drm_crtc, drm_connector,
 * drm_encoder, drm_mode_config
 *
 * Returns 0 on success
 */
static int amdgpu_dm_initialize_drm_device(struct amdgpu_device *adev);
/* removes and deallocates the drm structures, created by the above function */
static void amdgpu_dm_destroy_drm_device(struct amdgpu_display_manager *dm);

static int amdgpu_dm_plane_init(struct amdgpu_display_manager *dm,
				struct drm_plane *plane,
				unsigned long possible_crtcs,
				const struct dc_plane_cap *plane_cap);
static int amdgpu_dm_crtc_init(struct amdgpu_display_manager *dm,
			       struct drm_plane *plane,
			       uint32_t link_index);
static int amdgpu_dm_connector_init(struct amdgpu_display_manager *dm,
				    struct amdgpu_dm_connector *amdgpu_dm_connector,
				    uint32_t link_index,
				    struct amdgpu_encoder *amdgpu_encoder);
static int amdgpu_dm_encoder_init(struct drm_device *dev,
				  struct amdgpu_encoder *aencoder,
				  uint32_t link_index);

static int amdgpu_dm_connector_get_modes(struct drm_connector *connector);

static void amdgpu_dm_atomic_commit_tail(struct drm_atomic_state *state);

static int amdgpu_dm_atomic_check(struct drm_device *dev,
				  struct drm_atomic_state *state);

static void handle_cursor_update(struct drm_plane *plane,
				 struct drm_plane_state *old_plane_state);

static const struct drm_format_info *
amd_get_format_info(const struct drm_mode_fb_cmd2 *cmd);

static void handle_hpd_irq_helper(struct amdgpu_dm_connector *aconnector);
static void handle_hpd_rx_irq(void *param);

static bool
is_timing_unchanged_for_freesync(struct drm_crtc_state *old_crtc_state,
				 struct drm_crtc_state *new_crtc_state);
/*
 * dm_vblank_get_counter
 *
 * @brief
 * Get counter for number of vertical blanks
 *
 * @param
 * struct amdgpu_device *adev - [in] desired amdgpu device
 * int disp_idx - [in] which CRTC to get the counter from
 *
 * @return
 * Counter for vertical blanks
 */
static u32 dm_vblank_get_counter(struct amdgpu_device *adev, int crtc)
{
	if (crtc >= adev->mode_info.num_crtc)
		return 0;
	else {
		struct amdgpu_crtc *acrtc = adev->mode_info.crtcs[crtc];

		if (acrtc->dm_irq_params.stream == NULL) {
			DRM_ERROR("dc_stream_state is NULL for crtc '%d'!\n",
				  crtc);
			return 0;
		}

		return dc_stream_get_vblank_counter(acrtc->dm_irq_params.stream);
	}
}

static int dm_crtc_get_scanoutpos(struct amdgpu_device *adev, int crtc,
				  u32 *vbl, u32 *position)
{
	uint32_t v_blank_start, v_blank_end, h_position, v_position;

	if ((crtc < 0) || (crtc >= adev->mode_info.num_crtc))
		return -EINVAL;
	else {
		struct amdgpu_crtc *acrtc = adev->mode_info.crtcs[crtc];

		if (acrtc->dm_irq_params.stream ==  NULL) {
			DRM_ERROR("dc_stream_state is NULL for crtc '%d'!\n",
				  crtc);
			return 0;
		}

		/*
		 * TODO rework base driver to use values directly.
		 * for now parse it back into reg-format
		 */
		dc_stream_get_scanoutpos(acrtc->dm_irq_params.stream,
					 &v_blank_start,
					 &v_blank_end,
					 &h_position,
					 &v_position);

		*position = v_position | (h_position << 16);
		*vbl = v_blank_start | (v_blank_end << 16);
	}

	return 0;
}

static bool dm_is_idle(void *handle)
{
	/* XXX todo */
	return true;
}

static int dm_wait_for_idle(void *handle)
{
	/* XXX todo */
	return 0;
}

static bool dm_check_soft_reset(void *handle)
{
	return false;
}

static int dm_soft_reset(void *handle)
{
	/* XXX todo */
	return 0;
}

static struct amdgpu_crtc *
get_crtc_by_otg_inst(struct amdgpu_device *adev,
		     int otg_inst)
{
	struct drm_device *dev = adev_to_drm(adev);
	struct drm_crtc *crtc;
	struct amdgpu_crtc *amdgpu_crtc;

	if (WARN_ON(otg_inst == -1))
		return adev->mode_info.crtcs[0];

	list_for_each_entry(crtc, &dev->mode_config.crtc_list, head) {
		amdgpu_crtc = to_amdgpu_crtc(crtc);

		if (amdgpu_crtc->otg_inst == otg_inst)
			return amdgpu_crtc;
	}

	return NULL;
}

static inline bool amdgpu_dm_vrr_active_irq(struct amdgpu_crtc *acrtc)
{
	return acrtc->dm_irq_params.freesync_config.state ==
		       VRR_STATE_ACTIVE_VARIABLE ||
	       acrtc->dm_irq_params.freesync_config.state ==
		       VRR_STATE_ACTIVE_FIXED;
}

static inline bool amdgpu_dm_vrr_active(struct dm_crtc_state *dm_state)
{
	return dm_state->freesync_config.state == VRR_STATE_ACTIVE_VARIABLE ||
	       dm_state->freesync_config.state == VRR_STATE_ACTIVE_FIXED;
}

static inline bool is_dc_timing_adjust_needed(struct dm_crtc_state *old_state,
					      struct dm_crtc_state *new_state)
{
	if (new_state->freesync_config.state ==  VRR_STATE_ACTIVE_FIXED)
		return true;
	else if (amdgpu_dm_vrr_active(old_state) != amdgpu_dm_vrr_active(new_state))
		return true;
	else
		return false;
}

/**
 * dm_pflip_high_irq() - Handle pageflip interrupt
 * @interrupt_params: ignored
 *
 * Handles the pageflip interrupt by notifying all interested parties
 * that the pageflip has been completed.
 */
static void dm_pflip_high_irq(void *interrupt_params)
{
	struct amdgpu_crtc *amdgpu_crtc;
	struct common_irq_params *irq_params = interrupt_params;
	struct amdgpu_device *adev = irq_params->adev;
	unsigned long flags;
	struct drm_pending_vblank_event *e;
	uint32_t vpos, hpos, v_blank_start, v_blank_end;
	bool vrr_active;

	amdgpu_crtc = get_crtc_by_otg_inst(adev, irq_params->irq_src - IRQ_TYPE_PFLIP);

	/* IRQ could occur when in initial stage */
	/* TODO work and BO cleanup */
	if (amdgpu_crtc == NULL) {
		DC_LOG_PFLIP("CRTC is null, returning.\n");
		return;
	}

	spin_lock_irqsave(&adev_to_drm(adev)->event_lock, flags);

	if (amdgpu_crtc->pflip_status != AMDGPU_FLIP_SUBMITTED){
		DC_LOG_PFLIP("amdgpu_crtc->pflip_status = %d !=AMDGPU_FLIP_SUBMITTED(%d) on crtc:%d[%p] \n",
						 amdgpu_crtc->pflip_status,
						 AMDGPU_FLIP_SUBMITTED,
						 amdgpu_crtc->crtc_id,
						 amdgpu_crtc);
		spin_unlock_irqrestore(&adev_to_drm(adev)->event_lock, flags);
		return;
	}

	/* page flip completed. */
	e = amdgpu_crtc->event;
	amdgpu_crtc->event = NULL;

	WARN_ON(!e);

	vrr_active = amdgpu_dm_vrr_active_irq(amdgpu_crtc);

	/* Fixed refresh rate, or VRR scanout position outside front-porch? */
	if (!vrr_active ||
	    !dc_stream_get_scanoutpos(amdgpu_crtc->dm_irq_params.stream, &v_blank_start,
				      &v_blank_end, &hpos, &vpos) ||
	    (vpos < v_blank_start)) {
		/* Update to correct count and vblank timestamp if racing with
		 * vblank irq. This also updates to the correct vblank timestamp
		 * even in VRR mode, as scanout is past the front-porch atm.
		 */
		drm_crtc_accurate_vblank_count(&amdgpu_crtc->base);

		/* Wake up userspace by sending the pageflip event with proper
		 * count and timestamp of vblank of flip completion.
		 */
		if (e) {
			drm_crtc_send_vblank_event(&amdgpu_crtc->base, e);

			/* Event sent, so done with vblank for this flip */
			drm_crtc_vblank_put(&amdgpu_crtc->base);
		}
	} else if (e) {
		/* VRR active and inside front-porch: vblank count and
		 * timestamp for pageflip event will only be up to date after
		 * drm_crtc_handle_vblank() has been executed from late vblank
		 * irq handler after start of back-porch (vline 0). We queue the
		 * pageflip event for send-out by drm_crtc_handle_vblank() with
		 * updated timestamp and count, once it runs after us.
		 *
		 * We need to open-code this instead of using the helper
		 * drm_crtc_arm_vblank_event(), as that helper would
		 * call drm_crtc_accurate_vblank_count(), which we must
		 * not call in VRR mode while we are in front-porch!
		 */

		/* sequence will be replaced by real count during send-out. */
		e->sequence = drm_crtc_vblank_count(&amdgpu_crtc->base);
		e->pipe = amdgpu_crtc->crtc_id;

		list_add_tail(&e->base.link, &adev_to_drm(adev)->vblank_event_list);
		e = NULL;
	}

	/* Keep track of vblank of this flip for flip throttling. We use the
	 * cooked hw counter, as that one incremented at start of this vblank
	 * of pageflip completion, so last_flip_vblank is the forbidden count
	 * for queueing new pageflips if vsync + VRR is enabled.
	 */
	amdgpu_crtc->dm_irq_params.last_flip_vblank =
		amdgpu_get_vblank_counter_kms(&amdgpu_crtc->base);

	amdgpu_crtc->pflip_status = AMDGPU_FLIP_NONE;
	spin_unlock_irqrestore(&adev_to_drm(adev)->event_lock, flags);

	DC_LOG_PFLIP("crtc:%d[%p], pflip_stat:AMDGPU_FLIP_NONE, vrr[%d]-fp %d\n",
		     amdgpu_crtc->crtc_id, amdgpu_crtc,
		     vrr_active, (int) !e);
}

static void dm_vupdate_high_irq(void *interrupt_params)
{
	struct common_irq_params *irq_params = interrupt_params;
	struct amdgpu_device *adev = irq_params->adev;
	struct amdgpu_crtc *acrtc;
	struct drm_device *drm_dev;
	struct drm_vblank_crtc *vblank;
	ktime_t frame_duration_ns, previous_timestamp;
	unsigned long flags;
	int vrr_active;

	acrtc = get_crtc_by_otg_inst(adev, irq_params->irq_src - IRQ_TYPE_VUPDATE);

	if (acrtc) {
		vrr_active = amdgpu_dm_vrr_active_irq(acrtc);
		drm_dev = acrtc->base.dev;
		vblank = &drm_dev->vblank[acrtc->base.index];
		previous_timestamp = atomic64_read(&irq_params->previous_timestamp);
		frame_duration_ns = vblank->time - previous_timestamp;

		if (frame_duration_ns > 0) {
			trace_amdgpu_refresh_rate_track(acrtc->base.index,
						frame_duration_ns,
						ktime_divns(NSEC_PER_SEC, frame_duration_ns));
			atomic64_set(&irq_params->previous_timestamp, vblank->time);
		}

		DC_LOG_VBLANK("crtc:%d, vupdate-vrr:%d\n",
			      acrtc->crtc_id,
			      vrr_active);

		/* Core vblank handling is done here after end of front-porch in
		 * vrr mode, as vblank timestamping will give valid results
		 * while now done after front-porch. This will also deliver
		 * page-flip completion events that have been queued to us
		 * if a pageflip happened inside front-porch.
		 */
		if (vrr_active) {
			drm_crtc_handle_vblank(&acrtc->base);

			/* BTR processing for pre-DCE12 ASICs */
			if (acrtc->dm_irq_params.stream &&
			    adev->family < AMDGPU_FAMILY_AI) {
				spin_lock_irqsave(&adev_to_drm(adev)->event_lock, flags);
				mod_freesync_handle_v_update(
				    adev->dm.freesync_module,
				    acrtc->dm_irq_params.stream,
				    &acrtc->dm_irq_params.vrr_params);

				dc_stream_adjust_vmin_vmax(
				    adev->dm.dc,
				    acrtc->dm_irq_params.stream,
				    &acrtc->dm_irq_params.vrr_params.adjust);
				spin_unlock_irqrestore(&adev_to_drm(adev)->event_lock, flags);
			}
		}
	}
}

/**
 * dm_crtc_high_irq() - Handles CRTC interrupt
 * @interrupt_params: used for determining the CRTC instance
 *
 * Handles the CRTC/VSYNC interrupt by notfying DRM's VBLANK
 * event handler.
 */
static void dm_crtc_high_irq(void *interrupt_params)
{
	struct common_irq_params *irq_params = interrupt_params;
	struct amdgpu_device *adev = irq_params->adev;
	struct amdgpu_crtc *acrtc;
	unsigned long flags;
	int vrr_active;

	acrtc = get_crtc_by_otg_inst(adev, irq_params->irq_src - IRQ_TYPE_VBLANK);
	if (!acrtc)
		return;

	vrr_active = amdgpu_dm_vrr_active_irq(acrtc);

	DC_LOG_VBLANK("crtc:%d, vupdate-vrr:%d, planes:%d\n", acrtc->crtc_id,
		      vrr_active, acrtc->dm_irq_params.active_planes);

	/**
	 * Core vblank handling at start of front-porch is only possible
	 * in non-vrr mode, as only there vblank timestamping will give
	 * valid results while done in front-porch. Otherwise defer it
	 * to dm_vupdate_high_irq after end of front-porch.
	 */
	if (!vrr_active)
		drm_crtc_handle_vblank(&acrtc->base);

	/**
	 * Following stuff must happen at start of vblank, for crc
	 * computation and below-the-range btr support in vrr mode.
	 */
	amdgpu_dm_crtc_handle_crc_irq(&acrtc->base);

	/* BTR updates need to happen before VUPDATE on Vega and above. */
	if (adev->family < AMDGPU_FAMILY_AI)
		return;

	spin_lock_irqsave(&adev_to_drm(adev)->event_lock, flags);

	if (acrtc->dm_irq_params.stream &&
	    acrtc->dm_irq_params.vrr_params.supported &&
	    acrtc->dm_irq_params.freesync_config.state ==
		    VRR_STATE_ACTIVE_VARIABLE) {
		mod_freesync_handle_v_update(adev->dm.freesync_module,
					     acrtc->dm_irq_params.stream,
					     &acrtc->dm_irq_params.vrr_params);

		dc_stream_adjust_vmin_vmax(adev->dm.dc, acrtc->dm_irq_params.stream,
					   &acrtc->dm_irq_params.vrr_params.adjust);
	}

	/*
	 * If there aren't any active_planes then DCH HUBP may be clock-gated.
	 * In that case, pageflip completion interrupts won't fire and pageflip
	 * completion events won't get delivered. Prevent this by sending
	 * pending pageflip events from here if a flip is still pending.
	 *
	 * If any planes are enabled, use dm_pflip_high_irq() instead, to
	 * avoid race conditions between flip programming and completion,
	 * which could cause too early flip completion events.
	 */
	if (adev->family >= AMDGPU_FAMILY_RV &&
	    acrtc->pflip_status == AMDGPU_FLIP_SUBMITTED &&
	    acrtc->dm_irq_params.active_planes == 0) {
		if (acrtc->event) {
			drm_crtc_send_vblank_event(&acrtc->base, acrtc->event);
			acrtc->event = NULL;
			drm_crtc_vblank_put(&acrtc->base);
		}
		acrtc->pflip_status = AMDGPU_FLIP_NONE;
	}

	spin_unlock_irqrestore(&adev_to_drm(adev)->event_lock, flags);
}

#if defined(CONFIG_DRM_AMD_DC_DCN)
#if defined(CONFIG_DRM_AMD_SECURE_DISPLAY)
/**
 * dm_dcn_vertical_interrupt0_high_irq() - Handles OTG Vertical interrupt0 for
 * DCN generation ASICs
 * @interrupt_params: interrupt parameters
 *
 * Used to set crc window/read out crc value at vertical line 0 position
 */
static void dm_dcn_vertical_interrupt0_high_irq(void *interrupt_params)
{
	struct common_irq_params *irq_params = interrupt_params;
	struct amdgpu_device *adev = irq_params->adev;
	struct amdgpu_crtc *acrtc;

	acrtc = get_crtc_by_otg_inst(adev, irq_params->irq_src - IRQ_TYPE_VLINE0);

	if (!acrtc)
		return;

	amdgpu_dm_crtc_handle_crc_window_irq(&acrtc->base);
}
<<<<<<< HEAD
#endif
=======
#endif /* CONFIG_DRM_AMD_SECURE_DISPLAY */

/**
 * dmub_aux_setconfig_reply_callback - Callback for AUX or SET_CONFIG command.
 * @adev: amdgpu_device pointer
 * @notify: dmub notification structure
 *
 * Dmub AUX or SET_CONFIG command completion processing callback
 * Copies dmub notification to DM which is to be read by AUX command.
 * issuing thread and also signals the event to wake up the thread.
 */
void dmub_aux_setconfig_callback(struct amdgpu_device *adev, struct dmub_notification *notify)
{
	if (adev->dm.dmub_notify)
		memcpy(adev->dm.dmub_notify, notify, sizeof(struct dmub_notification));
	if (notify->type == DMUB_NOTIFICATION_AUX_REPLY)
		complete(&adev->dm.dmub_aux_transfer_done);
}

/**
 * dmub_hpd_callback - DMUB HPD interrupt processing callback.
 * @adev: amdgpu_device pointer
 * @notify: dmub notification structure
 *
 * Dmub Hpd interrupt processing callback. Gets displayindex through the
 * ink index and calls helper to do the processing.
 */
void dmub_hpd_callback(struct amdgpu_device *adev, struct dmub_notification *notify)
{
	struct amdgpu_dm_connector *aconnector;
	struct amdgpu_dm_connector *hpd_aconnector = NULL;
	struct drm_connector *connector;
	struct drm_connector_list_iter iter;
	struct dc_link *link;
	uint8_t link_index = 0;
	struct drm_device *dev = adev->dm.ddev;

	if (adev == NULL)
		return;

	if (notify == NULL) {
		DRM_ERROR("DMUB HPD callback notification was NULL");
		return;
	}

	if (notify->link_index > adev->dm.dc->link_count) {
		DRM_ERROR("DMUB HPD index (%u)is abnormal", notify->link_index);
		return;
	}

	link_index = notify->link_index;
	link = adev->dm.dc->links[link_index];

	drm_connector_list_iter_begin(dev, &iter);
	drm_for_each_connector_iter(connector, &iter) {
		aconnector = to_amdgpu_dm_connector(connector);
		if (link && aconnector->dc_link == link) {
			DRM_INFO("DMUB HPD callback: link_index=%u\n", link_index);
			hpd_aconnector = aconnector;
			break;
		}
	}
	drm_connector_list_iter_end(&iter);

	if (hpd_aconnector) {
		if (notify->type == DMUB_NOTIFICATION_HPD)
			handle_hpd_irq_helper(hpd_aconnector);
		else if (notify->type == DMUB_NOTIFICATION_HPD_IRQ)
			handle_hpd_rx_irq(hpd_aconnector);
	}
}

/**
 * register_dmub_notify_callback - Sets callback for DMUB notify
 * @adev: amdgpu_device pointer
 * @type: Type of dmub notification
 * @callback: Dmub interrupt callback function
 * @dmub_int_thread_offload: offload indicator
 *
 * API to register a dmub callback handler for a dmub notification
 * Also sets indicator whether callback processing to be offloaded.
 * to dmub interrupt handling thread
 * Return: true if successfully registered, false if there is existing registration
 */
bool register_dmub_notify_callback(struct amdgpu_device *adev, enum dmub_notification_type type,
dmub_notify_interrupt_callback_t callback, bool dmub_int_thread_offload)
{
	if (callback != NULL && type < ARRAY_SIZE(adev->dm.dmub_thread_offload)) {
		adev->dm.dmub_callback[type] = callback;
		adev->dm.dmub_thread_offload[type] = dmub_int_thread_offload;
	} else
		return false;

	return true;
}

static void dm_handle_hpd_work(struct work_struct *work)
{
	struct dmub_hpd_work *dmub_hpd_wrk;

	dmub_hpd_wrk = container_of(work, struct dmub_hpd_work, handle_hpd_work);

	if (!dmub_hpd_wrk->dmub_notify) {
		DRM_ERROR("dmub_hpd_wrk dmub_notify is NULL");
		return;
	}

	if (dmub_hpd_wrk->dmub_notify->type < ARRAY_SIZE(dmub_hpd_wrk->adev->dm.dmub_callback)) {
		dmub_hpd_wrk->adev->dm.dmub_callback[dmub_hpd_wrk->dmub_notify->type](dmub_hpd_wrk->adev,
		dmub_hpd_wrk->dmub_notify);
	}

	kfree(dmub_hpd_wrk->dmub_notify);
	kfree(dmub_hpd_wrk);

}
>>>>>>> df0cc57e

#define DMUB_TRACE_MAX_READ 64
/**
 * dm_dmub_outbox1_low_irq() - Handles Outbox interrupt
 * @interrupt_params: used for determining the Outbox instance
 *
 * Handles the Outbox Interrupt
 * event handler.
 */
static void dm_dmub_outbox1_low_irq(void *interrupt_params)
{
	struct dmub_notification notify;
	struct common_irq_params *irq_params = interrupt_params;
	struct amdgpu_device *adev = irq_params->adev;
	struct amdgpu_display_manager *dm = &adev->dm;
	struct dmcub_trace_buf_entry entry = { 0 };
	uint32_t count = 0;
<<<<<<< HEAD

	if (dc_enable_dmub_notifications(adev->dm.dc)) {
		if (irq_params->irq_src == DC_IRQ_SOURCE_DMCUB_OUTBOX) {
			do {
				dc_stat_get_dmub_notification(adev->dm.dc, &notify);
			} while (notify.pending_notification);

			if (adev->dm.dmub_notify)
				memcpy(adev->dm.dmub_notify, &notify, sizeof(struct dmub_notification));
			if (notify.type == DMUB_NOTIFICATION_AUX_REPLY)
				complete(&adev->dm.dmub_aux_transfer_done);
			// TODO : HPD Implementation

		} else {
			DRM_ERROR("DM: Failed to receive correct outbox IRQ !");
		}
=======
	struct dmub_hpd_work *dmub_hpd_wrk;
	struct dc_link *plink = NULL;

	if (dc_enable_dmub_notifications(adev->dm.dc) &&
		irq_params->irq_src == DC_IRQ_SOURCE_DMCUB_OUTBOX) {

		do {
			dc_stat_get_dmub_notification(adev->dm.dc, &notify);
			if (notify.type > ARRAY_SIZE(dm->dmub_thread_offload)) {
				DRM_ERROR("DM: notify type %d invalid!", notify.type);
				continue;
			}
			if (!dm->dmub_callback[notify.type]) {
				DRM_DEBUG_DRIVER("DMUB notification skipped, no handler: type=%d\n", notify.type);
				continue;
			}
			if (dm->dmub_thread_offload[notify.type] == true) {
				dmub_hpd_wrk = kzalloc(sizeof(*dmub_hpd_wrk), GFP_ATOMIC);
				if (!dmub_hpd_wrk) {
					DRM_ERROR("Failed to allocate dmub_hpd_wrk");
					return;
				}
				dmub_hpd_wrk->dmub_notify = kzalloc(sizeof(struct dmub_notification), GFP_ATOMIC);
				if (!dmub_hpd_wrk->dmub_notify) {
					kfree(dmub_hpd_wrk);
					DRM_ERROR("Failed to allocate dmub_hpd_wrk->dmub_notify");
					return;
				}
				INIT_WORK(&dmub_hpd_wrk->handle_hpd_work, dm_handle_hpd_work);
				if (dmub_hpd_wrk->dmub_notify)
					memcpy(dmub_hpd_wrk->dmub_notify, &notify, sizeof(struct dmub_notification));
				dmub_hpd_wrk->adev = adev;
				if (notify.type == DMUB_NOTIFICATION_HPD) {
					plink = adev->dm.dc->links[notify.link_index];
					if (plink) {
						plink->hpd_status =
							notify.hpd_status ==
							DP_HPD_PLUG ? true : false;
					}
				}
				queue_work(adev->dm.delayed_hpd_wq, &dmub_hpd_wrk->handle_hpd_work);
			} else {
				dm->dmub_callback[notify.type](adev, &notify);
			}
		} while (notify.pending_notification);
>>>>>>> df0cc57e
	}


	do {
		if (dc_dmub_srv_get_dmub_outbox0_msg(dm->dc, &entry)) {
			trace_amdgpu_dmub_trace_high_irq(entry.trace_code, entry.tick_count,
							entry.param0, entry.param1);

			DRM_DEBUG_DRIVER("trace_code:%u, tick_count:%u, param0:%u, param1:%u\n",
				 entry.trace_code, entry.tick_count, entry.param0, entry.param1);
		} else
			break;

		count++;

	} while (count <= DMUB_TRACE_MAX_READ);

<<<<<<< HEAD
	ASSERT(count <= DMUB_TRACE_MAX_READ);
}
#endif
=======
	if (count > DMUB_TRACE_MAX_READ)
		DRM_DEBUG_DRIVER("Warning : count > DMUB_TRACE_MAX_READ");
}
#endif /* CONFIG_DRM_AMD_DC_DCN */
>>>>>>> df0cc57e

static int dm_set_clockgating_state(void *handle,
		  enum amd_clockgating_state state)
{
	return 0;
}

static int dm_set_powergating_state(void *handle,
		  enum amd_powergating_state state)
{
	return 0;
}

/* Prototypes of private functions */
static int dm_early_init(void* handle);

/* Allocate memory for FBC compressed data  */
static void amdgpu_dm_fbc_init(struct drm_connector *connector)
{
	struct drm_device *dev = connector->dev;
	struct amdgpu_device *adev = drm_to_adev(dev);
	struct dm_compressor_info *compressor = &adev->dm.compressor;
	struct amdgpu_dm_connector *aconn = to_amdgpu_dm_connector(connector);
	struct drm_display_mode *mode;
	unsigned long max_size = 0;

	if (adev->dm.dc->fbc_compressor == NULL)
		return;

	if (aconn->dc_link->connector_signal != SIGNAL_TYPE_EDP)
		return;

	if (compressor->bo_ptr)
		return;


	list_for_each_entry(mode, &connector->modes, head) {
		if (max_size < mode->htotal * mode->vtotal)
			max_size = mode->htotal * mode->vtotal;
	}

	if (max_size) {
		int r = amdgpu_bo_create_kernel(adev, max_size * 4, PAGE_SIZE,
			    AMDGPU_GEM_DOMAIN_GTT, &compressor->bo_ptr,
			    &compressor->gpu_addr, &compressor->cpu_addr);

		if (r)
			DRM_ERROR("DM: Failed to initialize FBC\n");
		else {
			adev->dm.dc->ctx->fbc_gpu_addr = compressor->gpu_addr;
			DRM_INFO("DM: FBC alloc %lu\n", max_size*4);
		}

	}

}

static int amdgpu_dm_audio_component_get_eld(struct device *kdev, int port,
					  int pipe, bool *enabled,
					  unsigned char *buf, int max_bytes)
{
	struct drm_device *dev = dev_get_drvdata(kdev);
	struct amdgpu_device *adev = drm_to_adev(dev);
	struct drm_connector *connector;
	struct drm_connector_list_iter conn_iter;
	struct amdgpu_dm_connector *aconnector;
	int ret = 0;

	*enabled = false;

	mutex_lock(&adev->dm.audio_lock);

	drm_connector_list_iter_begin(dev, &conn_iter);
	drm_for_each_connector_iter(connector, &conn_iter) {
		aconnector = to_amdgpu_dm_connector(connector);
		if (aconnector->audio_inst != port)
			continue;

		*enabled = true;
		ret = drm_eld_size(connector->eld);
		memcpy(buf, connector->eld, min(max_bytes, ret));

		break;
	}
	drm_connector_list_iter_end(&conn_iter);

	mutex_unlock(&adev->dm.audio_lock);

	DRM_DEBUG_KMS("Get ELD : idx=%d ret=%d en=%d\n", port, ret, *enabled);

	return ret;
}

static const struct drm_audio_component_ops amdgpu_dm_audio_component_ops = {
	.get_eld = amdgpu_dm_audio_component_get_eld,
};

static int amdgpu_dm_audio_component_bind(struct device *kdev,
				       struct device *hda_kdev, void *data)
{
	struct drm_device *dev = dev_get_drvdata(kdev);
	struct amdgpu_device *adev = drm_to_adev(dev);
	struct drm_audio_component *acomp = data;

	acomp->ops = &amdgpu_dm_audio_component_ops;
	acomp->dev = kdev;
	adev->dm.audio_component = acomp;

	return 0;
}

static void amdgpu_dm_audio_component_unbind(struct device *kdev,
					  struct device *hda_kdev, void *data)
{
	struct drm_device *dev = dev_get_drvdata(kdev);
	struct amdgpu_device *adev = drm_to_adev(dev);
	struct drm_audio_component *acomp = data;

	acomp->ops = NULL;
	acomp->dev = NULL;
	adev->dm.audio_component = NULL;
}

static const struct component_ops amdgpu_dm_audio_component_bind_ops = {
	.bind	= amdgpu_dm_audio_component_bind,
	.unbind	= amdgpu_dm_audio_component_unbind,
};

static int amdgpu_dm_audio_init(struct amdgpu_device *adev)
{
	int i, ret;

	if (!amdgpu_audio)
		return 0;

	adev->mode_info.audio.enabled = true;

	adev->mode_info.audio.num_pins = adev->dm.dc->res_pool->audio_count;

	for (i = 0; i < adev->mode_info.audio.num_pins; i++) {
		adev->mode_info.audio.pin[i].channels = -1;
		adev->mode_info.audio.pin[i].rate = -1;
		adev->mode_info.audio.pin[i].bits_per_sample = -1;
		adev->mode_info.audio.pin[i].status_bits = 0;
		adev->mode_info.audio.pin[i].category_code = 0;
		adev->mode_info.audio.pin[i].connected = false;
		adev->mode_info.audio.pin[i].id =
			adev->dm.dc->res_pool->audios[i]->inst;
		adev->mode_info.audio.pin[i].offset = 0;
	}

	ret = component_add(adev->dev, &amdgpu_dm_audio_component_bind_ops);
	if (ret < 0)
		return ret;

	adev->dm.audio_registered = true;

	return 0;
}

static void amdgpu_dm_audio_fini(struct amdgpu_device *adev)
{
	if (!amdgpu_audio)
		return;

	if (!adev->mode_info.audio.enabled)
		return;

	if (adev->dm.audio_registered) {
		component_del(adev->dev, &amdgpu_dm_audio_component_bind_ops);
		adev->dm.audio_registered = false;
	}

	/* TODO: Disable audio? */

	adev->mode_info.audio.enabled = false;
}

static  void amdgpu_dm_audio_eld_notify(struct amdgpu_device *adev, int pin)
{
	struct drm_audio_component *acomp = adev->dm.audio_component;

	if (acomp && acomp->audio_ops && acomp->audio_ops->pin_eld_notify) {
		DRM_DEBUG_KMS("Notify ELD: %d\n", pin);

		acomp->audio_ops->pin_eld_notify(acomp->audio_ops->audio_ptr,
						 pin, -1);
	}
}

static int dm_dmub_hw_init(struct amdgpu_device *adev)
{
	const struct dmcub_firmware_header_v1_0 *hdr;
	struct dmub_srv *dmub_srv = adev->dm.dmub_srv;
	struct dmub_srv_fb_info *fb_info = adev->dm.dmub_fb_info;
	const struct firmware *dmub_fw = adev->dm.dmub_fw;
	struct dmcu *dmcu = adev->dm.dc->res_pool->dmcu;
	struct abm *abm = adev->dm.dc->res_pool->abm;
	struct dmub_srv_hw_params hw_params;
	enum dmub_status status;
	const unsigned char *fw_inst_const, *fw_bss_data;
	uint32_t i, fw_inst_const_size, fw_bss_data_size;
	bool has_hw_support;
	struct dc *dc = adev->dm.dc;

	if (!dmub_srv)
		/* DMUB isn't supported on the ASIC. */
		return 0;

	if (!fb_info) {
		DRM_ERROR("No framebuffer info for DMUB service.\n");
		return -EINVAL;
	}

	if (!dmub_fw) {
		/* Firmware required for DMUB support. */
		DRM_ERROR("No firmware provided for DMUB.\n");
		return -EINVAL;
	}

	status = dmub_srv_has_hw_support(dmub_srv, &has_hw_support);
	if (status != DMUB_STATUS_OK) {
		DRM_ERROR("Error checking HW support for DMUB: %d\n", status);
		return -EINVAL;
	}

	if (!has_hw_support) {
		DRM_INFO("DMUB unsupported on ASIC\n");
		return 0;
	}

	/* Reset DMCUB if it was previously running - before we overwrite its memory. */
	status = dmub_srv_hw_reset(dmub_srv);
	if (status != DMUB_STATUS_OK)
		DRM_WARN("Error resetting DMUB HW: %d\n", status);

	hdr = (const struct dmcub_firmware_header_v1_0 *)dmub_fw->data;

	fw_inst_const = dmub_fw->data +
			le32_to_cpu(hdr->header.ucode_array_offset_bytes) +
			PSP_HEADER_BYTES;

	fw_bss_data = dmub_fw->data +
		      le32_to_cpu(hdr->header.ucode_array_offset_bytes) +
		      le32_to_cpu(hdr->inst_const_bytes);

	/* Copy firmware and bios info into FB memory. */
	fw_inst_const_size = le32_to_cpu(hdr->inst_const_bytes) -
			     PSP_HEADER_BYTES - PSP_FOOTER_BYTES;

	fw_bss_data_size = le32_to_cpu(hdr->bss_data_bytes);

	/* if adev->firmware.load_type == AMDGPU_FW_LOAD_PSP,
	 * amdgpu_ucode_init_single_fw will load dmub firmware
	 * fw_inst_const part to cw0; otherwise, the firmware back door load
	 * will be done by dm_dmub_hw_init
	 */
	if (adev->firmware.load_type != AMDGPU_FW_LOAD_PSP) {
		memcpy(fb_info->fb[DMUB_WINDOW_0_INST_CONST].cpu_addr, fw_inst_const,
				fw_inst_const_size);
	}

	if (fw_bss_data_size)
		memcpy(fb_info->fb[DMUB_WINDOW_2_BSS_DATA].cpu_addr,
		       fw_bss_data, fw_bss_data_size);

	/* Copy firmware bios info into FB memory. */
	memcpy(fb_info->fb[DMUB_WINDOW_3_VBIOS].cpu_addr, adev->bios,
	       adev->bios_size);

	/* Reset regions that need to be reset. */
	memset(fb_info->fb[DMUB_WINDOW_4_MAILBOX].cpu_addr, 0,
	fb_info->fb[DMUB_WINDOW_4_MAILBOX].size);

	memset(fb_info->fb[DMUB_WINDOW_5_TRACEBUFF].cpu_addr, 0,
	       fb_info->fb[DMUB_WINDOW_5_TRACEBUFF].size);

	memset(fb_info->fb[DMUB_WINDOW_6_FW_STATE].cpu_addr, 0,
	       fb_info->fb[DMUB_WINDOW_6_FW_STATE].size);

	/* Initialize hardware. */
	memset(&hw_params, 0, sizeof(hw_params));
	hw_params.fb_base = adev->gmc.fb_start;
	hw_params.fb_offset = adev->gmc.aper_base;

	/* backdoor load firmware and trigger dmub running */
	if (adev->firmware.load_type != AMDGPU_FW_LOAD_PSP)
		hw_params.load_inst_const = true;

	if (dmcu)
		hw_params.psp_version = dmcu->psp_version;

	for (i = 0; i < fb_info->num_fb; ++i)
		hw_params.fb[i] = &fb_info->fb[i];

	switch (adev->asic_type) {
	case CHIP_YELLOW_CARP:
		if (dc->ctx->asic_id.hw_internal_rev != YELLOW_CARP_A0) {
			hw_params.dpia_supported = true;
#if defined(CONFIG_DRM_AMD_DC_DCN)
			hw_params.disable_dpia = dc->debug.dpia_debug.bits.disable_dpia;
#endif
		}
		break;
	default:
		break;
	}

	status = dmub_srv_hw_init(dmub_srv, &hw_params);
	if (status != DMUB_STATUS_OK) {
		DRM_ERROR("Error initializing DMUB HW: %d\n", status);
		return -EINVAL;
	}

	/* Wait for firmware load to finish. */
	status = dmub_srv_wait_for_auto_load(dmub_srv, 100000);
	if (status != DMUB_STATUS_OK)
		DRM_WARN("Wait for DMUB auto-load failed: %d\n", status);

	/* Init DMCU and ABM if available. */
	if (dmcu && abm) {
		dmcu->funcs->dmcu_init(dmcu);
		abm->dmcu_is_running = dmcu->funcs->is_dmcu_initialized(dmcu);
	}

	if (!adev->dm.dc->ctx->dmub_srv)
		adev->dm.dc->ctx->dmub_srv = dc_dmub_srv_create(adev->dm.dc, dmub_srv);
	if (!adev->dm.dc->ctx->dmub_srv) {
		DRM_ERROR("Couldn't allocate DC DMUB server!\n");
		return -ENOMEM;
	}

	DRM_INFO("DMUB hardware initialized: version=0x%08X\n",
		 adev->dm.dmcub_fw_version);

	return 0;
}

#if defined(CONFIG_DRM_AMD_DC_DCN)
static void mmhub_read_system_context(struct amdgpu_device *adev, struct dc_phy_addr_space_config *pa_config)
{
	uint64_t pt_base;
	uint32_t logical_addr_low;
	uint32_t logical_addr_high;
	uint32_t agp_base, agp_bot, agp_top;
	PHYSICAL_ADDRESS_LOC page_table_start, page_table_end, page_table_base;

	memset(pa_config, 0, sizeof(*pa_config));

	logical_addr_low  = min(adev->gmc.fb_start, adev->gmc.agp_start) >> 18;
	pt_base = amdgpu_gmc_pd_addr(adev->gart.bo);

	if (adev->apu_flags & AMD_APU_IS_RAVEN2)
		/*
		 * Raven2 has a HW issue that it is unable to use the vram which
		 * is out of MC_VM_SYSTEM_APERTURE_HIGH_ADDR. So here is the
		 * workaround that increase system aperture high address (add 1)
		 * to get rid of the VM fault and hardware hang.
		 */
		logical_addr_high = max((adev->gmc.fb_end >> 18) + 0x1, adev->gmc.agp_end >> 18);
	else
		logical_addr_high = max(adev->gmc.fb_end, adev->gmc.agp_end) >> 18;

	agp_base = 0;
	agp_bot = adev->gmc.agp_start >> 24;
	agp_top = adev->gmc.agp_end >> 24;


	page_table_start.high_part = (u32)(adev->gmc.gart_start >> 44) & 0xF;
	page_table_start.low_part = (u32)(adev->gmc.gart_start >> 12);
	page_table_end.high_part = (u32)(adev->gmc.gart_end >> 44) & 0xF;
	page_table_end.low_part = (u32)(adev->gmc.gart_end >> 12);
	page_table_base.high_part = upper_32_bits(pt_base) & 0xF;
	page_table_base.low_part = lower_32_bits(pt_base);

	pa_config->system_aperture.start_addr = (uint64_t)logical_addr_low << 18;
	pa_config->system_aperture.end_addr = (uint64_t)logical_addr_high << 18;

	pa_config->system_aperture.agp_base = (uint64_t)agp_base << 24 ;
	pa_config->system_aperture.agp_bot = (uint64_t)agp_bot << 24;
	pa_config->system_aperture.agp_top = (uint64_t)agp_top << 24;

	pa_config->system_aperture.fb_base = adev->gmc.fb_start;
	pa_config->system_aperture.fb_offset = adev->gmc.aper_base;
	pa_config->system_aperture.fb_top = adev->gmc.fb_end;

	pa_config->gart_config.page_table_start_addr = page_table_start.quad_part << 12;
	pa_config->gart_config.page_table_end_addr = page_table_end.quad_part << 12;
	pa_config->gart_config.page_table_base_addr = page_table_base.quad_part;

	pa_config->is_hvm_enabled = 0;

}
#endif
#if defined(CONFIG_DRM_AMD_DC_DCN)
static void vblank_control_worker(struct work_struct *work)
{
	struct vblank_control_work *vblank_work =
		container_of(work, struct vblank_control_work, work);
	struct amdgpu_display_manager *dm = vblank_work->dm;

	mutex_lock(&dm->dc_lock);

	if (vblank_work->enable)
		dm->active_vblank_irq_count++;
	else if(dm->active_vblank_irq_count)
		dm->active_vblank_irq_count--;

	dc_allow_idle_optimizations(dm->dc, dm->active_vblank_irq_count == 0);

	DRM_DEBUG_KMS("Allow idle optimizations (MALL): %d\n", dm->active_vblank_irq_count == 0);

	/* Control PSR based on vblank requirements from OS */
	if (vblank_work->stream && vblank_work->stream->link) {
		if (vblank_work->enable) {
			if (vblank_work->stream->link->psr_settings.psr_allow_active)
				amdgpu_dm_psr_disable(vblank_work->stream);
		} else if (vblank_work->stream->link->psr_settings.psr_feature_enabled &&
			   !vblank_work->stream->link->psr_settings.psr_allow_active &&
			   vblank_work->acrtc->dm_irq_params.allow_psr_entry) {
			amdgpu_dm_psr_enable(vblank_work->stream);
		}
<<<<<<< HEAD
	}

	mutex_unlock(&dm->dc_lock);

	dc_stream_release(vblank_work->stream);

	kfree(vblank_work);
}

#endif
=======
	}

	mutex_unlock(&dm->dc_lock);

	dc_stream_release(vblank_work->stream);

	kfree(vblank_work);
}

#endif

static void dm_handle_hpd_rx_offload_work(struct work_struct *work)
{
	struct hpd_rx_irq_offload_work *offload_work;
	struct amdgpu_dm_connector *aconnector;
	struct dc_link *dc_link;
	struct amdgpu_device *adev;
	enum dc_connection_type new_connection_type = dc_connection_none;
	unsigned long flags;

	offload_work = container_of(work, struct hpd_rx_irq_offload_work, work);
	aconnector = offload_work->offload_wq->aconnector;

	if (!aconnector) {
		DRM_ERROR("Can't retrieve aconnector in hpd_rx_irq_offload_work");
		goto skip;
	}

	adev = drm_to_adev(aconnector->base.dev);
	dc_link = aconnector->dc_link;

	mutex_lock(&aconnector->hpd_lock);
	if (!dc_link_detect_sink(dc_link, &new_connection_type))
		DRM_ERROR("KMS: Failed to detect connector\n");
	mutex_unlock(&aconnector->hpd_lock);

	if (new_connection_type == dc_connection_none)
		goto skip;

	if (amdgpu_in_reset(adev))
		goto skip;

	mutex_lock(&adev->dm.dc_lock);
	if (offload_work->data.bytes.device_service_irq.bits.AUTOMATED_TEST)
		dc_link_dp_handle_automated_test(dc_link);
	else if ((dc_link->connector_signal != SIGNAL_TYPE_EDP) &&
			hpd_rx_irq_check_link_loss_status(dc_link, &offload_work->data) &&
			dc_link_dp_allow_hpd_rx_irq(dc_link)) {
		dc_link_dp_handle_link_loss(dc_link);
		spin_lock_irqsave(&offload_work->offload_wq->offload_lock, flags);
		offload_work->offload_wq->is_handling_link_loss = false;
		spin_unlock_irqrestore(&offload_work->offload_wq->offload_lock, flags);
	}
	mutex_unlock(&adev->dm.dc_lock);

skip:
	kfree(offload_work);

}

static struct hpd_rx_irq_offload_work_queue *hpd_rx_irq_create_workqueue(struct dc *dc)
{
	int max_caps = dc->caps.max_links;
	int i = 0;
	struct hpd_rx_irq_offload_work_queue *hpd_rx_offload_wq = NULL;

	hpd_rx_offload_wq = kcalloc(max_caps, sizeof(*hpd_rx_offload_wq), GFP_KERNEL);

	if (!hpd_rx_offload_wq)
		return NULL;


	for (i = 0; i < max_caps; i++) {
		hpd_rx_offload_wq[i].wq =
				    create_singlethread_workqueue("amdgpu_dm_hpd_rx_offload_wq");

		if (hpd_rx_offload_wq[i].wq == NULL) {
			DRM_ERROR("create amdgpu_dm_hpd_rx_offload_wq fail!");
			return NULL;
		}

		spin_lock_init(&hpd_rx_offload_wq[i].offload_lock);
	}

	return hpd_rx_offload_wq;
}

struct amdgpu_stutter_quirk {
	u16 chip_vendor;
	u16 chip_device;
	u16 subsys_vendor;
	u16 subsys_device;
	u8 revision;
};

static const struct amdgpu_stutter_quirk amdgpu_stutter_quirk_list[] = {
	/* https://bugzilla.kernel.org/show_bug.cgi?id=214417 */
	{ 0x1002, 0x15dd, 0x1002, 0x15dd, 0xc8 },
	{ 0, 0, 0, 0, 0 },
};

static bool dm_should_disable_stutter(struct pci_dev *pdev)
{
	const struct amdgpu_stutter_quirk *p = amdgpu_stutter_quirk_list;

	while (p && p->chip_device != 0) {
		if (pdev->vendor == p->chip_vendor &&
		    pdev->device == p->chip_device &&
		    pdev->subsystem_vendor == p->subsys_vendor &&
		    pdev->subsystem_device == p->subsys_device &&
		    pdev->revision == p->revision) {
			return true;
		}
		++p;
	}
	return false;
}

>>>>>>> df0cc57e
static int amdgpu_dm_init(struct amdgpu_device *adev)
{
	struct dc_init_data init_data;
#ifdef CONFIG_DRM_AMD_DC_HDCP
	struct dc_callback_init init_params;
#endif
	int r;

	adev->dm.ddev = adev_to_drm(adev);
	adev->dm.adev = adev;

	/* Zero all the fields */
	memset(&init_data, 0, sizeof(init_data));
#ifdef CONFIG_DRM_AMD_DC_HDCP
	memset(&init_params, 0, sizeof(init_params));
#endif

	mutex_init(&adev->dm.dc_lock);
	mutex_init(&adev->dm.audio_lock);
#if defined(CONFIG_DRM_AMD_DC_DCN)
	spin_lock_init(&adev->dm.vblank_lock);
#endif

	if(amdgpu_dm_irq_init(adev)) {
		DRM_ERROR("amdgpu: failed to initialize DM IRQ support.\n");
		goto error;
	}

	init_data.asic_id.chip_family = adev->family;

	init_data.asic_id.pci_revision_id = adev->pdev->revision;
	init_data.asic_id.hw_internal_rev = adev->external_rev_id;
	init_data.asic_id.chip_id = adev->pdev->device;

	init_data.asic_id.vram_width = adev->gmc.vram_width;
	/* TODO: initialize init_data.asic_id.vram_type here!!!! */
	init_data.asic_id.atombios_base_address =
		adev->mode_info.atom_context->bios;

	init_data.driver = adev;

	adev->dm.cgs_device = amdgpu_cgs_create_device(adev);

	if (!adev->dm.cgs_device) {
		DRM_ERROR("amdgpu: failed to create cgs device.\n");
		goto error;
	}

	init_data.cgs_device = adev->dm.cgs_device;

	init_data.dce_environment = DCE_ENV_PRODUCTION_DRV;

	switch (adev->asic_type) {
	case CHIP_CARRIZO:
	case CHIP_STONEY:
<<<<<<< HEAD
	case CHIP_RAVEN:
	case CHIP_RENOIR:
		init_data.flags.gpu_vm_support = true;
		if (ASICREV_IS_GREEN_SARDINE(adev->external_rev_id))
			init_data.flags.disable_dmcu = true;
		break;
	case CHIP_VANGOGH:
	case CHIP_YELLOW_CARP:
=======
>>>>>>> df0cc57e
		init_data.flags.gpu_vm_support = true;
		break;
	default:
		switch (adev->ip_versions[DCE_HWIP][0]) {
		case IP_VERSION(2, 1, 0):
			init_data.flags.gpu_vm_support = true;
			switch (adev->dm.dmcub_fw_version) {
			case 0: /* development */
			case 0x1: /* linux-firmware.git hash 6d9f399 */
			case 0x01000000: /* linux-firmware.git hash 9a0b0f4 */
				init_data.flags.disable_dmcu = false;
				break;
			default:
				init_data.flags.disable_dmcu = true;
			}
			break;
		case IP_VERSION(1, 0, 0):
		case IP_VERSION(1, 0, 1):
		case IP_VERSION(3, 0, 1):
		case IP_VERSION(3, 1, 2):
		case IP_VERSION(3, 1, 3):
			init_data.flags.gpu_vm_support = true;
			break;
		case IP_VERSION(2, 0, 3):
			init_data.flags.disable_dmcu = true;
			break;
		default:
			break;
		}
		break;
	}

	if (amdgpu_dc_feature_mask & DC_FBC_MASK)
		init_data.flags.fbc_support = true;

	if (amdgpu_dc_feature_mask & DC_MULTI_MON_PP_MCLK_SWITCH_MASK)
		init_data.flags.multi_mon_pp_mclk_switch = true;

	if (amdgpu_dc_feature_mask & DC_DISABLE_FRACTIONAL_PWM_MASK)
		init_data.flags.disable_fractional_pwm = true;

	if (amdgpu_dc_feature_mask & DC_EDP_NO_POWER_SEQUENCING)
		init_data.flags.edp_no_power_sequencing = true;

	init_data.flags.power_down_display_on_boot = true;

	INIT_LIST_HEAD(&adev->dm.da_list);
	/* Display Core create. */
	adev->dm.dc = dc_create(&init_data);

	if (adev->dm.dc) {
		DRM_INFO("Display Core initialized with v%s!\n", DC_VER);
	} else {
		DRM_INFO("Display Core failed to initialize with v%s!\n", DC_VER);
		goto error;
	}

	if (amdgpu_dc_debug_mask & DC_DISABLE_PIPE_SPLIT) {
		adev->dm.dc->debug.force_single_disp_pipe_split = false;
		adev->dm.dc->debug.pipe_split_policy = MPC_SPLIT_AVOID;
	}

	if (adev->asic_type != CHIP_CARRIZO && adev->asic_type != CHIP_STONEY)
		adev->dm.dc->debug.disable_stutter = amdgpu_pp_feature_mask & PP_STUTTER_MODE ? false : true;
	if (dm_should_disable_stutter(adev->pdev))
		adev->dm.dc->debug.disable_stutter = true;

	if (amdgpu_dc_debug_mask & DC_DISABLE_STUTTER)
		adev->dm.dc->debug.disable_stutter = true;

	if (amdgpu_dc_debug_mask & DC_DISABLE_DSC)
		adev->dm.dc->debug.disable_dsc = true;

	if (amdgpu_dc_debug_mask & DC_DISABLE_CLOCK_GATING)
		adev->dm.dc->debug.disable_clock_gate = true;

	r = dm_dmub_hw_init(adev);
	if (r) {
		DRM_ERROR("DMUB interface failed to initialize: status=%d\n", r);
		goto error;
	}

	dc_hardware_init(adev->dm.dc);

	adev->dm.hpd_rx_offload_wq = hpd_rx_irq_create_workqueue(adev->dm.dc);
	if (!adev->dm.hpd_rx_offload_wq) {
		DRM_ERROR("amdgpu: failed to create hpd rx offload workqueue.\n");
		goto error;
	}

#if defined(CONFIG_DRM_AMD_DC_DCN)
	if ((adev->flags & AMD_IS_APU) && (adev->asic_type >= CHIP_CARRIZO)) {
		struct dc_phy_addr_space_config pa_config;

		mmhub_read_system_context(adev, &pa_config);

		// Call the DC init_memory func
		dc_setup_system_context(adev->dm.dc, &pa_config);
	}
#endif

	adev->dm.freesync_module = mod_freesync_create(adev->dm.dc);
	if (!adev->dm.freesync_module) {
		DRM_ERROR(
		"amdgpu: failed to initialize freesync_module.\n");
	} else
		DRM_DEBUG_DRIVER("amdgpu: freesync_module init done %p.\n",
				adev->dm.freesync_module);

	amdgpu_dm_init_color_mod();

#if defined(CONFIG_DRM_AMD_DC_DCN)
	if (adev->dm.dc->caps.max_links > 0) {
		adev->dm.vblank_control_workqueue =
			create_singlethread_workqueue("dm_vblank_control_workqueue");
		if (!adev->dm.vblank_control_workqueue)
			DRM_ERROR("amdgpu: failed to initialize vblank_workqueue.\n");
	}
#endif

#ifdef CONFIG_DRM_AMD_DC_HDCP
	if (adev->dm.dc->caps.max_links > 0 && adev->family >= AMDGPU_FAMILY_RV) {
		adev->dm.hdcp_workqueue = hdcp_create_workqueue(adev, &init_params.cp_psp, adev->dm.dc);

		if (!adev->dm.hdcp_workqueue)
			DRM_ERROR("amdgpu: failed to initialize hdcp_workqueue.\n");
		else
			DRM_DEBUG_DRIVER("amdgpu: hdcp_workqueue init done %p.\n", adev->dm.hdcp_workqueue);

		dc_init_callbacks(adev->dm.dc, &init_params);
	}
#endif
#if defined(CONFIG_DRM_AMD_SECURE_DISPLAY)
	adev->dm.crc_rd_wrk = amdgpu_dm_crtc_secure_display_create_work();
#endif
	if (dc_enable_dmub_notifications(adev->dm.dc)) {
		init_completion(&adev->dm.dmub_aux_transfer_done);
		adev->dm.dmub_notify = kzalloc(sizeof(struct dmub_notification), GFP_KERNEL);
		if (!adev->dm.dmub_notify) {
			DRM_INFO("amdgpu: fail to allocate adev->dm.dmub_notify");
			goto error;
		}
<<<<<<< HEAD
		amdgpu_dm_outbox_init(adev);
=======

		adev->dm.delayed_hpd_wq = create_singlethread_workqueue("amdgpu_dm_hpd_wq");
		if (!adev->dm.delayed_hpd_wq) {
			DRM_ERROR("amdgpu: failed to create hpd offload workqueue.\n");
			goto error;
		}

		amdgpu_dm_outbox_init(adev);
#if defined(CONFIG_DRM_AMD_DC_DCN)
		if (!register_dmub_notify_callback(adev, DMUB_NOTIFICATION_AUX_REPLY,
			dmub_aux_setconfig_callback, false)) {
			DRM_ERROR("amdgpu: fail to register dmub aux callback");
			goto error;
		}
		if (!register_dmub_notify_callback(adev, DMUB_NOTIFICATION_HPD, dmub_hpd_callback, true)) {
			DRM_ERROR("amdgpu: fail to register dmub hpd callback");
			goto error;
		}
		if (!register_dmub_notify_callback(adev, DMUB_NOTIFICATION_HPD_IRQ, dmub_hpd_callback, true)) {
			DRM_ERROR("amdgpu: fail to register dmub hpd callback");
			goto error;
		}
#endif /* CONFIG_DRM_AMD_DC_DCN */
>>>>>>> df0cc57e
	}

	if (amdgpu_dm_initialize_drm_device(adev)) {
		DRM_ERROR(
		"amdgpu: failed to initialize sw for display support.\n");
		goto error;
	}

	/* create fake encoders for MST */
	dm_dp_create_fake_mst_encoders(adev);

	/* TODO: Add_display_info? */

	/* TODO use dynamic cursor width */
	adev_to_drm(adev)->mode_config.cursor_width = adev->dm.dc->caps.max_cursor_size;
	adev_to_drm(adev)->mode_config.cursor_height = adev->dm.dc->caps.max_cursor_size;

	if (drm_vblank_init(adev_to_drm(adev), adev->dm.display_indexes_num)) {
		DRM_ERROR(
		"amdgpu: failed to initialize sw for display support.\n");
		goto error;
	}


	DRM_DEBUG_DRIVER("KMS initialized.\n");

	return 0;
error:
	amdgpu_dm_fini(adev);

	return -EINVAL;
}

static int amdgpu_dm_early_fini(void *handle)
{
	struct amdgpu_device *adev = (struct amdgpu_device *)handle;

	amdgpu_dm_audio_fini(adev);

	return 0;
}

static void amdgpu_dm_fini(struct amdgpu_device *adev)
{
	int i;

#if defined(CONFIG_DRM_AMD_DC_DCN)
	if (adev->dm.vblank_control_workqueue) {
		destroy_workqueue(adev->dm.vblank_control_workqueue);
		adev->dm.vblank_control_workqueue = NULL;
	}
#endif

	for (i = 0; i < adev->dm.display_indexes_num; i++) {
		drm_encoder_cleanup(&adev->dm.mst_encoders[i].base);
	}

	amdgpu_dm_destroy_drm_device(&adev->dm);

#if defined(CONFIG_DRM_AMD_SECURE_DISPLAY)
	if (adev->dm.crc_rd_wrk) {
		flush_work(&adev->dm.crc_rd_wrk->notify_ta_work);
		kfree(adev->dm.crc_rd_wrk);
		adev->dm.crc_rd_wrk = NULL;
	}
#endif
#ifdef CONFIG_DRM_AMD_DC_HDCP
	if (adev->dm.hdcp_workqueue) {
		hdcp_destroy(&adev->dev->kobj, adev->dm.hdcp_workqueue);
		adev->dm.hdcp_workqueue = NULL;
	}

	if (adev->dm.dc)
		dc_deinit_callbacks(adev->dm.dc);
#endif

	dc_dmub_srv_destroy(&adev->dm.dc->ctx->dmub_srv);

	if (dc_enable_dmub_notifications(adev->dm.dc)) {
		kfree(adev->dm.dmub_notify);
		adev->dm.dmub_notify = NULL;
<<<<<<< HEAD
=======
		destroy_workqueue(adev->dm.delayed_hpd_wq);
		adev->dm.delayed_hpd_wq = NULL;
>>>>>>> df0cc57e
	}

	if (adev->dm.dmub_bo)
		amdgpu_bo_free_kernel(&adev->dm.dmub_bo,
				      &adev->dm.dmub_bo_gpu_addr,
				      &adev->dm.dmub_bo_cpu_addr);

	if (adev->dm.hpd_rx_offload_wq) {
		for (i = 0; i < adev->dm.dc->caps.max_links; i++) {
			if (adev->dm.hpd_rx_offload_wq[i].wq) {
				destroy_workqueue(adev->dm.hpd_rx_offload_wq[i].wq);
				adev->dm.hpd_rx_offload_wq[i].wq = NULL;
			}
		}

		kfree(adev->dm.hpd_rx_offload_wq);
		adev->dm.hpd_rx_offload_wq = NULL;
	}

	/* DC Destroy TODO: Replace destroy DAL */
	if (adev->dm.dc)
		dc_destroy(&adev->dm.dc);
	/*
	 * TODO: pageflip, vlank interrupt
	 *
	 * amdgpu_dm_irq_fini(adev);
	 */

	if (adev->dm.cgs_device) {
		amdgpu_cgs_destroy_device(adev->dm.cgs_device);
		adev->dm.cgs_device = NULL;
	}
	if (adev->dm.freesync_module) {
		mod_freesync_destroy(adev->dm.freesync_module);
		adev->dm.freesync_module = NULL;
	}

	mutex_destroy(&adev->dm.audio_lock);
	mutex_destroy(&adev->dm.dc_lock);

	return;
}

static int load_dmcu_fw(struct amdgpu_device *adev)
{
	const char *fw_name_dmcu = NULL;
	int r;
	const struct dmcu_firmware_header_v1_0 *hdr;

	switch(adev->asic_type) {
#if defined(CONFIG_DRM_AMD_DC_SI)
	case CHIP_TAHITI:
	case CHIP_PITCAIRN:
	case CHIP_VERDE:
	case CHIP_OLAND:
#endif
	case CHIP_BONAIRE:
	case CHIP_HAWAII:
	case CHIP_KAVERI:
	case CHIP_KABINI:
	case CHIP_MULLINS:
	case CHIP_TONGA:
	case CHIP_FIJI:
	case CHIP_CARRIZO:
	case CHIP_STONEY:
	case CHIP_POLARIS11:
	case CHIP_POLARIS10:
	case CHIP_POLARIS12:
	case CHIP_VEGAM:
	case CHIP_VEGA10:
	case CHIP_VEGA12:
	case CHIP_VEGA20:
<<<<<<< HEAD
	case CHIP_NAVI10:
	case CHIP_NAVI14:
	case CHIP_RENOIR:
	case CHIP_SIENNA_CICHLID:
	case CHIP_NAVY_FLOUNDER:
	case CHIP_DIMGREY_CAVEFISH:
	case CHIP_BEIGE_GOBY:
	case CHIP_VANGOGH:
	case CHIP_YELLOW_CARP:
=======
>>>>>>> df0cc57e
		return 0;
	case CHIP_NAVI12:
		fw_name_dmcu = FIRMWARE_NAVI12_DMCU;
		break;
	case CHIP_RAVEN:
		if (ASICREV_IS_PICASSO(adev->external_rev_id))
			fw_name_dmcu = FIRMWARE_RAVEN_DMCU;
		else if (ASICREV_IS_RAVEN2(adev->external_rev_id))
			fw_name_dmcu = FIRMWARE_RAVEN_DMCU;
		else
			return 0;
		break;
	default:
		switch (adev->ip_versions[DCE_HWIP][0]) {
		case IP_VERSION(2, 0, 2):
		case IP_VERSION(2, 0, 3):
		case IP_VERSION(2, 0, 0):
		case IP_VERSION(2, 1, 0):
		case IP_VERSION(3, 0, 0):
		case IP_VERSION(3, 0, 2):
		case IP_VERSION(3, 0, 3):
		case IP_VERSION(3, 0, 1):
		case IP_VERSION(3, 1, 2):
		case IP_VERSION(3, 1, 3):
			return 0;
		default:
			break;
		}
		DRM_ERROR("Unsupported ASIC type: 0x%X\n", adev->asic_type);
		return -EINVAL;
	}

	if (adev->firmware.load_type != AMDGPU_FW_LOAD_PSP) {
		DRM_DEBUG_KMS("dm: DMCU firmware not supported on direct or SMU loading\n");
		return 0;
	}

	r = request_firmware_direct(&adev->dm.fw_dmcu, fw_name_dmcu, adev->dev);
	if (r == -ENOENT) {
		/* DMCU firmware is not necessary, so don't raise a fuss if it's missing */
		DRM_DEBUG_KMS("dm: DMCU firmware not found\n");
		adev->dm.fw_dmcu = NULL;
		return 0;
	}
	if (r) {
		dev_err(adev->dev, "amdgpu_dm: Can't load firmware \"%s\"\n",
			fw_name_dmcu);
		return r;
	}

	r = amdgpu_ucode_validate(adev->dm.fw_dmcu);
	if (r) {
		dev_err(adev->dev, "amdgpu_dm: Can't validate firmware \"%s\"\n",
			fw_name_dmcu);
		release_firmware(adev->dm.fw_dmcu);
		adev->dm.fw_dmcu = NULL;
		return r;
	}

	hdr = (const struct dmcu_firmware_header_v1_0 *)adev->dm.fw_dmcu->data;
	adev->firmware.ucode[AMDGPU_UCODE_ID_DMCU_ERAM].ucode_id = AMDGPU_UCODE_ID_DMCU_ERAM;
	adev->firmware.ucode[AMDGPU_UCODE_ID_DMCU_ERAM].fw = adev->dm.fw_dmcu;
	adev->firmware.fw_size +=
		ALIGN(le32_to_cpu(hdr->header.ucode_size_bytes) - le32_to_cpu(hdr->intv_size_bytes), PAGE_SIZE);

	adev->firmware.ucode[AMDGPU_UCODE_ID_DMCU_INTV].ucode_id = AMDGPU_UCODE_ID_DMCU_INTV;
	adev->firmware.ucode[AMDGPU_UCODE_ID_DMCU_INTV].fw = adev->dm.fw_dmcu;
	adev->firmware.fw_size +=
		ALIGN(le32_to_cpu(hdr->intv_size_bytes), PAGE_SIZE);

	adev->dm.dmcu_fw_version = le32_to_cpu(hdr->header.ucode_version);

	DRM_DEBUG_KMS("PSP loading DMCU firmware\n");

	return 0;
}

static uint32_t amdgpu_dm_dmub_reg_read(void *ctx, uint32_t address)
{
	struct amdgpu_device *adev = ctx;

	return dm_read_reg(adev->dm.dc->ctx, address);
}

static void amdgpu_dm_dmub_reg_write(void *ctx, uint32_t address,
				     uint32_t value)
{
	struct amdgpu_device *adev = ctx;

	return dm_write_reg(adev->dm.dc->ctx, address, value);
}

static int dm_dmub_sw_init(struct amdgpu_device *adev)
{
	struct dmub_srv_create_params create_params;
	struct dmub_srv_region_params region_params;
	struct dmub_srv_region_info region_info;
	struct dmub_srv_fb_params fb_params;
	struct dmub_srv_fb_info *fb_info;
	struct dmub_srv *dmub_srv;
	const struct dmcub_firmware_header_v1_0 *hdr;
	const char *fw_name_dmub;
	enum dmub_asic dmub_asic;
	enum dmub_status status;
	int r;

	switch (adev->ip_versions[DCE_HWIP][0]) {
	case IP_VERSION(2, 1, 0):
		dmub_asic = DMUB_ASIC_DCN21;
		fw_name_dmub = FIRMWARE_RENOIR_DMUB;
		if (ASICREV_IS_GREEN_SARDINE(adev->external_rev_id))
			fw_name_dmub = FIRMWARE_GREEN_SARDINE_DMUB;
		break;
	case IP_VERSION(3, 0, 0):
		if (adev->ip_versions[GC_HWIP][0] == IP_VERSION(10, 3, 0)) {
			dmub_asic = DMUB_ASIC_DCN30;
			fw_name_dmub = FIRMWARE_SIENNA_CICHLID_DMUB;
		} else {
			dmub_asic = DMUB_ASIC_DCN30;
			fw_name_dmub = FIRMWARE_NAVY_FLOUNDER_DMUB;
		}
		break;
	case IP_VERSION(3, 0, 1):
		dmub_asic = DMUB_ASIC_DCN301;
		fw_name_dmub = FIRMWARE_VANGOGH_DMUB;
		break;
	case IP_VERSION(3, 0, 2):
		dmub_asic = DMUB_ASIC_DCN302;
		fw_name_dmub = FIRMWARE_DIMGREY_CAVEFISH_DMUB;
		break;
<<<<<<< HEAD
	case CHIP_BEIGE_GOBY:
		dmub_asic = DMUB_ASIC_DCN303;
		fw_name_dmub = FIRMWARE_BEIGE_GOBY_DMUB;
		break;
	case CHIP_YELLOW_CARP:
		dmub_asic = DMUB_ASIC_DCN31;
=======
	case IP_VERSION(3, 0, 3):
		dmub_asic = DMUB_ASIC_DCN303;
		fw_name_dmub = FIRMWARE_BEIGE_GOBY_DMUB;
		break;
	case IP_VERSION(3, 1, 2):
	case IP_VERSION(3, 1, 3):
		dmub_asic = (adev->external_rev_id == YELLOW_CARP_B0) ? DMUB_ASIC_DCN31B : DMUB_ASIC_DCN31;
>>>>>>> df0cc57e
		fw_name_dmub = FIRMWARE_YELLOW_CARP_DMUB;
		break;

	default:
		/* ASIC doesn't support DMUB. */
		return 0;
	}

	r = request_firmware_direct(&adev->dm.dmub_fw, fw_name_dmub, adev->dev);
	if (r) {
		DRM_ERROR("DMUB firmware loading failed: %d\n", r);
		return 0;
	}

	r = amdgpu_ucode_validate(adev->dm.dmub_fw);
	if (r) {
		DRM_ERROR("Couldn't validate DMUB firmware: %d\n", r);
		return 0;
	}

	hdr = (const struct dmcub_firmware_header_v1_0 *)adev->dm.dmub_fw->data;
	adev->dm.dmcub_fw_version = le32_to_cpu(hdr->header.ucode_version);

	if (adev->firmware.load_type == AMDGPU_FW_LOAD_PSP) {
		adev->firmware.ucode[AMDGPU_UCODE_ID_DMCUB].ucode_id =
			AMDGPU_UCODE_ID_DMCUB;
		adev->firmware.ucode[AMDGPU_UCODE_ID_DMCUB].fw =
			adev->dm.dmub_fw;
		adev->firmware.fw_size +=
			ALIGN(le32_to_cpu(hdr->inst_const_bytes), PAGE_SIZE);

		DRM_INFO("Loading DMUB firmware via PSP: version=0x%08X\n",
			 adev->dm.dmcub_fw_version);
	}


	adev->dm.dmub_srv = kzalloc(sizeof(*adev->dm.dmub_srv), GFP_KERNEL);
	dmub_srv = adev->dm.dmub_srv;

	if (!dmub_srv) {
		DRM_ERROR("Failed to allocate DMUB service!\n");
		return -ENOMEM;
	}

	memset(&create_params, 0, sizeof(create_params));
	create_params.user_ctx = adev;
	create_params.funcs.reg_read = amdgpu_dm_dmub_reg_read;
	create_params.funcs.reg_write = amdgpu_dm_dmub_reg_write;
	create_params.asic = dmub_asic;

	/* Create the DMUB service. */
	status = dmub_srv_create(dmub_srv, &create_params);
	if (status != DMUB_STATUS_OK) {
		DRM_ERROR("Error creating DMUB service: %d\n", status);
		return -EINVAL;
	}

	/* Calculate the size of all the regions for the DMUB service. */
	memset(&region_params, 0, sizeof(region_params));

	region_params.inst_const_size = le32_to_cpu(hdr->inst_const_bytes) -
					PSP_HEADER_BYTES - PSP_FOOTER_BYTES;
	region_params.bss_data_size = le32_to_cpu(hdr->bss_data_bytes);
	region_params.vbios_size = adev->bios_size;
	region_params.fw_bss_data = region_params.bss_data_size ?
		adev->dm.dmub_fw->data +
		le32_to_cpu(hdr->header.ucode_array_offset_bytes) +
		le32_to_cpu(hdr->inst_const_bytes) : NULL;
	region_params.fw_inst_const =
		adev->dm.dmub_fw->data +
		le32_to_cpu(hdr->header.ucode_array_offset_bytes) +
		PSP_HEADER_BYTES;

	status = dmub_srv_calc_region_info(dmub_srv, &region_params,
					   &region_info);

	if (status != DMUB_STATUS_OK) {
		DRM_ERROR("Error calculating DMUB region info: %d\n", status);
		return -EINVAL;
	}

	/*
	 * Allocate a framebuffer based on the total size of all the regions.
	 * TODO: Move this into GART.
	 */
	r = amdgpu_bo_create_kernel(adev, region_info.fb_size, PAGE_SIZE,
				    AMDGPU_GEM_DOMAIN_VRAM, &adev->dm.dmub_bo,
				    &adev->dm.dmub_bo_gpu_addr,
				    &adev->dm.dmub_bo_cpu_addr);
	if (r)
		return r;

	/* Rebase the regions on the framebuffer address. */
	memset(&fb_params, 0, sizeof(fb_params));
	fb_params.cpu_addr = adev->dm.dmub_bo_cpu_addr;
	fb_params.gpu_addr = adev->dm.dmub_bo_gpu_addr;
	fb_params.region_info = &region_info;

	adev->dm.dmub_fb_info =
		kzalloc(sizeof(*adev->dm.dmub_fb_info), GFP_KERNEL);
	fb_info = adev->dm.dmub_fb_info;

	if (!fb_info) {
		DRM_ERROR(
			"Failed to allocate framebuffer info for DMUB service!\n");
		return -ENOMEM;
	}

	status = dmub_srv_calc_fb_info(dmub_srv, &fb_params, fb_info);
	if (status != DMUB_STATUS_OK) {
		DRM_ERROR("Error calculating DMUB FB info: %d\n", status);
		return -EINVAL;
	}

	return 0;
}

static int dm_sw_init(void *handle)
{
	struct amdgpu_device *adev = (struct amdgpu_device *)handle;
	int r;

	r = dm_dmub_sw_init(adev);
	if (r)
		return r;

	return load_dmcu_fw(adev);
}

static int dm_sw_fini(void *handle)
{
	struct amdgpu_device *adev = (struct amdgpu_device *)handle;

	kfree(adev->dm.dmub_fb_info);
	adev->dm.dmub_fb_info = NULL;

	if (adev->dm.dmub_srv) {
		dmub_srv_destroy(adev->dm.dmub_srv);
		adev->dm.dmub_srv = NULL;
	}

	release_firmware(adev->dm.dmub_fw);
	adev->dm.dmub_fw = NULL;

	release_firmware(adev->dm.fw_dmcu);
	adev->dm.fw_dmcu = NULL;

	return 0;
}

static int detect_mst_link_for_all_connectors(struct drm_device *dev)
{
	struct amdgpu_dm_connector *aconnector;
	struct drm_connector *connector;
	struct drm_connector_list_iter iter;
	int ret = 0;

	drm_connector_list_iter_begin(dev, &iter);
	drm_for_each_connector_iter(connector, &iter) {
		aconnector = to_amdgpu_dm_connector(connector);
		if (aconnector->dc_link->type == dc_connection_mst_branch &&
		    aconnector->mst_mgr.aux) {
			DRM_DEBUG_DRIVER("DM_MST: starting TM on aconnector: %p [id: %d]\n",
					 aconnector,
					 aconnector->base.base.id);

			ret = drm_dp_mst_topology_mgr_set_mst(&aconnector->mst_mgr, true);
			if (ret < 0) {
				DRM_ERROR("DM_MST: Failed to start MST\n");
				aconnector->dc_link->type =
					dc_connection_single;
				break;
			}
		}
	}
	drm_connector_list_iter_end(&iter);

	return ret;
}

static int dm_late_init(void *handle)
{
	struct amdgpu_device *adev = (struct amdgpu_device *)handle;

	struct dmcu_iram_parameters params;
	unsigned int linear_lut[16];
	int i;
	struct dmcu *dmcu = NULL;

	dmcu = adev->dm.dc->res_pool->dmcu;

	for (i = 0; i < 16; i++)
		linear_lut[i] = 0xFFFF * i / 15;

	params.set = 0;
	params.backlight_ramping_override = false;
	params.backlight_ramping_start = 0xCCCC;
	params.backlight_ramping_reduction = 0xCCCCCCCC;
	params.backlight_lut_array_size = 16;
	params.backlight_lut_array = linear_lut;

	/* Min backlight level after ABM reduction,  Don't allow below 1%
	 * 0xFFFF x 0.01 = 0x28F
	 */
	params.min_abm_backlight = 0x28F;
	/* In the case where abm is implemented on dmcub,
	* dmcu object will be null.
	* ABM 2.4 and up are implemented on dmcub.
	*/
	if (dmcu) {
		if (!dmcu_load_iram(dmcu, params))
			return -EINVAL;
	} else if (adev->dm.dc->ctx->dmub_srv) {
		struct dc_link *edp_links[MAX_NUM_EDP];
		int edp_num;

		get_edp_links(adev->dm.dc, edp_links, &edp_num);
		for (i = 0; i < edp_num; i++) {
			if (!dmub_init_abm_config(adev->dm.dc->res_pool, params, i))
				return -EINVAL;
		}
	}

	return detect_mst_link_for_all_connectors(adev_to_drm(adev));
}

static void s3_handle_mst(struct drm_device *dev, bool suspend)
{
	struct amdgpu_dm_connector *aconnector;
	struct drm_connector *connector;
	struct drm_connector_list_iter iter;
	struct drm_dp_mst_topology_mgr *mgr;
	int ret;
	bool need_hotplug = false;

	drm_connector_list_iter_begin(dev, &iter);
	drm_for_each_connector_iter(connector, &iter) {
		aconnector = to_amdgpu_dm_connector(connector);
		if (aconnector->dc_link->type != dc_connection_mst_branch ||
		    aconnector->mst_port)
			continue;

		mgr = &aconnector->mst_mgr;

		if (suspend) {
			drm_dp_mst_topology_mgr_suspend(mgr);
		} else {
			ret = drm_dp_mst_topology_mgr_resume(mgr, true);
			if (ret < 0) {
				drm_dp_mst_topology_mgr_set_mst(mgr, false);
				need_hotplug = true;
			}
		}
	}
	drm_connector_list_iter_end(&iter);

	if (need_hotplug)
		drm_kms_helper_hotplug_event(dev);
}

static int amdgpu_dm_smu_write_watermarks_table(struct amdgpu_device *adev)
{
	struct smu_context *smu = &adev->smu;
	int ret = 0;

	if (!is_support_sw_smu(adev))
		return 0;

	/* This interface is for dGPU Navi1x.Linux dc-pplib interface depends
	 * on window driver dc implementation.
	 * For Navi1x, clock settings of dcn watermarks are fixed. the settings
	 * should be passed to smu during boot up and resume from s3.
	 * boot up: dc calculate dcn watermark clock settings within dc_create,
	 * dcn20_resource_construct
	 * then call pplib functions below to pass the settings to smu:
	 * smu_set_watermarks_for_clock_ranges
	 * smu_set_watermarks_table
	 * navi10_set_watermarks_table
	 * smu_write_watermarks_table
	 *
	 * For Renoir, clock settings of dcn watermark are also fixed values.
	 * dc has implemented different flow for window driver:
	 * dc_hardware_init / dc_set_power_state
	 * dcn10_init_hw
	 * notify_wm_ranges
	 * set_wm_ranges
	 * -- Linux
	 * smu_set_watermarks_for_clock_ranges
	 * renoir_set_watermarks_table
	 * smu_write_watermarks_table
	 *
	 * For Linux,
	 * dc_hardware_init -> amdgpu_dm_init
	 * dc_set_power_state --> dm_resume
	 *
	 * therefore, this function apply to navi10/12/14 but not Renoir
	 * *
	 */
	switch (adev->ip_versions[DCE_HWIP][0]) {
	case IP_VERSION(2, 0, 2):
	case IP_VERSION(2, 0, 0):
		break;
	default:
		return 0;
	}

	ret = smu_write_watermarks_table(smu);
	if (ret) {
		DRM_ERROR("Failed to update WMTABLE!\n");
		return ret;
	}

	return 0;
}

/**
 * dm_hw_init() - Initialize DC device
 * @handle: The base driver device containing the amdgpu_dm device.
 *
 * Initialize the &struct amdgpu_display_manager device. This involves calling
 * the initializers of each DM component, then populating the struct with them.
 *
 * Although the function implies hardware initialization, both hardware and
 * software are initialized here. Splitting them out to their relevant init
 * hooks is a future TODO item.
 *
 * Some notable things that are initialized here:
 *
 * - Display Core, both software and hardware
 * - DC modules that we need (freesync and color management)
 * - DRM software states
 * - Interrupt sources and handlers
 * - Vblank support
 * - Debug FS entries, if enabled
 */
static int dm_hw_init(void *handle)
{
	struct amdgpu_device *adev = (struct amdgpu_device *)handle;
	/* Create DAL display manager */
	amdgpu_dm_init(adev);
	amdgpu_dm_hpd_init(adev);

	return 0;
}

/**
 * dm_hw_fini() - Teardown DC device
 * @handle: The base driver device containing the amdgpu_dm device.
 *
 * Teardown components within &struct amdgpu_display_manager that require
 * cleanup. This involves cleaning up the DRM device, DC, and any modules that
 * were loaded. Also flush IRQ workqueues and disable them.
 */
static int dm_hw_fini(void *handle)
{
	struct amdgpu_device *adev = (struct amdgpu_device *)handle;

	amdgpu_dm_hpd_fini(adev);

	amdgpu_dm_irq_fini(adev);
	amdgpu_dm_fini(adev);
	return 0;
}


static int dm_enable_vblank(struct drm_crtc *crtc);
static void dm_disable_vblank(struct drm_crtc *crtc);

static void dm_gpureset_toggle_interrupts(struct amdgpu_device *adev,
				 struct dc_state *state, bool enable)
{
	enum dc_irq_source irq_source;
	struct amdgpu_crtc *acrtc;
	int rc = -EBUSY;
	int i = 0;

	for (i = 0; i < state->stream_count; i++) {
		acrtc = get_crtc_by_otg_inst(
				adev, state->stream_status[i].primary_otg_inst);

		if (acrtc && state->stream_status[i].plane_count != 0) {
			irq_source = IRQ_TYPE_PFLIP + acrtc->otg_inst;
			rc = dc_interrupt_set(adev->dm.dc, irq_source, enable) ? 0 : -EBUSY;
			DRM_DEBUG_VBL("crtc %d - vupdate irq %sabling: r=%d\n",
				      acrtc->crtc_id, enable ? "en" : "dis", rc);
			if (rc)
				DRM_WARN("Failed to %s pflip interrupts\n",
					 enable ? "enable" : "disable");

			if (enable) {
				rc = dm_enable_vblank(&acrtc->base);
				if (rc)
					DRM_WARN("Failed to enable vblank interrupts\n");
			} else {
				dm_disable_vblank(&acrtc->base);
			}

		}
	}

}

static enum dc_status amdgpu_dm_commit_zero_streams(struct dc *dc)
{
	struct dc_state *context = NULL;
	enum dc_status res = DC_ERROR_UNEXPECTED;
	int i;
	struct dc_stream_state *del_streams[MAX_PIPES];
	int del_streams_count = 0;

	memset(del_streams, 0, sizeof(del_streams));

	context = dc_create_state(dc);
	if (context == NULL)
		goto context_alloc_fail;

	dc_resource_state_copy_construct_current(dc, context);

	/* First remove from context all streams */
	for (i = 0; i < context->stream_count; i++) {
		struct dc_stream_state *stream = context->streams[i];

		del_streams[del_streams_count++] = stream;
	}

	/* Remove all planes for removed streams and then remove the streams */
	for (i = 0; i < del_streams_count; i++) {
		if (!dc_rem_all_planes_for_stream(dc, del_streams[i], context)) {
			res = DC_FAIL_DETACH_SURFACES;
			goto fail;
		}

		res = dc_remove_stream_from_ctx(dc, context, del_streams[i]);
		if (res != DC_OK)
			goto fail;
	}


	res = dc_validate_global_state(dc, context, false);

	if (res != DC_OK) {
		DRM_ERROR("%s:resource validation failed, dc_status:%d\n", __func__, res);
		goto fail;
	}

	res = dc_commit_state(dc, context);

fail:
	dc_release_state(context);

context_alloc_fail:
	return res;
}

static void hpd_rx_irq_work_suspend(struct amdgpu_display_manager *dm)
{
	int i;

	if (dm->hpd_rx_offload_wq) {
		for (i = 0; i < dm->dc->caps.max_links; i++)
			flush_workqueue(dm->hpd_rx_offload_wq[i].wq);
	}
}

static int dm_suspend(void *handle)
{
	struct amdgpu_device *adev = handle;
	struct amdgpu_display_manager *dm = &adev->dm;
	int ret = 0;

	if (amdgpu_in_reset(adev)) {
		mutex_lock(&dm->dc_lock);

#if defined(CONFIG_DRM_AMD_DC_DCN)
		dc_allow_idle_optimizations(adev->dm.dc, false);
#endif

		dm->cached_dc_state = dc_copy_state(dm->dc->current_state);

		dm_gpureset_toggle_interrupts(adev, dm->cached_dc_state, false);

		amdgpu_dm_commit_zero_streams(dm->dc);

		amdgpu_dm_irq_suspend(adev);

		hpd_rx_irq_work_suspend(dm);

		return ret;
	}

	WARN_ON(adev->dm.cached_state);
	adev->dm.cached_state = drm_atomic_helper_suspend(adev_to_drm(adev));

	s3_handle_mst(adev_to_drm(adev), true);

	amdgpu_dm_irq_suspend(adev);

	hpd_rx_irq_work_suspend(dm);

	dc_set_power_state(dm->dc, DC_ACPI_CM_POWER_STATE_D3);

	return 0;
}

static struct amdgpu_dm_connector *
amdgpu_dm_find_first_crtc_matching_connector(struct drm_atomic_state *state,
					     struct drm_crtc *crtc)
{
	uint32_t i;
	struct drm_connector_state *new_con_state;
	struct drm_connector *connector;
	struct drm_crtc *crtc_from_state;

	for_each_new_connector_in_state(state, connector, new_con_state, i) {
		crtc_from_state = new_con_state->crtc;

		if (crtc_from_state == crtc)
			return to_amdgpu_dm_connector(connector);
	}

	return NULL;
}

static void emulated_link_detect(struct dc_link *link)
{
	struct dc_sink_init_data sink_init_data = { 0 };
	struct display_sink_capability sink_caps = { 0 };
	enum dc_edid_status edid_status;
	struct dc_context *dc_ctx = link->ctx;
	struct dc_sink *sink = NULL;
	struct dc_sink *prev_sink = NULL;

	link->type = dc_connection_none;
	prev_sink = link->local_sink;

	if (prev_sink)
		dc_sink_release(prev_sink);

	switch (link->connector_signal) {
	case SIGNAL_TYPE_HDMI_TYPE_A: {
		sink_caps.transaction_type = DDC_TRANSACTION_TYPE_I2C;
		sink_caps.signal = SIGNAL_TYPE_HDMI_TYPE_A;
		break;
	}

	case SIGNAL_TYPE_DVI_SINGLE_LINK: {
		sink_caps.transaction_type = DDC_TRANSACTION_TYPE_I2C;
		sink_caps.signal = SIGNAL_TYPE_DVI_SINGLE_LINK;
		break;
	}

	case SIGNAL_TYPE_DVI_DUAL_LINK: {
		sink_caps.transaction_type = DDC_TRANSACTION_TYPE_I2C;
		sink_caps.signal = SIGNAL_TYPE_DVI_DUAL_LINK;
		break;
	}

	case SIGNAL_TYPE_LVDS: {
		sink_caps.transaction_type = DDC_TRANSACTION_TYPE_I2C;
		sink_caps.signal = SIGNAL_TYPE_LVDS;
		break;
	}

	case SIGNAL_TYPE_EDP: {
		sink_caps.transaction_type =
			DDC_TRANSACTION_TYPE_I2C_OVER_AUX;
		sink_caps.signal = SIGNAL_TYPE_EDP;
		break;
	}

	case SIGNAL_TYPE_DISPLAY_PORT: {
		sink_caps.transaction_type =
			DDC_TRANSACTION_TYPE_I2C_OVER_AUX;
		sink_caps.signal = SIGNAL_TYPE_VIRTUAL;
		break;
	}

	default:
		DC_ERROR("Invalid connector type! signal:%d\n",
			link->connector_signal);
		return;
	}

	sink_init_data.link = link;
	sink_init_data.sink_signal = sink_caps.signal;

	sink = dc_sink_create(&sink_init_data);
	if (!sink) {
		DC_ERROR("Failed to create sink!\n");
		return;
	}

	/* dc_sink_create returns a new reference */
	link->local_sink = sink;

	edid_status = dm_helpers_read_local_edid(
			link->ctx,
			link,
			sink);

	if (edid_status != EDID_OK)
		DC_ERROR("Failed to read EDID");

}

static void dm_gpureset_commit_state(struct dc_state *dc_state,
				     struct amdgpu_display_manager *dm)
{
	struct {
		struct dc_surface_update surface_updates[MAX_SURFACES];
		struct dc_plane_info plane_infos[MAX_SURFACES];
		struct dc_scaling_info scaling_infos[MAX_SURFACES];
		struct dc_flip_addrs flip_addrs[MAX_SURFACES];
		struct dc_stream_update stream_update;
	} * bundle;
	int k, m;

	bundle = kzalloc(sizeof(*bundle), GFP_KERNEL);

	if (!bundle) {
		dm_error("Failed to allocate update bundle\n");
		goto cleanup;
	}

	for (k = 0; k < dc_state->stream_count; k++) {
		bundle->stream_update.stream = dc_state->streams[k];

		for (m = 0; m < dc_state->stream_status->plane_count; m++) {
			bundle->surface_updates[m].surface =
				dc_state->stream_status->plane_states[m];
			bundle->surface_updates[m].surface->force_full_update =
				true;
		}
		dc_commit_updates_for_stream(
			dm->dc, bundle->surface_updates,
			dc_state->stream_status->plane_count,
			dc_state->streams[k], &bundle->stream_update, dc_state);
	}

cleanup:
	kfree(bundle);

	return;
}

static void dm_set_dpms_off(struct dc_link *link, struct dm_crtc_state *acrtc_state)
{
	struct dc_stream_state *stream_state;
	struct amdgpu_dm_connector *aconnector = link->priv;
	struct amdgpu_device *adev = drm_to_adev(aconnector->base.dev);
	struct dc_stream_update stream_update;
	bool dpms_off = true;

	memset(&stream_update, 0, sizeof(stream_update));
	stream_update.dpms_off = &dpms_off;

	mutex_lock(&adev->dm.dc_lock);
	stream_state = dc_stream_find_from_link(link);

	if (stream_state == NULL) {
		DRM_DEBUG_DRIVER("Error finding stream state associated with link!\n");
		mutex_unlock(&adev->dm.dc_lock);
		return;
	}

	stream_update.stream = stream_state;
	acrtc_state->force_dpms_off = true;
	dc_commit_updates_for_stream(stream_state->ctx->dc, NULL, 0,
				     stream_state, &stream_update,
				     stream_state->ctx->dc->current_state);
	mutex_unlock(&adev->dm.dc_lock);
}

static int dm_resume(void *handle)
{
	struct amdgpu_device *adev = handle;
	struct drm_device *ddev = adev_to_drm(adev);
	struct amdgpu_display_manager *dm = &adev->dm;
	struct amdgpu_dm_connector *aconnector;
	struct drm_connector *connector;
	struct drm_connector_list_iter iter;
	struct drm_crtc *crtc;
	struct drm_crtc_state *new_crtc_state;
	struct dm_crtc_state *dm_new_crtc_state;
	struct drm_plane *plane;
	struct drm_plane_state *new_plane_state;
	struct dm_plane_state *dm_new_plane_state;
	struct dm_atomic_state *dm_state = to_dm_atomic_state(dm->atomic_obj.state);
	enum dc_connection_type new_connection_type = dc_connection_none;
	struct dc_state *dc_state;
	int i, r, j;

	if (amdgpu_in_reset(adev)) {
		dc_state = dm->cached_dc_state;

		/*
		 * The dc->current_state is backed up into dm->cached_dc_state
		 * before we commit 0 streams.
		 *
		 * DC will clear link encoder assignments on the real state
		 * but the changes won't propagate over to the copy we made
		 * before the 0 streams commit.
		 *
		 * DC expects that link encoder assignments are *not* valid
		 * when committing a state, so as a workaround it needs to be
		 * cleared here.
		 */
		link_enc_cfg_init(dm->dc, dc_state);

		if (dc_enable_dmub_notifications(adev->dm.dc))
			amdgpu_dm_outbox_init(adev);

		r = dm_dmub_hw_init(adev);
		if (r)
			DRM_ERROR("DMUB interface failed to initialize: status=%d\n", r);

		dc_set_power_state(dm->dc, DC_ACPI_CM_POWER_STATE_D0);
		dc_resume(dm->dc);

		amdgpu_dm_irq_resume_early(adev);

		for (i = 0; i < dc_state->stream_count; i++) {
			dc_state->streams[i]->mode_changed = true;
			for (j = 0; j < dc_state->stream_status[i].plane_count; j++) {
				dc_state->stream_status[i].plane_states[j]->update_flags.raw
					= 0xffffffff;
			}
		}
#if defined(CONFIG_DRM_AMD_DC_DCN)
		/*
		 * Resource allocation happens for link encoders for newer ASIC in
		 * dc_validate_global_state, so we need to revalidate it.
		 *
		 * This shouldn't fail (it passed once before), so warn if it does.
		 */
		WARN_ON(dc_validate_global_state(dm->dc, dc_state, false) != DC_OK);
#endif

		WARN_ON(!dc_commit_state(dm->dc, dc_state));

		dm_gpureset_commit_state(dm->cached_dc_state, dm);

		dm_gpureset_toggle_interrupts(adev, dm->cached_dc_state, true);

		dc_release_state(dm->cached_dc_state);
		dm->cached_dc_state = NULL;

		amdgpu_dm_irq_resume_late(adev);

		mutex_unlock(&dm->dc_lock);

		return 0;
	}
	/* Recreate dc_state - DC invalidates it when setting power state to S3. */
	dc_release_state(dm_state->context);
	dm_state->context = dc_create_state(dm->dc);
	/* TODO: Remove dc_state->dccg, use dc->dccg directly. */
	dc_resource_state_construct(dm->dc, dm_state->context);

	/* Re-enable outbox interrupts for DPIA. */
	if (dc_enable_dmub_notifications(adev->dm.dc))
		amdgpu_dm_outbox_init(adev);

	/* Before powering on DC we need to re-initialize DMUB. */
	r = dm_dmub_hw_init(adev);
	if (r)
		DRM_ERROR("DMUB interface failed to initialize: status=%d\n", r);

	/* power on hardware */
	dc_set_power_state(dm->dc, DC_ACPI_CM_POWER_STATE_D0);

	/* program HPD filter */
	dc_resume(dm->dc);

	/*
	 * early enable HPD Rx IRQ, should be done before set mode as short
	 * pulse interrupts are used for MST
	 */
	amdgpu_dm_irq_resume_early(adev);

	/* On resume we need to rewrite the MSTM control bits to enable MST*/
	s3_handle_mst(ddev, false);

	/* Do detection*/
	drm_connector_list_iter_begin(ddev, &iter);
	drm_for_each_connector_iter(connector, &iter) {
		aconnector = to_amdgpu_dm_connector(connector);

		/*
		 * this is the case when traversing through already created
		 * MST connectors, should be skipped
		 */
		if (aconnector->mst_port)
			continue;

		mutex_lock(&aconnector->hpd_lock);
		if (!dc_link_detect_sink(aconnector->dc_link, &new_connection_type))
			DRM_ERROR("KMS: Failed to detect connector\n");

		if (aconnector->base.force && new_connection_type == dc_connection_none)
			emulated_link_detect(aconnector->dc_link);
		else
			dc_link_detect(aconnector->dc_link, DETECT_REASON_HPD);

		if (aconnector->fake_enable && aconnector->dc_link->local_sink)
			aconnector->fake_enable = false;

		if (aconnector->dc_sink)
			dc_sink_release(aconnector->dc_sink);
		aconnector->dc_sink = NULL;
		amdgpu_dm_update_connector_after_detect(aconnector);
		mutex_unlock(&aconnector->hpd_lock);
	}
	drm_connector_list_iter_end(&iter);

	/* Force mode set in atomic commit */
	for_each_new_crtc_in_state(dm->cached_state, crtc, new_crtc_state, i)
		new_crtc_state->active_changed = true;

	/*
	 * atomic_check is expected to create the dc states. We need to release
	 * them here, since they were duplicated as part of the suspend
	 * procedure.
	 */
	for_each_new_crtc_in_state(dm->cached_state, crtc, new_crtc_state, i) {
		dm_new_crtc_state = to_dm_crtc_state(new_crtc_state);
		if (dm_new_crtc_state->stream) {
			WARN_ON(kref_read(&dm_new_crtc_state->stream->refcount) > 1);
			dc_stream_release(dm_new_crtc_state->stream);
			dm_new_crtc_state->stream = NULL;
		}
	}

	for_each_new_plane_in_state(dm->cached_state, plane, new_plane_state, i) {
		dm_new_plane_state = to_dm_plane_state(new_plane_state);
		if (dm_new_plane_state->dc_state) {
			WARN_ON(kref_read(&dm_new_plane_state->dc_state->refcount) > 1);
			dc_plane_state_release(dm_new_plane_state->dc_state);
			dm_new_plane_state->dc_state = NULL;
		}
	}

	drm_atomic_helper_resume(ddev, dm->cached_state);

	dm->cached_state = NULL;

	amdgpu_dm_irq_resume_late(adev);

	amdgpu_dm_smu_write_watermarks_table(adev);

	return 0;
}

/**
 * DOC: DM Lifecycle
 *
 * DM (and consequently DC) is registered in the amdgpu base driver as a IP
 * block. When CONFIG_DRM_AMD_DC is enabled, the DM device IP block is added to
 * the base driver's device list to be initialized and torn down accordingly.
 *
 * The functions to do so are provided as hooks in &struct amd_ip_funcs.
 */

static const struct amd_ip_funcs amdgpu_dm_funcs = {
	.name = "dm",
	.early_init = dm_early_init,
	.late_init = dm_late_init,
	.sw_init = dm_sw_init,
	.sw_fini = dm_sw_fini,
	.early_fini = amdgpu_dm_early_fini,
	.hw_init = dm_hw_init,
	.hw_fini = dm_hw_fini,
	.suspend = dm_suspend,
	.resume = dm_resume,
	.is_idle = dm_is_idle,
	.wait_for_idle = dm_wait_for_idle,
	.check_soft_reset = dm_check_soft_reset,
	.soft_reset = dm_soft_reset,
	.set_clockgating_state = dm_set_clockgating_state,
	.set_powergating_state = dm_set_powergating_state,
};

const struct amdgpu_ip_block_version dm_ip_block =
{
	.type = AMD_IP_BLOCK_TYPE_DCE,
	.major = 1,
	.minor = 0,
	.rev = 0,
	.funcs = &amdgpu_dm_funcs,
};


/**
 * DOC: atomic
 *
 * *WIP*
 */

static const struct drm_mode_config_funcs amdgpu_dm_mode_funcs = {
	.fb_create = amdgpu_display_user_framebuffer_create,
	.get_format_info = amd_get_format_info,
	.output_poll_changed = drm_fb_helper_output_poll_changed,
	.atomic_check = amdgpu_dm_atomic_check,
	.atomic_commit = drm_atomic_helper_commit,
};

static struct drm_mode_config_helper_funcs amdgpu_dm_mode_config_helperfuncs = {
	.atomic_commit_tail = amdgpu_dm_atomic_commit_tail
};

static void update_connector_ext_caps(struct amdgpu_dm_connector *aconnector)
{
	u32 max_cll, min_cll, max, min, q, r;
	struct amdgpu_dm_backlight_caps *caps;
	struct amdgpu_display_manager *dm;
	struct drm_connector *conn_base;
	struct amdgpu_device *adev;
	struct dc_link *link = NULL;
	static const u8 pre_computed_values[] = {
		50, 51, 52, 53, 55, 56, 57, 58, 59, 61, 62, 63, 65, 66, 68, 69,
		71, 72, 74, 75, 77, 79, 81, 82, 84, 86, 88, 90, 92, 94, 96, 98};
	int i;

	if (!aconnector || !aconnector->dc_link)
		return;

	link = aconnector->dc_link;
	if (link->connector_signal != SIGNAL_TYPE_EDP)
		return;

	conn_base = &aconnector->base;
	adev = drm_to_adev(conn_base->dev);
	dm = &adev->dm;
	for (i = 0; i < dm->num_of_edps; i++) {
		if (link == dm->backlight_link[i])
			break;
	}
	if (i >= dm->num_of_edps)
		return;
	caps = &dm->backlight_caps[i];
	caps->ext_caps = &aconnector->dc_link->dpcd_sink_ext_caps;
	caps->aux_support = false;
	max_cll = conn_base->hdr_sink_metadata.hdmi_type1.max_cll;
	min_cll = conn_base->hdr_sink_metadata.hdmi_type1.min_cll;

	if (caps->ext_caps->bits.oled == 1 /*||
	    caps->ext_caps->bits.sdr_aux_backlight_control == 1 ||
	    caps->ext_caps->bits.hdr_aux_backlight_control == 1*/)
		caps->aux_support = true;

	if (amdgpu_backlight == 0)
		caps->aux_support = false;
	else if (amdgpu_backlight == 1)
		caps->aux_support = true;

	/* From the specification (CTA-861-G), for calculating the maximum
	 * luminance we need to use:
	 *	Luminance = 50*2**(CV/32)
	 * Where CV is a one-byte value.
	 * For calculating this expression we may need float point precision;
	 * to avoid this complexity level, we take advantage that CV is divided
	 * by a constant. From the Euclids division algorithm, we know that CV
	 * can be written as: CV = 32*q + r. Next, we replace CV in the
	 * Luminance expression and get 50*(2**q)*(2**(r/32)), hence we just
	 * need to pre-compute the value of r/32. For pre-computing the values
	 * We just used the following Ruby line:
	 *	(0...32).each {|cv| puts (50*2**(cv/32.0)).round}
	 * The results of the above expressions can be verified at
	 * pre_computed_values.
	 */
	q = max_cll >> 5;
	r = max_cll % 32;
	max = (1 << q) * pre_computed_values[r];

	// min luminance: maxLum * (CV/255)^2 / 100
	q = DIV_ROUND_CLOSEST(min_cll, 255);
	min = max * DIV_ROUND_CLOSEST((q * q), 100);

	caps->aux_max_input_signal = max;
	caps->aux_min_input_signal = min;
}

void amdgpu_dm_update_connector_after_detect(
		struct amdgpu_dm_connector *aconnector)
{
	struct drm_connector *connector = &aconnector->base;
	struct drm_device *dev = connector->dev;
	struct dc_sink *sink;

	/* MST handled by drm_mst framework */
	if (aconnector->mst_mgr.mst_state == true)
		return;

	sink = aconnector->dc_link->local_sink;
	if (sink)
		dc_sink_retain(sink);

	/*
	 * Edid mgmt connector gets first update only in mode_valid hook and then
	 * the connector sink is set to either fake or physical sink depends on link status.
	 * Skip if already done during boot.
	 */
	if (aconnector->base.force != DRM_FORCE_UNSPECIFIED
			&& aconnector->dc_em_sink) {

		/*
		 * For S3 resume with headless use eml_sink to fake stream
		 * because on resume connector->sink is set to NULL
		 */
		mutex_lock(&dev->mode_config.mutex);

		if (sink) {
			if (aconnector->dc_sink) {
				amdgpu_dm_update_freesync_caps(connector, NULL);
				/*
				 * retain and release below are used to
				 * bump up refcount for sink because the link doesn't point
				 * to it anymore after disconnect, so on next crtc to connector
				 * reshuffle by UMD we will get into unwanted dc_sink release
				 */
				dc_sink_release(aconnector->dc_sink);
			}
			aconnector->dc_sink = sink;
			dc_sink_retain(aconnector->dc_sink);
			amdgpu_dm_update_freesync_caps(connector,
					aconnector->edid);
		} else {
			amdgpu_dm_update_freesync_caps(connector, NULL);
			if (!aconnector->dc_sink) {
				aconnector->dc_sink = aconnector->dc_em_sink;
				dc_sink_retain(aconnector->dc_sink);
			}
		}

		mutex_unlock(&dev->mode_config.mutex);

		if (sink)
			dc_sink_release(sink);
		return;
	}

	/*
	 * TODO: temporary guard to look for proper fix
	 * if this sink is MST sink, we should not do anything
	 */
	if (sink && sink->sink_signal == SIGNAL_TYPE_DISPLAY_PORT_MST) {
		dc_sink_release(sink);
		return;
	}

	if (aconnector->dc_sink == sink) {
		/*
		 * We got a DP short pulse (Link Loss, DP CTS, etc...).
		 * Do nothing!!
		 */
		DRM_DEBUG_DRIVER("DCHPD: connector_id=%d: dc_sink didn't change.\n",
				aconnector->connector_id);
		if (sink)
			dc_sink_release(sink);
		return;
	}

	DRM_DEBUG_DRIVER("DCHPD: connector_id=%d: Old sink=%p New sink=%p\n",
		aconnector->connector_id, aconnector->dc_sink, sink);

	mutex_lock(&dev->mode_config.mutex);

	/*
	 * 1. Update status of the drm connector
	 * 2. Send an event and let userspace tell us what to do
	 */
	if (sink) {
		/*
		 * TODO: check if we still need the S3 mode update workaround.
		 * If yes, put it here.
		 */
		if (aconnector->dc_sink) {
			amdgpu_dm_update_freesync_caps(connector, NULL);
			dc_sink_release(aconnector->dc_sink);
		}

		aconnector->dc_sink = sink;
		dc_sink_retain(aconnector->dc_sink);
		if (sink->dc_edid.length == 0) {
			aconnector->edid = NULL;
			if (aconnector->dc_link->aux_mode) {
				drm_dp_cec_unset_edid(
					&aconnector->dm_dp_aux.aux);
			}
		} else {
			aconnector->edid =
				(struct edid *)sink->dc_edid.raw_edid;

			drm_connector_update_edid_property(connector,
							   aconnector->edid);
			if (aconnector->dc_link->aux_mode)
				drm_dp_cec_set_edid(&aconnector->dm_dp_aux.aux,
						    aconnector->edid);
		}

		amdgpu_dm_update_freesync_caps(connector, aconnector->edid);
		update_connector_ext_caps(aconnector);
	} else {
		drm_dp_cec_unset_edid(&aconnector->dm_dp_aux.aux);
		amdgpu_dm_update_freesync_caps(connector, NULL);
		drm_connector_update_edid_property(connector, NULL);
		aconnector->num_modes = 0;
		dc_sink_release(aconnector->dc_sink);
		aconnector->dc_sink = NULL;
		aconnector->edid = NULL;
#ifdef CONFIG_DRM_AMD_DC_HDCP
		/* Set CP to DESIRED if it was ENABLED, so we can re-enable it again on hotplug */
		if (connector->state->content_protection == DRM_MODE_CONTENT_PROTECTION_ENABLED)
			connector->state->content_protection = DRM_MODE_CONTENT_PROTECTION_DESIRED;
#endif
	}

	mutex_unlock(&dev->mode_config.mutex);

	update_subconnector_property(aconnector);

	if (sink)
		dc_sink_release(sink);
}

static void handle_hpd_irq_helper(struct amdgpu_dm_connector *aconnector)
{
	struct drm_connector *connector = &aconnector->base;
	struct drm_device *dev = connector->dev;
	enum dc_connection_type new_connection_type = dc_connection_none;
	struct amdgpu_device *adev = drm_to_adev(dev);
	struct dm_connector_state *dm_con_state = to_dm_connector_state(connector->state);
	struct dm_crtc_state *dm_crtc_state = NULL;

	if (adev->dm.disable_hpd_irq)
		return;

	if (dm_con_state->base.state && dm_con_state->base.crtc)
		dm_crtc_state = to_dm_crtc_state(drm_atomic_get_crtc_state(
					dm_con_state->base.state,
					dm_con_state->base.crtc));
	/*
	 * In case of failure or MST no need to update connector status or notify the OS
	 * since (for MST case) MST does this in its own context.
	 */
	mutex_lock(&aconnector->hpd_lock);

#ifdef CONFIG_DRM_AMD_DC_HDCP
	if (adev->dm.hdcp_workqueue) {
		hdcp_reset_display(adev->dm.hdcp_workqueue, aconnector->dc_link->link_index);
		dm_con_state->update_hdcp = true;
	}
#endif
	if (aconnector->fake_enable)
		aconnector->fake_enable = false;

	if (!dc_link_detect_sink(aconnector->dc_link, &new_connection_type))
		DRM_ERROR("KMS: Failed to detect connector\n");

	if (aconnector->base.force && new_connection_type == dc_connection_none) {
		emulated_link_detect(aconnector->dc_link);

		drm_modeset_lock_all(dev);
		dm_restore_drm_connector_state(dev, connector);
		drm_modeset_unlock_all(dev);

		if (aconnector->base.force == DRM_FORCE_UNSPECIFIED)
			drm_kms_helper_hotplug_event(dev);

	} else if (dc_link_detect(aconnector->dc_link, DETECT_REASON_HPD)) {
		if (new_connection_type == dc_connection_none &&
		    aconnector->dc_link->type == dc_connection_none &&
		    dm_crtc_state)
			dm_set_dpms_off(aconnector->dc_link, dm_crtc_state);

		amdgpu_dm_update_connector_after_detect(aconnector);

		drm_modeset_lock_all(dev);
		dm_restore_drm_connector_state(dev, connector);
		drm_modeset_unlock_all(dev);

		if (aconnector->base.force == DRM_FORCE_UNSPECIFIED)
			drm_kms_helper_hotplug_event(dev);
	}
	mutex_unlock(&aconnector->hpd_lock);

}

static void handle_hpd_irq(void *param)
{
	struct amdgpu_dm_connector *aconnector = (struct amdgpu_dm_connector *)param;

	handle_hpd_irq_helper(aconnector);

}

static void dm_handle_mst_sideband_msg(struct amdgpu_dm_connector *aconnector)
{
	uint8_t esi[DP_PSR_ERROR_STATUS - DP_SINK_COUNT_ESI] = { 0 };
	uint8_t dret;
	bool new_irq_handled = false;
	int dpcd_addr;
	int dpcd_bytes_to_read;

	const int max_process_count = 30;
	int process_count = 0;

	const struct dc_link_status *link_status = dc_link_get_status(aconnector->dc_link);

	if (link_status->dpcd_caps->dpcd_rev.raw < 0x12) {
		dpcd_bytes_to_read = DP_LANE0_1_STATUS - DP_SINK_COUNT;
		/* DPCD 0x200 - 0x201 for downstream IRQ */
		dpcd_addr = DP_SINK_COUNT;
	} else {
		dpcd_bytes_to_read = DP_PSR_ERROR_STATUS - DP_SINK_COUNT_ESI;
		/* DPCD 0x2002 - 0x2005 for downstream IRQ */
		dpcd_addr = DP_SINK_COUNT_ESI;
	}

	dret = drm_dp_dpcd_read(
		&aconnector->dm_dp_aux.aux,
		dpcd_addr,
		esi,
		dpcd_bytes_to_read);

	while (dret == dpcd_bytes_to_read &&
		process_count < max_process_count) {
		uint8_t retry;
		dret = 0;

		process_count++;

		DRM_DEBUG_DRIVER("ESI %02x %02x %02x\n", esi[0], esi[1], esi[2]);
		/* handle HPD short pulse irq */
		if (aconnector->mst_mgr.mst_state)
			drm_dp_mst_hpd_irq(
				&aconnector->mst_mgr,
				esi,
				&new_irq_handled);

		if (new_irq_handled) {
			/* ACK at DPCD to notify down stream */
			const int ack_dpcd_bytes_to_write =
				dpcd_bytes_to_read - 1;

			for (retry = 0; retry < 3; retry++) {
				uint8_t wret;

				wret = drm_dp_dpcd_write(
					&aconnector->dm_dp_aux.aux,
					dpcd_addr + 1,
					&esi[1],
					ack_dpcd_bytes_to_write);
				if (wret == ack_dpcd_bytes_to_write)
					break;
			}

			/* check if there is new irq to be handled */
			dret = drm_dp_dpcd_read(
				&aconnector->dm_dp_aux.aux,
				dpcd_addr,
				esi,
				dpcd_bytes_to_read);

			new_irq_handled = false;
		} else {
			break;
		}
	}

	if (process_count == max_process_count)
		DRM_DEBUG_DRIVER("Loop exceeded max iterations\n");
}

static void schedule_hpd_rx_offload_work(struct hpd_rx_irq_offload_work_queue *offload_wq,
							union hpd_irq_data hpd_irq_data)
{
	struct hpd_rx_irq_offload_work *offload_work =
				kzalloc(sizeof(*offload_work), GFP_KERNEL);

	if (!offload_work) {
		DRM_ERROR("Failed to allocate hpd_rx_irq_offload_work.\n");
		return;
	}

	INIT_WORK(&offload_work->work, dm_handle_hpd_rx_offload_work);
	offload_work->data = hpd_irq_data;
	offload_work->offload_wq = offload_wq;

	queue_work(offload_wq->wq, &offload_work->work);
	DRM_DEBUG_KMS("queue work to handle hpd_rx offload work");
}

static void handle_hpd_rx_irq(void *param)
{
	struct amdgpu_dm_connector *aconnector = (struct amdgpu_dm_connector *)param;
	struct drm_connector *connector = &aconnector->base;
	struct drm_device *dev = connector->dev;
	struct dc_link *dc_link = aconnector->dc_link;
	bool is_mst_root_connector = aconnector->mst_mgr.mst_state;
	bool result = false;
	enum dc_connection_type new_connection_type = dc_connection_none;
	struct amdgpu_device *adev = drm_to_adev(dev);
	union hpd_irq_data hpd_irq_data;
<<<<<<< HEAD
	bool lock_flag = 0;
=======
	bool link_loss = false;
	bool has_left_work = false;
	int idx = aconnector->base.index;
	struct hpd_rx_irq_offload_work_queue *offload_wq = &adev->dm.hpd_rx_offload_wq[idx];
>>>>>>> df0cc57e

	memset(&hpd_irq_data, 0, sizeof(hpd_irq_data));

	if (adev->dm.disable_hpd_irq)
		return;

	/*
	 * TODO:Temporary add mutex to protect hpd interrupt not have a gpio
	 * conflict, after implement i2c helper, this mutex should be
	 * retired.
	 */
	mutex_lock(&aconnector->hpd_lock);

	result = dc_link_handle_hpd_rx_irq(dc_link, &hpd_irq_data,
						&link_loss, true, &has_left_work);

	if (!has_left_work)
		goto out;

	if (hpd_irq_data.bytes.device_service_irq.bits.AUTOMATED_TEST) {
		schedule_hpd_rx_offload_work(offload_wq, hpd_irq_data);
		goto out;
	}

	if (dc_link_dp_allow_hpd_rx_irq(dc_link)) {
		if (hpd_irq_data.bytes.device_service_irq.bits.UP_REQ_MSG_RDY ||
			hpd_irq_data.bytes.device_service_irq.bits.DOWN_REP_MSG_RDY) {
			dm_handle_mst_sideband_msg(aconnector);
			goto out;
		}

		if (link_loss) {
			bool skip = false;

			spin_lock(&offload_wq->offload_lock);
			skip = offload_wq->is_handling_link_loss;

			if (!skip)
				offload_wq->is_handling_link_loss = true;

			spin_unlock(&offload_wq->offload_lock);

			if (!skip)
				schedule_hpd_rx_offload_work(offload_wq, hpd_irq_data);

			goto out;
		}
	}

<<<<<<< HEAD
	/*
	 * TODO: We need the lock to avoid touching DC state while it's being
	 * modified during automated compliance testing, or when link loss
	 * happens. While this should be split into subhandlers and proper
	 * interfaces to avoid having to conditionally lock like this in the
	 * outer layer, we need this workaround temporarily to allow MST
	 * lightup in some scenarios to avoid timeout.
	 */
	if (!amdgpu_in_reset(adev) &&
	    (hpd_rx_irq_check_link_loss_status(dc_link, &hpd_irq_data) ||
	     hpd_irq_data.bytes.device_service_irq.bits.AUTOMATED_TEST)) {
		mutex_lock(&adev->dm.dc_lock);
		lock_flag = 1;
	}

#ifdef CONFIG_DRM_AMD_DC_HDCP
	result = dc_link_handle_hpd_rx_irq(dc_link, &hpd_irq_data, NULL);
#else
	result = dc_link_handle_hpd_rx_irq(dc_link, NULL, NULL);
#endif
	if (!amdgpu_in_reset(adev) && lock_flag)
		mutex_unlock(&adev->dm.dc_lock);

=======
>>>>>>> df0cc57e
out:
	if (result && !is_mst_root_connector) {
		/* Downstream Port status changed. */
		if (!dc_link_detect_sink(dc_link, &new_connection_type))
			DRM_ERROR("KMS: Failed to detect connector\n");

		if (aconnector->base.force && new_connection_type == dc_connection_none) {
			emulated_link_detect(dc_link);

			if (aconnector->fake_enable)
				aconnector->fake_enable = false;

			amdgpu_dm_update_connector_after_detect(aconnector);


			drm_modeset_lock_all(dev);
			dm_restore_drm_connector_state(dev, connector);
			drm_modeset_unlock_all(dev);

			drm_kms_helper_hotplug_event(dev);
		} else if (dc_link_detect(dc_link, DETECT_REASON_HPDRX)) {

			if (aconnector->fake_enable)
				aconnector->fake_enable = false;

			amdgpu_dm_update_connector_after_detect(aconnector);


			drm_modeset_lock_all(dev);
			dm_restore_drm_connector_state(dev, connector);
			drm_modeset_unlock_all(dev);

			drm_kms_helper_hotplug_event(dev);
		}
	}
#ifdef CONFIG_DRM_AMD_DC_HDCP
	if (hpd_irq_data.bytes.device_service_irq.bits.CP_IRQ) {
		if (adev->dm.hdcp_workqueue)
			hdcp_handle_cpirq(adev->dm.hdcp_workqueue,  aconnector->base.index);
	}
#endif

	if (dc_link->type != dc_connection_mst_branch)
		drm_dp_cec_irq(&aconnector->dm_dp_aux.aux);

	mutex_unlock(&aconnector->hpd_lock);
}

static void register_hpd_handlers(struct amdgpu_device *adev)
{
	struct drm_device *dev = adev_to_drm(adev);
	struct drm_connector *connector;
	struct amdgpu_dm_connector *aconnector;
	const struct dc_link *dc_link;
	struct dc_interrupt_params int_params = {0};

	int_params.requested_polarity = INTERRUPT_POLARITY_DEFAULT;
	int_params.current_polarity = INTERRUPT_POLARITY_DEFAULT;

	list_for_each_entry(connector,
			&dev->mode_config.connector_list, head)	{

		aconnector = to_amdgpu_dm_connector(connector);
		dc_link = aconnector->dc_link;

		if (DC_IRQ_SOURCE_INVALID != dc_link->irq_source_hpd) {
			int_params.int_context = INTERRUPT_LOW_IRQ_CONTEXT;
			int_params.irq_source = dc_link->irq_source_hpd;

			amdgpu_dm_irq_register_interrupt(adev, &int_params,
					handle_hpd_irq,
					(void *) aconnector);
		}

		if (DC_IRQ_SOURCE_INVALID != dc_link->irq_source_hpd_rx) {

			/* Also register for DP short pulse (hpd_rx). */
			int_params.int_context = INTERRUPT_LOW_IRQ_CONTEXT;
			int_params.irq_source =	dc_link->irq_source_hpd_rx;

			amdgpu_dm_irq_register_interrupt(adev, &int_params,
					handle_hpd_rx_irq,
					(void *) aconnector);

			if (adev->dm.hpd_rx_offload_wq)
				adev->dm.hpd_rx_offload_wq[connector->index].aconnector =
					aconnector;
		}
	}
}

#if defined(CONFIG_DRM_AMD_DC_SI)
/* Register IRQ sources and initialize IRQ callbacks */
static int dce60_register_irq_handlers(struct amdgpu_device *adev)
{
	struct dc *dc = adev->dm.dc;
	struct common_irq_params *c_irq_params;
	struct dc_interrupt_params int_params = {0};
	int r;
	int i;
	unsigned client_id = AMDGPU_IRQ_CLIENTID_LEGACY;

	int_params.requested_polarity = INTERRUPT_POLARITY_DEFAULT;
	int_params.current_polarity = INTERRUPT_POLARITY_DEFAULT;

	/*
	 * Actions of amdgpu_irq_add_id():
	 * 1. Register a set() function with base driver.
	 *    Base driver will call set() function to enable/disable an
	 *    interrupt in DC hardware.
	 * 2. Register amdgpu_dm_irq_handler().
	 *    Base driver will call amdgpu_dm_irq_handler() for ALL interrupts
	 *    coming from DC hardware.
	 *    amdgpu_dm_irq_handler() will re-direct the interrupt to DC
	 *    for acknowledging and handling. */

	/* Use VBLANK interrupt */
	for (i = 0; i < adev->mode_info.num_crtc; i++) {
		r = amdgpu_irq_add_id(adev, client_id, i+1 , &adev->crtc_irq);
		if (r) {
			DRM_ERROR("Failed to add crtc irq id!\n");
			return r;
		}

		int_params.int_context = INTERRUPT_HIGH_IRQ_CONTEXT;
		int_params.irq_source =
			dc_interrupt_to_irq_source(dc, i+1 , 0);

		c_irq_params = &adev->dm.vblank_params[int_params.irq_source - DC_IRQ_SOURCE_VBLANK1];

		c_irq_params->adev = adev;
		c_irq_params->irq_src = int_params.irq_source;

		amdgpu_dm_irq_register_interrupt(adev, &int_params,
				dm_crtc_high_irq, c_irq_params);
	}

	/* Use GRPH_PFLIP interrupt */
	for (i = VISLANDS30_IV_SRCID_D1_GRPH_PFLIP;
			i <= VISLANDS30_IV_SRCID_D6_GRPH_PFLIP; i += 2) {
		r = amdgpu_irq_add_id(adev, client_id, i, &adev->pageflip_irq);
		if (r) {
			DRM_ERROR("Failed to add page flip irq id!\n");
			return r;
		}

		int_params.int_context = INTERRUPT_HIGH_IRQ_CONTEXT;
		int_params.irq_source =
			dc_interrupt_to_irq_source(dc, i, 0);

		c_irq_params = &adev->dm.pflip_params[int_params.irq_source - DC_IRQ_SOURCE_PFLIP_FIRST];

		c_irq_params->adev = adev;
		c_irq_params->irq_src = int_params.irq_source;

		amdgpu_dm_irq_register_interrupt(adev, &int_params,
				dm_pflip_high_irq, c_irq_params);

	}

	/* HPD */
	r = amdgpu_irq_add_id(adev, client_id,
			VISLANDS30_IV_SRCID_HOTPLUG_DETECT_A, &adev->hpd_irq);
	if (r) {
		DRM_ERROR("Failed to add hpd irq id!\n");
		return r;
	}

	register_hpd_handlers(adev);

	return 0;
}
#endif

/* Register IRQ sources and initialize IRQ callbacks */
static int dce110_register_irq_handlers(struct amdgpu_device *adev)
{
	struct dc *dc = adev->dm.dc;
	struct common_irq_params *c_irq_params;
	struct dc_interrupt_params int_params = {0};
	int r;
	int i;
	unsigned client_id = AMDGPU_IRQ_CLIENTID_LEGACY;

	if (adev->family >= AMDGPU_FAMILY_AI)
		client_id = SOC15_IH_CLIENTID_DCE;

	int_params.requested_polarity = INTERRUPT_POLARITY_DEFAULT;
	int_params.current_polarity = INTERRUPT_POLARITY_DEFAULT;

	/*
	 * Actions of amdgpu_irq_add_id():
	 * 1. Register a set() function with base driver.
	 *    Base driver will call set() function to enable/disable an
	 *    interrupt in DC hardware.
	 * 2. Register amdgpu_dm_irq_handler().
	 *    Base driver will call amdgpu_dm_irq_handler() for ALL interrupts
	 *    coming from DC hardware.
	 *    amdgpu_dm_irq_handler() will re-direct the interrupt to DC
	 *    for acknowledging and handling. */

	/* Use VBLANK interrupt */
	for (i = VISLANDS30_IV_SRCID_D1_VERTICAL_INTERRUPT0; i <= VISLANDS30_IV_SRCID_D6_VERTICAL_INTERRUPT0; i++) {
		r = amdgpu_irq_add_id(adev, client_id, i, &adev->crtc_irq);
		if (r) {
			DRM_ERROR("Failed to add crtc irq id!\n");
			return r;
		}

		int_params.int_context = INTERRUPT_HIGH_IRQ_CONTEXT;
		int_params.irq_source =
			dc_interrupt_to_irq_source(dc, i, 0);

		c_irq_params = &adev->dm.vblank_params[int_params.irq_source - DC_IRQ_SOURCE_VBLANK1];

		c_irq_params->adev = adev;
		c_irq_params->irq_src = int_params.irq_source;

		amdgpu_dm_irq_register_interrupt(adev, &int_params,
				dm_crtc_high_irq, c_irq_params);
	}

	/* Use VUPDATE interrupt */
	for (i = VISLANDS30_IV_SRCID_D1_V_UPDATE_INT; i <= VISLANDS30_IV_SRCID_D6_V_UPDATE_INT; i += 2) {
		r = amdgpu_irq_add_id(adev, client_id, i, &adev->vupdate_irq);
		if (r) {
			DRM_ERROR("Failed to add vupdate irq id!\n");
			return r;
		}

		int_params.int_context = INTERRUPT_HIGH_IRQ_CONTEXT;
		int_params.irq_source =
			dc_interrupt_to_irq_source(dc, i, 0);

		c_irq_params = &adev->dm.vupdate_params[int_params.irq_source - DC_IRQ_SOURCE_VUPDATE1];

		c_irq_params->adev = adev;
		c_irq_params->irq_src = int_params.irq_source;

		amdgpu_dm_irq_register_interrupt(adev, &int_params,
				dm_vupdate_high_irq, c_irq_params);
	}

	/* Use GRPH_PFLIP interrupt */
	for (i = VISLANDS30_IV_SRCID_D1_GRPH_PFLIP;
			i <= VISLANDS30_IV_SRCID_D6_GRPH_PFLIP; i += 2) {
		r = amdgpu_irq_add_id(adev, client_id, i, &adev->pageflip_irq);
		if (r) {
			DRM_ERROR("Failed to add page flip irq id!\n");
			return r;
		}

		int_params.int_context = INTERRUPT_HIGH_IRQ_CONTEXT;
		int_params.irq_source =
			dc_interrupt_to_irq_source(dc, i, 0);

		c_irq_params = &adev->dm.pflip_params[int_params.irq_source - DC_IRQ_SOURCE_PFLIP_FIRST];

		c_irq_params->adev = adev;
		c_irq_params->irq_src = int_params.irq_source;

		amdgpu_dm_irq_register_interrupt(adev, &int_params,
				dm_pflip_high_irq, c_irq_params);

	}

	/* HPD */
	r = amdgpu_irq_add_id(adev, client_id,
			VISLANDS30_IV_SRCID_HOTPLUG_DETECT_A, &adev->hpd_irq);
	if (r) {
		DRM_ERROR("Failed to add hpd irq id!\n");
		return r;
	}

	register_hpd_handlers(adev);

	return 0;
}

#if defined(CONFIG_DRM_AMD_DC_DCN)
/* Register IRQ sources and initialize IRQ callbacks */
static int dcn10_register_irq_handlers(struct amdgpu_device *adev)
{
	struct dc *dc = adev->dm.dc;
	struct common_irq_params *c_irq_params;
	struct dc_interrupt_params int_params = {0};
	int r;
	int i;
#if defined(CONFIG_DRM_AMD_SECURE_DISPLAY)
	static const unsigned int vrtl_int_srcid[] = {
		DCN_1_0__SRCID__OTG1_VERTICAL_INTERRUPT0_CONTROL,
		DCN_1_0__SRCID__OTG2_VERTICAL_INTERRUPT0_CONTROL,
		DCN_1_0__SRCID__OTG3_VERTICAL_INTERRUPT0_CONTROL,
		DCN_1_0__SRCID__OTG4_VERTICAL_INTERRUPT0_CONTROL,
		DCN_1_0__SRCID__OTG5_VERTICAL_INTERRUPT0_CONTROL,
		DCN_1_0__SRCID__OTG6_VERTICAL_INTERRUPT0_CONTROL
	};
#endif

	int_params.requested_polarity = INTERRUPT_POLARITY_DEFAULT;
	int_params.current_polarity = INTERRUPT_POLARITY_DEFAULT;

	/*
	 * Actions of amdgpu_irq_add_id():
	 * 1. Register a set() function with base driver.
	 *    Base driver will call set() function to enable/disable an
	 *    interrupt in DC hardware.
	 * 2. Register amdgpu_dm_irq_handler().
	 *    Base driver will call amdgpu_dm_irq_handler() for ALL interrupts
	 *    coming from DC hardware.
	 *    amdgpu_dm_irq_handler() will re-direct the interrupt to DC
	 *    for acknowledging and handling.
	 */

	/* Use VSTARTUP interrupt */
	for (i = DCN_1_0__SRCID__DC_D1_OTG_VSTARTUP;
			i <= DCN_1_0__SRCID__DC_D1_OTG_VSTARTUP + adev->mode_info.num_crtc - 1;
			i++) {
		r = amdgpu_irq_add_id(adev, SOC15_IH_CLIENTID_DCE, i, &adev->crtc_irq);

		if (r) {
			DRM_ERROR("Failed to add crtc irq id!\n");
			return r;
		}

		int_params.int_context = INTERRUPT_HIGH_IRQ_CONTEXT;
		int_params.irq_source =
			dc_interrupt_to_irq_source(dc, i, 0);

		c_irq_params = &adev->dm.vblank_params[int_params.irq_source - DC_IRQ_SOURCE_VBLANK1];

		c_irq_params->adev = adev;
		c_irq_params->irq_src = int_params.irq_source;

		amdgpu_dm_irq_register_interrupt(
			adev, &int_params, dm_crtc_high_irq, c_irq_params);
	}

	/* Use otg vertical line interrupt */
#if defined(CONFIG_DRM_AMD_SECURE_DISPLAY)
	for (i = 0; i <= adev->mode_info.num_crtc - 1; i++) {
		r = amdgpu_irq_add_id(adev, SOC15_IH_CLIENTID_DCE,
				vrtl_int_srcid[i], &adev->vline0_irq);

		if (r) {
			DRM_ERROR("Failed to add vline0 irq id!\n");
			return r;
		}

		int_params.int_context = INTERRUPT_HIGH_IRQ_CONTEXT;
		int_params.irq_source =
			dc_interrupt_to_irq_source(dc, vrtl_int_srcid[i], 0);

		if (int_params.irq_source == DC_IRQ_SOURCE_INVALID) {
			DRM_ERROR("Failed to register vline0 irq %d!\n", vrtl_int_srcid[i]);
			break;
		}

		c_irq_params = &adev->dm.vline0_params[int_params.irq_source
					- DC_IRQ_SOURCE_DC1_VLINE0];

		c_irq_params->adev = adev;
		c_irq_params->irq_src = int_params.irq_source;

		amdgpu_dm_irq_register_interrupt(adev, &int_params,
				dm_dcn_vertical_interrupt0_high_irq, c_irq_params);
	}
#endif

	/* Use VUPDATE_NO_LOCK interrupt on DCN, which seems to correspond to
	 * the regular VUPDATE interrupt on DCE. We want DC_IRQ_SOURCE_VUPDATEx
	 * to trigger at end of each vblank, regardless of state of the lock,
	 * matching DCE behaviour.
	 */
	for (i = DCN_1_0__SRCID__OTG0_IHC_V_UPDATE_NO_LOCK_INTERRUPT;
	     i <= DCN_1_0__SRCID__OTG0_IHC_V_UPDATE_NO_LOCK_INTERRUPT + adev->mode_info.num_crtc - 1;
	     i++) {
		r = amdgpu_irq_add_id(adev, SOC15_IH_CLIENTID_DCE, i, &adev->vupdate_irq);

		if (r) {
			DRM_ERROR("Failed to add vupdate irq id!\n");
			return r;
		}

		int_params.int_context = INTERRUPT_HIGH_IRQ_CONTEXT;
		int_params.irq_source =
			dc_interrupt_to_irq_source(dc, i, 0);

		c_irq_params = &adev->dm.vupdate_params[int_params.irq_source - DC_IRQ_SOURCE_VUPDATE1];

		c_irq_params->adev = adev;
		c_irq_params->irq_src = int_params.irq_source;

		amdgpu_dm_irq_register_interrupt(adev, &int_params,
				dm_vupdate_high_irq, c_irq_params);
	}

	/* Use GRPH_PFLIP interrupt */
	for (i = DCN_1_0__SRCID__HUBP0_FLIP_INTERRUPT;
			i <= DCN_1_0__SRCID__HUBP0_FLIP_INTERRUPT + adev->mode_info.num_crtc - 1;
			i++) {
		r = amdgpu_irq_add_id(adev, SOC15_IH_CLIENTID_DCE, i, &adev->pageflip_irq);
		if (r) {
			DRM_ERROR("Failed to add page flip irq id!\n");
			return r;
		}

		int_params.int_context = INTERRUPT_HIGH_IRQ_CONTEXT;
		int_params.irq_source =
			dc_interrupt_to_irq_source(dc, i, 0);

		c_irq_params = &adev->dm.pflip_params[int_params.irq_source - DC_IRQ_SOURCE_PFLIP_FIRST];

		c_irq_params->adev = adev;
		c_irq_params->irq_src = int_params.irq_source;

		amdgpu_dm_irq_register_interrupt(adev, &int_params,
				dm_pflip_high_irq, c_irq_params);

	}

	/* HPD */
	r = amdgpu_irq_add_id(adev, SOC15_IH_CLIENTID_DCE, DCN_1_0__SRCID__DC_HPD1_INT,
			&adev->hpd_irq);
	if (r) {
		DRM_ERROR("Failed to add hpd irq id!\n");
		return r;
	}

	register_hpd_handlers(adev);

	return 0;
}
/* Register Outbox IRQ sources and initialize IRQ callbacks */
static int register_outbox_irq_handlers(struct amdgpu_device *adev)
{
	struct dc *dc = adev->dm.dc;
	struct common_irq_params *c_irq_params;
	struct dc_interrupt_params int_params = {0};
	int r, i;

	int_params.requested_polarity = INTERRUPT_POLARITY_DEFAULT;
	int_params.current_polarity = INTERRUPT_POLARITY_DEFAULT;

	r = amdgpu_irq_add_id(adev, SOC15_IH_CLIENTID_DCE, DCN_1_0__SRCID__DMCUB_OUTBOX_LOW_PRIORITY_READY_INT,
			&adev->dmub_outbox_irq);
	if (r) {
		DRM_ERROR("Failed to add outbox irq id!\n");
		return r;
	}

	if (dc->ctx->dmub_srv) {
		i = DCN_1_0__SRCID__DMCUB_OUTBOX_LOW_PRIORITY_READY_INT;
		int_params.int_context = INTERRUPT_LOW_IRQ_CONTEXT;
		int_params.irq_source =
		dc_interrupt_to_irq_source(dc, i, 0);

		c_irq_params = &adev->dm.dmub_outbox_params[0];

		c_irq_params->adev = adev;
		c_irq_params->irq_src = int_params.irq_source;

		amdgpu_dm_irq_register_interrupt(adev, &int_params,
				dm_dmub_outbox1_low_irq, c_irq_params);
	}

	return 0;
}
#endif

/*
 * Acquires the lock for the atomic state object and returns
 * the new atomic state.
 *
 * This should only be called during atomic check.
 */
static int dm_atomic_get_state(struct drm_atomic_state *state,
			       struct dm_atomic_state **dm_state)
{
	struct drm_device *dev = state->dev;
	struct amdgpu_device *adev = drm_to_adev(dev);
	struct amdgpu_display_manager *dm = &adev->dm;
	struct drm_private_state *priv_state;

	if (*dm_state)
		return 0;

	priv_state = drm_atomic_get_private_obj_state(state, &dm->atomic_obj);
	if (IS_ERR(priv_state))
		return PTR_ERR(priv_state);

	*dm_state = to_dm_atomic_state(priv_state);

	return 0;
}

static struct dm_atomic_state *
dm_atomic_get_new_state(struct drm_atomic_state *state)
{
	struct drm_device *dev = state->dev;
	struct amdgpu_device *adev = drm_to_adev(dev);
	struct amdgpu_display_manager *dm = &adev->dm;
	struct drm_private_obj *obj;
	struct drm_private_state *new_obj_state;
	int i;

	for_each_new_private_obj_in_state(state, obj, new_obj_state, i) {
		if (obj->funcs == dm->atomic_obj.funcs)
			return to_dm_atomic_state(new_obj_state);
	}

	return NULL;
}

static struct drm_private_state *
dm_atomic_duplicate_state(struct drm_private_obj *obj)
{
	struct dm_atomic_state *old_state, *new_state;

	new_state = kzalloc(sizeof(*new_state), GFP_KERNEL);
	if (!new_state)
		return NULL;

	__drm_atomic_helper_private_obj_duplicate_state(obj, &new_state->base);

	old_state = to_dm_atomic_state(obj->state);

	if (old_state && old_state->context)
		new_state->context = dc_copy_state(old_state->context);

	if (!new_state->context) {
		kfree(new_state);
		return NULL;
	}

	return &new_state->base;
}

static void dm_atomic_destroy_state(struct drm_private_obj *obj,
				    struct drm_private_state *state)
{
	struct dm_atomic_state *dm_state = to_dm_atomic_state(state);

	if (dm_state && dm_state->context)
		dc_release_state(dm_state->context);

	kfree(dm_state);
}

static struct drm_private_state_funcs dm_atomic_state_funcs = {
	.atomic_duplicate_state = dm_atomic_duplicate_state,
	.atomic_destroy_state = dm_atomic_destroy_state,
};

static int amdgpu_dm_mode_config_init(struct amdgpu_device *adev)
{
	struct dm_atomic_state *state;
	int r;

	adev->mode_info.mode_config_initialized = true;

	adev_to_drm(adev)->mode_config.funcs = (void *)&amdgpu_dm_mode_funcs;
	adev_to_drm(adev)->mode_config.helper_private = &amdgpu_dm_mode_config_helperfuncs;

	adev_to_drm(adev)->mode_config.max_width = 16384;
	adev_to_drm(adev)->mode_config.max_height = 16384;

	adev_to_drm(adev)->mode_config.preferred_depth = 24;
	adev_to_drm(adev)->mode_config.prefer_shadow = 1;
	/* indicates support for immediate flip */
	adev_to_drm(adev)->mode_config.async_page_flip = true;

	adev_to_drm(adev)->mode_config.fb_base = adev->gmc.aper_base;

	state = kzalloc(sizeof(*state), GFP_KERNEL);
	if (!state)
		return -ENOMEM;

	state->context = dc_create_state(adev->dm.dc);
	if (!state->context) {
		kfree(state);
		return -ENOMEM;
	}

	dc_resource_state_copy_construct_current(adev->dm.dc, state->context);

	drm_atomic_private_obj_init(adev_to_drm(adev),
				    &adev->dm.atomic_obj,
				    &state->base,
				    &dm_atomic_state_funcs);

	r = amdgpu_display_modeset_create_props(adev);
	if (r) {
		dc_release_state(state->context);
		kfree(state);
		return r;
	}

	r = amdgpu_dm_audio_init(adev);
	if (r) {
		dc_release_state(state->context);
		kfree(state);
		return r;
	}

	return 0;
}

#define AMDGPU_DM_DEFAULT_MIN_BACKLIGHT 12
#define AMDGPU_DM_DEFAULT_MAX_BACKLIGHT 255
#define AUX_BL_DEFAULT_TRANSITION_TIME_MS 50

#if defined(CONFIG_BACKLIGHT_CLASS_DEVICE) ||\
	defined(CONFIG_BACKLIGHT_CLASS_DEVICE_MODULE)

static void amdgpu_dm_update_backlight_caps(struct amdgpu_display_manager *dm,
					    int bl_idx)
{
#if defined(CONFIG_ACPI)
	struct amdgpu_dm_backlight_caps caps;

	memset(&caps, 0, sizeof(caps));

	if (dm->backlight_caps[bl_idx].caps_valid)
		return;

	amdgpu_acpi_get_backlight_caps(&caps);
	if (caps.caps_valid) {
		dm->backlight_caps[bl_idx].caps_valid = true;
		if (caps.aux_support)
			return;
		dm->backlight_caps[bl_idx].min_input_signal = caps.min_input_signal;
		dm->backlight_caps[bl_idx].max_input_signal = caps.max_input_signal;
	} else {
		dm->backlight_caps[bl_idx].min_input_signal =
				AMDGPU_DM_DEFAULT_MIN_BACKLIGHT;
		dm->backlight_caps[bl_idx].max_input_signal =
				AMDGPU_DM_DEFAULT_MAX_BACKLIGHT;
	}
#else
	if (dm->backlight_caps[bl_idx].aux_support)
		return;

	dm->backlight_caps[bl_idx].min_input_signal = AMDGPU_DM_DEFAULT_MIN_BACKLIGHT;
	dm->backlight_caps[bl_idx].max_input_signal = AMDGPU_DM_DEFAULT_MAX_BACKLIGHT;
#endif
}

static int get_brightness_range(const struct amdgpu_dm_backlight_caps *caps,
				unsigned *min, unsigned *max)
{
	if (!caps)
		return 0;

	if (caps->aux_support) {
		// Firmware limits are in nits, DC API wants millinits.
		*max = 1000 * caps->aux_max_input_signal;
		*min = 1000 * caps->aux_min_input_signal;
	} else {
		// Firmware limits are 8-bit, PWM control is 16-bit.
		*max = 0x101 * caps->max_input_signal;
		*min = 0x101 * caps->min_input_signal;
	}
	return 1;
}

static u32 convert_brightness_from_user(const struct amdgpu_dm_backlight_caps *caps,
					uint32_t brightness)
{
	unsigned min, max;

	if (!get_brightness_range(caps, &min, &max))
		return brightness;

	// Rescale 0..255 to min..max
	return min + DIV_ROUND_CLOSEST((max - min) * brightness,
				       AMDGPU_MAX_BL_LEVEL);
}

static u32 convert_brightness_to_user(const struct amdgpu_dm_backlight_caps *caps,
				      uint32_t brightness)
{
	unsigned min, max;

	if (!get_brightness_range(caps, &min, &max))
		return brightness;

	if (brightness < min)
		return 0;
	// Rescale min..max to 0..255
	return DIV_ROUND_CLOSEST(AMDGPU_MAX_BL_LEVEL * (brightness - min),
				 max - min);
}

static int amdgpu_dm_backlight_set_level(struct amdgpu_display_manager *dm,
					 int bl_idx,
					 u32 user_brightness)
{
	struct amdgpu_dm_backlight_caps caps;
	struct dc_link *link;
	u32 brightness;
	bool rc;

	amdgpu_dm_update_backlight_caps(dm, bl_idx);
	caps = dm->backlight_caps[bl_idx];

	dm->brightness[bl_idx] = user_brightness;
<<<<<<< HEAD
=======
	/* update scratch register */
	if (bl_idx == 0)
		amdgpu_atombios_scratch_regs_set_backlight_level(dm->adev, dm->brightness[bl_idx]);
>>>>>>> df0cc57e
	brightness = convert_brightness_from_user(&caps, dm->brightness[bl_idx]);
	link = (struct dc_link *)dm->backlight_link[bl_idx];

	/* Change brightness based on AUX property */
	if (caps.aux_support) {
		rc = dc_link_set_backlight_level_nits(link, true, brightness,
						      AUX_BL_DEFAULT_TRANSITION_TIME_MS);
		if (!rc)
			DRM_DEBUG("DM: Failed to update backlight via AUX on eDP[%d]\n", bl_idx);
	} else {
		rc = dc_link_set_backlight_level(link, brightness, 0);
		if (!rc)
			DRM_DEBUG("DM: Failed to update backlight on eDP[%d]\n", bl_idx);
	}

	return rc ? 0 : 1;
}

static int amdgpu_dm_backlight_update_status(struct backlight_device *bd)
{
	struct amdgpu_display_manager *dm = bl_get_data(bd);
	int i;

	for (i = 0; i < dm->num_of_edps; i++) {
		if (bd == dm->backlight_dev[i])
			break;
	}
	if (i >= AMDGPU_DM_MAX_NUM_EDP)
		i = 0;
	amdgpu_dm_backlight_set_level(dm, i, bd->props.brightness);

	return 0;
}

static u32 amdgpu_dm_backlight_get_level(struct amdgpu_display_manager *dm,
					 int bl_idx)
{
	struct amdgpu_dm_backlight_caps caps;
	struct dc_link *link = (struct dc_link *)dm->backlight_link[bl_idx];

	amdgpu_dm_update_backlight_caps(dm, bl_idx);
	caps = dm->backlight_caps[bl_idx];

	if (caps.aux_support) {
		u32 avg, peak;
		bool rc;

		rc = dc_link_get_backlight_level_nits(link, &avg, &peak);
		if (!rc)
			return dm->brightness[bl_idx];
		return convert_brightness_to_user(&caps, avg);
	} else {
		int ret = dc_link_get_backlight_level(link);

		if (ret == DC_ERROR_UNEXPECTED)
			return dm->brightness[bl_idx];
		return convert_brightness_to_user(&caps, ret);
	}
}

static int amdgpu_dm_backlight_get_brightness(struct backlight_device *bd)
{
	struct amdgpu_display_manager *dm = bl_get_data(bd);
	int i;

	for (i = 0; i < dm->num_of_edps; i++) {
		if (bd == dm->backlight_dev[i])
			break;
	}
	if (i >= AMDGPU_DM_MAX_NUM_EDP)
		i = 0;
	return amdgpu_dm_backlight_get_level(dm, i);
}

static const struct backlight_ops amdgpu_dm_backlight_ops = {
	.options = BL_CORE_SUSPENDRESUME,
	.get_brightness = amdgpu_dm_backlight_get_brightness,
	.update_status	= amdgpu_dm_backlight_update_status,
};

static void
amdgpu_dm_register_backlight_device(struct amdgpu_display_manager *dm)
{
	char bl_name[16];
	struct backlight_properties props = { 0 };

	amdgpu_dm_update_backlight_caps(dm, dm->num_of_edps);
	dm->brightness[dm->num_of_edps] = AMDGPU_MAX_BL_LEVEL;

	props.max_brightness = AMDGPU_MAX_BL_LEVEL;
	props.brightness = AMDGPU_MAX_BL_LEVEL;
	props.type = BACKLIGHT_RAW;

	snprintf(bl_name, sizeof(bl_name), "amdgpu_bl%d",
		 adev_to_drm(dm->adev)->primary->index + dm->num_of_edps);

	dm->backlight_dev[dm->num_of_edps] = backlight_device_register(bl_name,
								       adev_to_drm(dm->adev)->dev,
								       dm,
								       &amdgpu_dm_backlight_ops,
								       &props);

	if (IS_ERR(dm->backlight_dev[dm->num_of_edps]))
		DRM_ERROR("DM: Backlight registration failed!\n");
	else
		DRM_DEBUG_DRIVER("DM: Registered Backlight device: %s\n", bl_name);
}
#endif

static int initialize_plane(struct amdgpu_display_manager *dm,
			    struct amdgpu_mode_info *mode_info, int plane_id,
			    enum drm_plane_type plane_type,
			    const struct dc_plane_cap *plane_cap)
{
	struct drm_plane *plane;
	unsigned long possible_crtcs;
	int ret = 0;

	plane = kzalloc(sizeof(struct drm_plane), GFP_KERNEL);
	if (!plane) {
		DRM_ERROR("KMS: Failed to allocate plane\n");
		return -ENOMEM;
	}
	plane->type = plane_type;

	/*
	 * HACK: IGT tests expect that the primary plane for a CRTC
	 * can only have one possible CRTC. Only expose support for
	 * any CRTC if they're not going to be used as a primary plane
	 * for a CRTC - like overlay or underlay planes.
	 */
	possible_crtcs = 1 << plane_id;
	if (plane_id >= dm->dc->caps.max_streams)
		possible_crtcs = 0xff;

	ret = amdgpu_dm_plane_init(dm, plane, possible_crtcs, plane_cap);

	if (ret) {
		DRM_ERROR("KMS: Failed to initialize plane\n");
		kfree(plane);
		return ret;
	}

	if (mode_info)
		mode_info->planes[plane_id] = plane;

	return ret;
}


static void register_backlight_device(struct amdgpu_display_manager *dm,
				      struct dc_link *link)
{
#if defined(CONFIG_BACKLIGHT_CLASS_DEVICE) ||\
	defined(CONFIG_BACKLIGHT_CLASS_DEVICE_MODULE)

	if ((link->connector_signal & (SIGNAL_TYPE_EDP | SIGNAL_TYPE_LVDS)) &&
	    link->type != dc_connection_none) {
		/*
		 * Event if registration failed, we should continue with
		 * DM initialization because not having a backlight control
		 * is better then a black screen.
		 */
		if (!dm->backlight_dev[dm->num_of_edps])
			amdgpu_dm_register_backlight_device(dm);

		if (dm->backlight_dev[dm->num_of_edps]) {
			dm->backlight_link[dm->num_of_edps] = link;
			dm->num_of_edps++;
		}
	}
#endif
}


/*
 * In this architecture, the association
 * connector -> encoder -> crtc
 * id not really requried. The crtc and connector will hold the
 * display_index as an abstraction to use with DAL component
 *
 * Returns 0 on success
 */
static int amdgpu_dm_initialize_drm_device(struct amdgpu_device *adev)
{
	struct amdgpu_display_manager *dm = &adev->dm;
	int32_t i;
	struct amdgpu_dm_connector *aconnector = NULL;
	struct amdgpu_encoder *aencoder = NULL;
	struct amdgpu_mode_info *mode_info = &adev->mode_info;
	uint32_t link_cnt;
	int32_t primary_planes;
	enum dc_connection_type new_connection_type = dc_connection_none;
	const struct dc_plane_cap *plane;
	bool psr_feature_enabled = false;

	dm->display_indexes_num = dm->dc->caps.max_streams;
	/* Update the actual used number of crtc */
	adev->mode_info.num_crtc = adev->dm.display_indexes_num;

	link_cnt = dm->dc->caps.max_links;
	if (amdgpu_dm_mode_config_init(dm->adev)) {
		DRM_ERROR("DM: Failed to initialize mode config\n");
		return -EINVAL;
	}

	/* There is one primary plane per CRTC */
	primary_planes = dm->dc->caps.max_streams;
	ASSERT(primary_planes <= AMDGPU_MAX_PLANES);

	/*
	 * Initialize primary planes, implicit planes for legacy IOCTLS.
	 * Order is reversed to match iteration order in atomic check.
	 */
	for (i = (primary_planes - 1); i >= 0; i--) {
		plane = &dm->dc->caps.planes[i];

		if (initialize_plane(dm, mode_info, i,
				     DRM_PLANE_TYPE_PRIMARY, plane)) {
			DRM_ERROR("KMS: Failed to initialize primary plane\n");
			goto fail;
		}
	}

	/*
	 * Initialize overlay planes, index starting after primary planes.
	 * These planes have a higher DRM index than the primary planes since
	 * they should be considered as having a higher z-order.
	 * Order is reversed to match iteration order in atomic check.
	 *
	 * Only support DCN for now, and only expose one so we don't encourage
	 * userspace to use up all the pipes.
	 */
	for (i = 0; i < dm->dc->caps.max_planes; ++i) {
		struct dc_plane_cap *plane = &dm->dc->caps.planes[i];

		if (plane->type != DC_PLANE_TYPE_DCN_UNIVERSAL)
			continue;

		if (!plane->blends_with_above || !plane->blends_with_below)
			continue;

		if (!plane->pixel_format_support.argb8888)
			continue;

		if (initialize_plane(dm, NULL, primary_planes + i,
				     DRM_PLANE_TYPE_OVERLAY, plane)) {
			DRM_ERROR("KMS: Failed to initialize overlay plane\n");
			goto fail;
		}

		/* Only create one overlay plane. */
		break;
	}

	for (i = 0; i < dm->dc->caps.max_streams; i++)
		if (amdgpu_dm_crtc_init(dm, mode_info->planes[i], i)) {
			DRM_ERROR("KMS: Failed to initialize crtc\n");
			goto fail;
		}

#if defined(CONFIG_DRM_AMD_DC_DCN)
	/* Use Outbox interrupt */
<<<<<<< HEAD
	switch (adev->asic_type) {
	case CHIP_SIENNA_CICHLID:
	case CHIP_NAVY_FLOUNDER:
	case CHIP_YELLOW_CARP:
	case CHIP_RENOIR:
=======
	switch (adev->ip_versions[DCE_HWIP][0]) {
	case IP_VERSION(3, 0, 0):
	case IP_VERSION(3, 1, 2):
	case IP_VERSION(3, 1, 3):
	case IP_VERSION(2, 1, 0):
>>>>>>> df0cc57e
		if (register_outbox_irq_handlers(dm->adev)) {
			DRM_ERROR("DM: Failed to initialize IRQ\n");
			goto fail;
		}
		break;
	default:
<<<<<<< HEAD
		DRM_DEBUG_KMS("Unsupported ASIC type for outbox: 0x%X\n", adev->asic_type);
=======
		DRM_DEBUG_KMS("Unsupported DCN IP version for outbox: 0x%X\n",
			      adev->ip_versions[DCE_HWIP][0]);
	}

	/* Determine whether to enable PSR support by default. */
	if (!(amdgpu_dc_debug_mask & DC_DISABLE_PSR)) {
		switch (adev->ip_versions[DCE_HWIP][0]) {
		case IP_VERSION(3, 1, 2):
		case IP_VERSION(3, 1, 3):
			psr_feature_enabled = true;
			break;
		default:
			psr_feature_enabled = amdgpu_dc_feature_mask & DC_PSR_MASK;
			break;
		}
>>>>>>> df0cc57e
	}
#endif

	/* loops over all connectors on the board */
	for (i = 0; i < link_cnt; i++) {
		struct dc_link *link = NULL;

		if (i > AMDGPU_DM_MAX_DISPLAY_INDEX) {
			DRM_ERROR(
				"KMS: Cannot support more than %d display indexes\n",
					AMDGPU_DM_MAX_DISPLAY_INDEX);
			continue;
		}

		aconnector = kzalloc(sizeof(*aconnector), GFP_KERNEL);
		if (!aconnector)
			goto fail;

		aencoder = kzalloc(sizeof(*aencoder), GFP_KERNEL);
		if (!aencoder)
			goto fail;

		if (amdgpu_dm_encoder_init(dm->ddev, aencoder, i)) {
			DRM_ERROR("KMS: Failed to initialize encoder\n");
			goto fail;
		}

		if (amdgpu_dm_connector_init(dm, aconnector, i, aencoder)) {
			DRM_ERROR("KMS: Failed to initialize connector\n");
			goto fail;
		}

		link = dc_get_link_at_index(dm->dc, i);

		if (!dc_link_detect_sink(link, &new_connection_type))
			DRM_ERROR("KMS: Failed to detect connector\n");

		if (aconnector->base.force && new_connection_type == dc_connection_none) {
			emulated_link_detect(link);
			amdgpu_dm_update_connector_after_detect(aconnector);

		} else if (dc_link_detect(link, DETECT_REASON_BOOT)) {
			amdgpu_dm_update_connector_after_detect(aconnector);
			register_backlight_device(dm, link);
			if (dm->num_of_edps)
				update_connector_ext_caps(aconnector);
			if (psr_feature_enabled)
				amdgpu_dm_set_psr_caps(link);
		}


	}

	/* Software is initialized. Now we can register interrupt handlers. */
	switch (adev->asic_type) {
#if defined(CONFIG_DRM_AMD_DC_SI)
	case CHIP_TAHITI:
	case CHIP_PITCAIRN:
	case CHIP_VERDE:
	case CHIP_OLAND:
		if (dce60_register_irq_handlers(dm->adev)) {
			DRM_ERROR("DM: Failed to initialize IRQ\n");
			goto fail;
		}
		break;
#endif
	case CHIP_BONAIRE:
	case CHIP_HAWAII:
	case CHIP_KAVERI:
	case CHIP_KABINI:
	case CHIP_MULLINS:
	case CHIP_TONGA:
	case CHIP_FIJI:
	case CHIP_CARRIZO:
	case CHIP_STONEY:
	case CHIP_POLARIS11:
	case CHIP_POLARIS10:
	case CHIP_POLARIS12:
	case CHIP_VEGAM:
	case CHIP_VEGA10:
	case CHIP_VEGA12:
	case CHIP_VEGA20:
		if (dce110_register_irq_handlers(dm->adev)) {
			DRM_ERROR("DM: Failed to initialize IRQ\n");
			goto fail;
		}
		break;
	default:
#if defined(CONFIG_DRM_AMD_DC_DCN)
<<<<<<< HEAD
	case CHIP_RAVEN:
	case CHIP_NAVI12:
	case CHIP_NAVI10:
	case CHIP_NAVI14:
	case CHIP_RENOIR:
	case CHIP_SIENNA_CICHLID:
	case CHIP_NAVY_FLOUNDER:
	case CHIP_DIMGREY_CAVEFISH:
	case CHIP_BEIGE_GOBY:
	case CHIP_VANGOGH:
	case CHIP_YELLOW_CARP:
		if (dcn10_register_irq_handlers(dm->adev)) {
			DRM_ERROR("DM: Failed to initialize IRQ\n");
=======
		switch (adev->ip_versions[DCE_HWIP][0]) {
		case IP_VERSION(1, 0, 0):
		case IP_VERSION(1, 0, 1):
		case IP_VERSION(2, 0, 2):
		case IP_VERSION(2, 0, 3):
		case IP_VERSION(2, 0, 0):
		case IP_VERSION(2, 1, 0):
		case IP_VERSION(3, 0, 0):
		case IP_VERSION(3, 0, 2):
		case IP_VERSION(3, 0, 3):
		case IP_VERSION(3, 0, 1):
		case IP_VERSION(3, 1, 2):
		case IP_VERSION(3, 1, 3):
			if (dcn10_register_irq_handlers(dm->adev)) {
				DRM_ERROR("DM: Failed to initialize IRQ\n");
				goto fail;
			}
			break;
		default:
			DRM_ERROR("Unsupported DCE IP versions: 0x%X\n",
					adev->ip_versions[DCE_HWIP][0]);
>>>>>>> df0cc57e
			goto fail;
		}
#endif
		break;
	}

	return 0;
fail:
	kfree(aencoder);
	kfree(aconnector);

	return -EINVAL;
}

static void amdgpu_dm_destroy_drm_device(struct amdgpu_display_manager *dm)
{
	drm_atomic_private_obj_fini(&dm->atomic_obj);
	return;
}

/******************************************************************************
 * amdgpu_display_funcs functions
 *****************************************************************************/

/*
 * dm_bandwidth_update - program display watermarks
 *
 * @adev: amdgpu_device pointer
 *
 * Calculate and program the display watermarks and line buffer allocation.
 */
static void dm_bandwidth_update(struct amdgpu_device *adev)
{
	/* TODO: implement later */
}

static const struct amdgpu_display_funcs dm_display_funcs = {
	.bandwidth_update = dm_bandwidth_update, /* called unconditionally */
	.vblank_get_counter = dm_vblank_get_counter,/* called unconditionally */
	.backlight_set_level = NULL, /* never called for DC */
	.backlight_get_level = NULL, /* never called for DC */
	.hpd_sense = NULL,/* called unconditionally */
	.hpd_set_polarity = NULL, /* called unconditionally */
	.hpd_get_gpio_reg = NULL, /* VBIOS parsing. DAL does it. */
	.page_flip_get_scanoutpos =
		dm_crtc_get_scanoutpos,/* called unconditionally */
	.add_encoder = NULL, /* VBIOS parsing. DAL does it. */
	.add_connector = NULL, /* VBIOS parsing. DAL does it. */
};

#if defined(CONFIG_DEBUG_KERNEL_DC)

static ssize_t s3_debug_store(struct device *device,
			      struct device_attribute *attr,
			      const char *buf,
			      size_t count)
{
	int ret;
	int s3_state;
	struct drm_device *drm_dev = dev_get_drvdata(device);
	struct amdgpu_device *adev = drm_to_adev(drm_dev);

	ret = kstrtoint(buf, 0, &s3_state);

	if (ret == 0) {
		if (s3_state) {
			dm_resume(adev);
			drm_kms_helper_hotplug_event(adev_to_drm(adev));
		} else
			dm_suspend(adev);
	}

	return ret == 0 ? count : 0;
}

DEVICE_ATTR_WO(s3_debug);

#endif

static int dm_early_init(void *handle)
{
	struct amdgpu_device *adev = (struct amdgpu_device *)handle;

	switch (adev->asic_type) {
#if defined(CONFIG_DRM_AMD_DC_SI)
	case CHIP_TAHITI:
	case CHIP_PITCAIRN:
	case CHIP_VERDE:
		adev->mode_info.num_crtc = 6;
		adev->mode_info.num_hpd = 6;
		adev->mode_info.num_dig = 6;
		break;
	case CHIP_OLAND:
		adev->mode_info.num_crtc = 2;
		adev->mode_info.num_hpd = 2;
		adev->mode_info.num_dig = 2;
		break;
#endif
	case CHIP_BONAIRE:
	case CHIP_HAWAII:
		adev->mode_info.num_crtc = 6;
		adev->mode_info.num_hpd = 6;
		adev->mode_info.num_dig = 6;
		break;
	case CHIP_KAVERI:
		adev->mode_info.num_crtc = 4;
		adev->mode_info.num_hpd = 6;
		adev->mode_info.num_dig = 7;
		break;
	case CHIP_KABINI:
	case CHIP_MULLINS:
		adev->mode_info.num_crtc = 2;
		adev->mode_info.num_hpd = 6;
		adev->mode_info.num_dig = 6;
		break;
	case CHIP_FIJI:
	case CHIP_TONGA:
		adev->mode_info.num_crtc = 6;
		adev->mode_info.num_hpd = 6;
		adev->mode_info.num_dig = 7;
		break;
	case CHIP_CARRIZO:
		adev->mode_info.num_crtc = 3;
		adev->mode_info.num_hpd = 6;
		adev->mode_info.num_dig = 9;
		break;
	case CHIP_STONEY:
		adev->mode_info.num_crtc = 2;
		adev->mode_info.num_hpd = 6;
		adev->mode_info.num_dig = 9;
		break;
	case CHIP_POLARIS11:
	case CHIP_POLARIS12:
		adev->mode_info.num_crtc = 5;
		adev->mode_info.num_hpd = 5;
		adev->mode_info.num_dig = 5;
		break;
	case CHIP_POLARIS10:
	case CHIP_VEGAM:
		adev->mode_info.num_crtc = 6;
		adev->mode_info.num_hpd = 6;
		adev->mode_info.num_dig = 6;
		break;
	case CHIP_VEGA10:
	case CHIP_VEGA12:
	case CHIP_VEGA20:
		adev->mode_info.num_crtc = 6;
		adev->mode_info.num_hpd = 6;
		adev->mode_info.num_dig = 6;
		break;
	default:
#if defined(CONFIG_DRM_AMD_DC_DCN)
<<<<<<< HEAD
	case CHIP_RAVEN:
	case CHIP_RENOIR:
	case CHIP_VANGOGH:
		adev->mode_info.num_crtc = 4;
		adev->mode_info.num_hpd = 4;
		adev->mode_info.num_dig = 4;
		break;
	case CHIP_NAVI10:
	case CHIP_NAVI12:
	case CHIP_SIENNA_CICHLID:
	case CHIP_NAVY_FLOUNDER:
		adev->mode_info.num_crtc = 6;
		adev->mode_info.num_hpd = 6;
		adev->mode_info.num_dig = 6;
		break;
	case CHIP_YELLOW_CARP:
		adev->mode_info.num_crtc = 4;
		adev->mode_info.num_hpd = 4;
		adev->mode_info.num_dig = 4;
		break;
	case CHIP_NAVI14:
	case CHIP_DIMGREY_CAVEFISH:
		adev->mode_info.num_crtc = 5;
		adev->mode_info.num_hpd = 5;
		adev->mode_info.num_dig = 5;
		break;
	case CHIP_BEIGE_GOBY:
		adev->mode_info.num_crtc = 2;
		adev->mode_info.num_hpd = 2;
		adev->mode_info.num_dig = 2;
		break;
=======
		switch (adev->ip_versions[DCE_HWIP][0]) {
		case IP_VERSION(2, 0, 2):
		case IP_VERSION(3, 0, 0):
			adev->mode_info.num_crtc = 6;
			adev->mode_info.num_hpd = 6;
			adev->mode_info.num_dig = 6;
			break;
		case IP_VERSION(2, 0, 0):
		case IP_VERSION(3, 0, 2):
			adev->mode_info.num_crtc = 5;
			adev->mode_info.num_hpd = 5;
			adev->mode_info.num_dig = 5;
			break;
		case IP_VERSION(2, 0, 3):
		case IP_VERSION(3, 0, 3):
			adev->mode_info.num_crtc = 2;
			adev->mode_info.num_hpd = 2;
			adev->mode_info.num_dig = 2;
			break;
		case IP_VERSION(1, 0, 0):
		case IP_VERSION(1, 0, 1):
		case IP_VERSION(3, 0, 1):
		case IP_VERSION(2, 1, 0):
		case IP_VERSION(3, 1, 2):
		case IP_VERSION(3, 1, 3):
			adev->mode_info.num_crtc = 4;
			adev->mode_info.num_hpd = 4;
			adev->mode_info.num_dig = 4;
			break;
		default:
			DRM_ERROR("Unsupported DCE IP versions: 0x%x\n",
					adev->ip_versions[DCE_HWIP][0]);
			return -EINVAL;
		}
>>>>>>> df0cc57e
#endif
		break;
	}

	amdgpu_dm_set_irq_funcs(adev);

	if (adev->mode_info.funcs == NULL)
		adev->mode_info.funcs = &dm_display_funcs;

	/*
	 * Note: Do NOT change adev->audio_endpt_rreg and
	 * adev->audio_endpt_wreg because they are initialised in
	 * amdgpu_device_init()
	 */
#if defined(CONFIG_DEBUG_KERNEL_DC)
	device_create_file(
		adev_to_drm(adev)->dev,
		&dev_attr_s3_debug);
#endif

	return 0;
}

static bool modeset_required(struct drm_crtc_state *crtc_state,
			     struct dc_stream_state *new_stream,
			     struct dc_stream_state *old_stream)
{
	return crtc_state->active && drm_atomic_crtc_needs_modeset(crtc_state);
}

static bool modereset_required(struct drm_crtc_state *crtc_state)
{
	return !crtc_state->active && drm_atomic_crtc_needs_modeset(crtc_state);
}

static void amdgpu_dm_encoder_destroy(struct drm_encoder *encoder)
{
	drm_encoder_cleanup(encoder);
	kfree(encoder);
}

static const struct drm_encoder_funcs amdgpu_dm_encoder_funcs = {
	.destroy = amdgpu_dm_encoder_destroy,
};


static void get_min_max_dc_plane_scaling(struct drm_device *dev,
					 struct drm_framebuffer *fb,
					 int *min_downscale, int *max_upscale)
{
	struct amdgpu_device *adev = drm_to_adev(dev);
	struct dc *dc = adev->dm.dc;
	/* Caps for all supported planes are the same on DCE and DCN 1 - 3 */
	struct dc_plane_cap *plane_cap = &dc->caps.planes[0];

	switch (fb->format->format) {
	case DRM_FORMAT_P010:
	case DRM_FORMAT_NV12:
	case DRM_FORMAT_NV21:
		*max_upscale = plane_cap->max_upscale_factor.nv12;
		*min_downscale = plane_cap->max_downscale_factor.nv12;
		break;

	case DRM_FORMAT_XRGB16161616F:
	case DRM_FORMAT_ARGB16161616F:
	case DRM_FORMAT_XBGR16161616F:
	case DRM_FORMAT_ABGR16161616F:
		*max_upscale = plane_cap->max_upscale_factor.fp16;
		*min_downscale = plane_cap->max_downscale_factor.fp16;
		break;

	default:
		*max_upscale = plane_cap->max_upscale_factor.argb8888;
		*min_downscale = plane_cap->max_downscale_factor.argb8888;
		break;
	}

	/*
	 * A factor of 1 in the plane_cap means to not allow scaling, ie. use a
	 * scaling factor of 1.0 == 1000 units.
	 */
	if (*max_upscale == 1)
		*max_upscale = 1000;

	if (*min_downscale == 1)
		*min_downscale = 1000;
}


static int fill_dc_scaling_info(struct amdgpu_device *adev,
				const struct drm_plane_state *state,
				struct dc_scaling_info *scaling_info)
{
	int scale_w, scale_h, min_downscale, max_upscale;

	memset(scaling_info, 0, sizeof(*scaling_info));

	/* Source is fixed 16.16 but we ignore mantissa for now... */
	scaling_info->src_rect.x = state->src_x >> 16;
	scaling_info->src_rect.y = state->src_y >> 16;

	/*
	 * For reasons we don't (yet) fully understand a non-zero
	 * src_y coordinate into an NV12 buffer can cause a
	 * system hang on DCN1x.
	 * To avoid hangs (and maybe be overly cautious)
	 * let's reject both non-zero src_x and src_y.
	 *
	 * We currently know of only one use-case to reproduce a
	 * scenario with non-zero src_x and src_y for NV12, which
	 * is to gesture the YouTube Android app into full screen
	 * on ChromeOS.
	 */
	if (((adev->ip_versions[DCE_HWIP][0] == IP_VERSION(1, 0, 0)) ||
	    (adev->ip_versions[DCE_HWIP][0] == IP_VERSION(1, 0, 1))) &&
	    (state->fb && state->fb->format->format == DRM_FORMAT_NV12 &&
	    (scaling_info->src_rect.x != 0 || scaling_info->src_rect.y != 0)))
		return -EINVAL;

	scaling_info->src_rect.width = state->src_w >> 16;
	if (scaling_info->src_rect.width == 0)
		return -EINVAL;

	scaling_info->src_rect.height = state->src_h >> 16;
	if (scaling_info->src_rect.height == 0)
		return -EINVAL;

	scaling_info->dst_rect.x = state->crtc_x;
	scaling_info->dst_rect.y = state->crtc_y;

	if (state->crtc_w == 0)
		return -EINVAL;

	scaling_info->dst_rect.width = state->crtc_w;

	if (state->crtc_h == 0)
		return -EINVAL;

	scaling_info->dst_rect.height = state->crtc_h;

	/* DRM doesn't specify clipping on destination output. */
	scaling_info->clip_rect = scaling_info->dst_rect;

	/* Validate scaling per-format with DC plane caps */
	if (state->plane && state->plane->dev && state->fb) {
		get_min_max_dc_plane_scaling(state->plane->dev, state->fb,
					     &min_downscale, &max_upscale);
	} else {
		min_downscale = 250;
		max_upscale = 16000;
	}

	scale_w = scaling_info->dst_rect.width * 1000 /
		  scaling_info->src_rect.width;

	if (scale_w < min_downscale || scale_w > max_upscale)
		return -EINVAL;

	scale_h = scaling_info->dst_rect.height * 1000 /
		  scaling_info->src_rect.height;

	if (scale_h < min_downscale || scale_h > max_upscale)
		return -EINVAL;

	/*
	 * The "scaling_quality" can be ignored for now, quality = 0 has DC
	 * assume reasonable defaults based on the format.
	 */

	return 0;
}

static void
fill_gfx8_tiling_info_from_flags(union dc_tiling_info *tiling_info,
				 uint64_t tiling_flags)
{
	/* Fill GFX8 params */
	if (AMDGPU_TILING_GET(tiling_flags, ARRAY_MODE) == DC_ARRAY_2D_TILED_THIN1) {
		unsigned int bankw, bankh, mtaspect, tile_split, num_banks;

		bankw = AMDGPU_TILING_GET(tiling_flags, BANK_WIDTH);
		bankh = AMDGPU_TILING_GET(tiling_flags, BANK_HEIGHT);
		mtaspect = AMDGPU_TILING_GET(tiling_flags, MACRO_TILE_ASPECT);
		tile_split = AMDGPU_TILING_GET(tiling_flags, TILE_SPLIT);
		num_banks = AMDGPU_TILING_GET(tiling_flags, NUM_BANKS);

		/* XXX fix me for VI */
		tiling_info->gfx8.num_banks = num_banks;
		tiling_info->gfx8.array_mode =
				DC_ARRAY_2D_TILED_THIN1;
		tiling_info->gfx8.tile_split = tile_split;
		tiling_info->gfx8.bank_width = bankw;
		tiling_info->gfx8.bank_height = bankh;
		tiling_info->gfx8.tile_aspect = mtaspect;
		tiling_info->gfx8.tile_mode =
				DC_ADDR_SURF_MICRO_TILING_DISPLAY;
	} else if (AMDGPU_TILING_GET(tiling_flags, ARRAY_MODE)
			== DC_ARRAY_1D_TILED_THIN1) {
		tiling_info->gfx8.array_mode = DC_ARRAY_1D_TILED_THIN1;
	}

	tiling_info->gfx8.pipe_config =
			AMDGPU_TILING_GET(tiling_flags, PIPE_CONFIG);
}

static void
fill_gfx9_tiling_info_from_device(const struct amdgpu_device *adev,
				  union dc_tiling_info *tiling_info)
{
	tiling_info->gfx9.num_pipes =
		adev->gfx.config.gb_addr_config_fields.num_pipes;
	tiling_info->gfx9.num_banks =
		adev->gfx.config.gb_addr_config_fields.num_banks;
	tiling_info->gfx9.pipe_interleave =
		adev->gfx.config.gb_addr_config_fields.pipe_interleave_size;
	tiling_info->gfx9.num_shader_engines =
		adev->gfx.config.gb_addr_config_fields.num_se;
	tiling_info->gfx9.max_compressed_frags =
		adev->gfx.config.gb_addr_config_fields.max_compress_frags;
	tiling_info->gfx9.num_rb_per_se =
		adev->gfx.config.gb_addr_config_fields.num_rb_per_se;
	tiling_info->gfx9.shaderEnable = 1;
<<<<<<< HEAD
	if (adev->asic_type == CHIP_SIENNA_CICHLID ||
	    adev->asic_type == CHIP_NAVY_FLOUNDER ||
	    adev->asic_type == CHIP_DIMGREY_CAVEFISH ||
	    adev->asic_type == CHIP_BEIGE_GOBY ||
	    adev->asic_type == CHIP_YELLOW_CARP ||
	    adev->asic_type == CHIP_VANGOGH)
=======
	if (adev->ip_versions[GC_HWIP][0] >= IP_VERSION(10, 3, 0))
>>>>>>> df0cc57e
		tiling_info->gfx9.num_pkrs = adev->gfx.config.gb_addr_config_fields.num_pkrs;
}

static int
validate_dcc(struct amdgpu_device *adev,
	     const enum surface_pixel_format format,
	     const enum dc_rotation_angle rotation,
	     const union dc_tiling_info *tiling_info,
	     const struct dc_plane_dcc_param *dcc,
	     const struct dc_plane_address *address,
	     const struct plane_size *plane_size)
{
	struct dc *dc = adev->dm.dc;
	struct dc_dcc_surface_param input;
	struct dc_surface_dcc_cap output;

	memset(&input, 0, sizeof(input));
	memset(&output, 0, sizeof(output));

	if (!dcc->enable)
		return 0;

	if (format >= SURFACE_PIXEL_FORMAT_VIDEO_BEGIN ||
	    !dc->cap_funcs.get_dcc_compression_cap)
		return -EINVAL;

	input.format = format;
	input.surface_size.width = plane_size->surface_size.width;
	input.surface_size.height = plane_size->surface_size.height;
	input.swizzle_mode = tiling_info->gfx9.swizzle;

	if (rotation == ROTATION_ANGLE_0 || rotation == ROTATION_ANGLE_180)
		input.scan = SCAN_DIRECTION_HORIZONTAL;
	else if (rotation == ROTATION_ANGLE_90 || rotation == ROTATION_ANGLE_270)
		input.scan = SCAN_DIRECTION_VERTICAL;

	if (!dc->cap_funcs.get_dcc_compression_cap(dc, &input, &output))
		return -EINVAL;

	if (!output.capable)
		return -EINVAL;

	if (dcc->independent_64b_blks == 0 &&
	    output.grph.rgb.independent_64b_blks != 0)
		return -EINVAL;

	return 0;
}

static bool
modifier_has_dcc(uint64_t modifier)
{
	return IS_AMD_FMT_MOD(modifier) && AMD_FMT_MOD_GET(DCC, modifier);
}

static unsigned
modifier_gfx9_swizzle_mode(uint64_t modifier)
{
	if (modifier == DRM_FORMAT_MOD_LINEAR)
		return 0;

	return AMD_FMT_MOD_GET(TILE, modifier);
}

static const struct drm_format_info *
amd_get_format_info(const struct drm_mode_fb_cmd2 *cmd)
{
	return amdgpu_lookup_format_info(cmd->pixel_format, cmd->modifier[0]);
}

static void
fill_gfx9_tiling_info_from_modifier(const struct amdgpu_device *adev,
				    union dc_tiling_info *tiling_info,
				    uint64_t modifier)
{
	unsigned int mod_bank_xor_bits = AMD_FMT_MOD_GET(BANK_XOR_BITS, modifier);
	unsigned int mod_pipe_xor_bits = AMD_FMT_MOD_GET(PIPE_XOR_BITS, modifier);
	unsigned int pkrs_log2 = AMD_FMT_MOD_GET(PACKERS, modifier);
	unsigned int pipes_log2 = min(4u, mod_pipe_xor_bits);

	fill_gfx9_tiling_info_from_device(adev, tiling_info);

	if (!IS_AMD_FMT_MOD(modifier))
		return;

	tiling_info->gfx9.num_pipes = 1u << pipes_log2;
	tiling_info->gfx9.num_shader_engines = 1u << (mod_pipe_xor_bits - pipes_log2);

	if (adev->family >= AMDGPU_FAMILY_NV) {
		tiling_info->gfx9.num_pkrs = 1u << pkrs_log2;
	} else {
		tiling_info->gfx9.num_banks = 1u << mod_bank_xor_bits;

		/* for DCC we know it isn't rb aligned, so rb_per_se doesn't matter. */
	}
}

enum dm_micro_swizzle {
	MICRO_SWIZZLE_Z = 0,
	MICRO_SWIZZLE_S = 1,
	MICRO_SWIZZLE_D = 2,
	MICRO_SWIZZLE_R = 3
};

static bool dm_plane_format_mod_supported(struct drm_plane *plane,
					  uint32_t format,
					  uint64_t modifier)
{
	struct amdgpu_device *adev = drm_to_adev(plane->dev);
	const struct drm_format_info *info = drm_format_info(format);
	int i;

	enum dm_micro_swizzle microtile = modifier_gfx9_swizzle_mode(modifier) & 3;

	if (!info)
		return false;

	/*
	 * We always have to allow these modifiers:
	 * 1. Core DRM checks for LINEAR support if userspace does not provide modifiers.
	 * 2. Not passing any modifiers is the same as explicitly passing INVALID.
	 */
	if (modifier == DRM_FORMAT_MOD_LINEAR ||
	    modifier == DRM_FORMAT_MOD_INVALID) {
		return true;
	}

	/* Check that the modifier is on the list of the plane's supported modifiers. */
	for (i = 0; i < plane->modifier_count; i++) {
		if (modifier == plane->modifiers[i])
			break;
	}
	if (i == plane->modifier_count)
		return false;

	/*
	 * For D swizzle the canonical modifier depends on the bpp, so check
	 * it here.
	 */
	if (AMD_FMT_MOD_GET(TILE_VERSION, modifier) == AMD_FMT_MOD_TILE_VER_GFX9 &&
	    adev->family >= AMDGPU_FAMILY_NV) {
		if (microtile == MICRO_SWIZZLE_D && info->cpp[0] == 4)
			return false;
	}

	if (adev->family >= AMDGPU_FAMILY_RV && microtile == MICRO_SWIZZLE_D &&
	    info->cpp[0] < 8)
		return false;

	if (modifier_has_dcc(modifier)) {
		/* Per radeonsi comments 16/64 bpp are more complicated. */
		if (info->cpp[0] != 4)
			return false;
		/* We support multi-planar formats, but not when combined with
		 * additional DCC metadata planes. */
		if (info->num_planes > 1)
			return false;
	}

	return true;
}

static void
add_modifier(uint64_t **mods, uint64_t *size, uint64_t *cap, uint64_t mod)
{
	if (!*mods)
		return;

	if (*cap - *size < 1) {
		uint64_t new_cap = *cap * 2;
		uint64_t *new_mods = kmalloc(new_cap * sizeof(uint64_t), GFP_KERNEL);

		if (!new_mods) {
			kfree(*mods);
			*mods = NULL;
			return;
		}

		memcpy(new_mods, *mods, sizeof(uint64_t) * *size);
		kfree(*mods);
		*mods = new_mods;
		*cap = new_cap;
	}

	(*mods)[*size] = mod;
	*size += 1;
}

static void
add_gfx9_modifiers(const struct amdgpu_device *adev,
		   uint64_t **mods, uint64_t *size, uint64_t *capacity)
{
	int pipes = ilog2(adev->gfx.config.gb_addr_config_fields.num_pipes);
	int pipe_xor_bits = min(8, pipes +
				ilog2(adev->gfx.config.gb_addr_config_fields.num_se));
	int bank_xor_bits = min(8 - pipe_xor_bits,
				ilog2(adev->gfx.config.gb_addr_config_fields.num_banks));
	int rb = ilog2(adev->gfx.config.gb_addr_config_fields.num_se) +
		 ilog2(adev->gfx.config.gb_addr_config_fields.num_rb_per_se);


	if (adev->family == AMDGPU_FAMILY_RV) {
		/* Raven2 and later */
		bool has_constant_encode = adev->asic_type > CHIP_RAVEN || adev->external_rev_id >= 0x81;

		/*
		 * No _D DCC swizzles yet because we only allow 32bpp, which
		 * doesn't support _D on DCN
		 */

		if (has_constant_encode) {
			add_modifier(mods, size, capacity, AMD_FMT_MOD |
				    AMD_FMT_MOD_SET(TILE, AMD_FMT_MOD_TILE_GFX9_64K_S_X) |
				    AMD_FMT_MOD_SET(TILE_VERSION, AMD_FMT_MOD_TILE_VER_GFX9) |
				    AMD_FMT_MOD_SET(PIPE_XOR_BITS, pipe_xor_bits) |
				    AMD_FMT_MOD_SET(BANK_XOR_BITS, bank_xor_bits) |
				    AMD_FMT_MOD_SET(DCC, 1) |
				    AMD_FMT_MOD_SET(DCC_INDEPENDENT_64B, 1) |
				    AMD_FMT_MOD_SET(DCC_MAX_COMPRESSED_BLOCK, AMD_FMT_MOD_DCC_BLOCK_64B) |
				    AMD_FMT_MOD_SET(DCC_CONSTANT_ENCODE, 1));
		}

		add_modifier(mods, size, capacity, AMD_FMT_MOD |
			    AMD_FMT_MOD_SET(TILE, AMD_FMT_MOD_TILE_GFX9_64K_S_X) |
			    AMD_FMT_MOD_SET(TILE_VERSION, AMD_FMT_MOD_TILE_VER_GFX9) |
			    AMD_FMT_MOD_SET(PIPE_XOR_BITS, pipe_xor_bits) |
			    AMD_FMT_MOD_SET(BANK_XOR_BITS, bank_xor_bits) |
			    AMD_FMT_MOD_SET(DCC, 1) |
			    AMD_FMT_MOD_SET(DCC_INDEPENDENT_64B, 1) |
			    AMD_FMT_MOD_SET(DCC_MAX_COMPRESSED_BLOCK, AMD_FMT_MOD_DCC_BLOCK_64B) |
			    AMD_FMT_MOD_SET(DCC_CONSTANT_ENCODE, 0));

		if (has_constant_encode) {
			add_modifier(mods, size, capacity, AMD_FMT_MOD |
				    AMD_FMT_MOD_SET(TILE, AMD_FMT_MOD_TILE_GFX9_64K_S_X) |
				    AMD_FMT_MOD_SET(TILE_VERSION, AMD_FMT_MOD_TILE_VER_GFX9) |
				    AMD_FMT_MOD_SET(PIPE_XOR_BITS, pipe_xor_bits) |
				    AMD_FMT_MOD_SET(BANK_XOR_BITS, bank_xor_bits) |
				    AMD_FMT_MOD_SET(DCC, 1) |
				    AMD_FMT_MOD_SET(DCC_RETILE, 1) |
				    AMD_FMT_MOD_SET(DCC_INDEPENDENT_64B, 1) |
				    AMD_FMT_MOD_SET(DCC_MAX_COMPRESSED_BLOCK, AMD_FMT_MOD_DCC_BLOCK_64B) |

				    AMD_FMT_MOD_SET(DCC_CONSTANT_ENCODE, 1) |
				    AMD_FMT_MOD_SET(RB, rb) |
				    AMD_FMT_MOD_SET(PIPE, pipes));
		}

		add_modifier(mods, size, capacity, AMD_FMT_MOD |
			    AMD_FMT_MOD_SET(TILE, AMD_FMT_MOD_TILE_GFX9_64K_S_X) |
			    AMD_FMT_MOD_SET(TILE_VERSION, AMD_FMT_MOD_TILE_VER_GFX9) |
			    AMD_FMT_MOD_SET(PIPE_XOR_BITS, pipe_xor_bits) |
			    AMD_FMT_MOD_SET(BANK_XOR_BITS, bank_xor_bits) |
			    AMD_FMT_MOD_SET(DCC, 1) |
			    AMD_FMT_MOD_SET(DCC_RETILE, 1) |
			    AMD_FMT_MOD_SET(DCC_INDEPENDENT_64B, 1) |
			    AMD_FMT_MOD_SET(DCC_MAX_COMPRESSED_BLOCK, AMD_FMT_MOD_DCC_BLOCK_64B) |
			    AMD_FMT_MOD_SET(DCC_CONSTANT_ENCODE, 0) |
			    AMD_FMT_MOD_SET(RB, rb) |
			    AMD_FMT_MOD_SET(PIPE, pipes));
	}

	/*
	 * Only supported for 64bpp on Raven, will be filtered on format in
	 * dm_plane_format_mod_supported.
	 */
	add_modifier(mods, size, capacity, AMD_FMT_MOD |
		    AMD_FMT_MOD_SET(TILE, AMD_FMT_MOD_TILE_GFX9_64K_D_X) |
		    AMD_FMT_MOD_SET(TILE_VERSION, AMD_FMT_MOD_TILE_VER_GFX9) |
		    AMD_FMT_MOD_SET(PIPE_XOR_BITS, pipe_xor_bits) |
		    AMD_FMT_MOD_SET(BANK_XOR_BITS, bank_xor_bits));

	if (adev->family == AMDGPU_FAMILY_RV) {
		add_modifier(mods, size, capacity, AMD_FMT_MOD |
			    AMD_FMT_MOD_SET(TILE, AMD_FMT_MOD_TILE_GFX9_64K_S_X) |
			    AMD_FMT_MOD_SET(TILE_VERSION, AMD_FMT_MOD_TILE_VER_GFX9) |
			    AMD_FMT_MOD_SET(PIPE_XOR_BITS, pipe_xor_bits) |
			    AMD_FMT_MOD_SET(BANK_XOR_BITS, bank_xor_bits));
	}

	/*
	 * Only supported for 64bpp on Raven, will be filtered on format in
	 * dm_plane_format_mod_supported.
	 */
	add_modifier(mods, size, capacity, AMD_FMT_MOD |
		    AMD_FMT_MOD_SET(TILE, AMD_FMT_MOD_TILE_GFX9_64K_D) |
		    AMD_FMT_MOD_SET(TILE_VERSION, AMD_FMT_MOD_TILE_VER_GFX9));

	if (adev->family == AMDGPU_FAMILY_RV) {
		add_modifier(mods, size, capacity, AMD_FMT_MOD |
			    AMD_FMT_MOD_SET(TILE, AMD_FMT_MOD_TILE_GFX9_64K_S) |
			    AMD_FMT_MOD_SET(TILE_VERSION, AMD_FMT_MOD_TILE_VER_GFX9));
	}
}

static void
add_gfx10_1_modifiers(const struct amdgpu_device *adev,
		      uint64_t **mods, uint64_t *size, uint64_t *capacity)
{
	int pipe_xor_bits = ilog2(adev->gfx.config.gb_addr_config_fields.num_pipes);

	add_modifier(mods, size, capacity, AMD_FMT_MOD |
		    AMD_FMT_MOD_SET(TILE, AMD_FMT_MOD_TILE_GFX9_64K_R_X) |
		    AMD_FMT_MOD_SET(TILE_VERSION, AMD_FMT_MOD_TILE_VER_GFX10) |
		    AMD_FMT_MOD_SET(PIPE_XOR_BITS, pipe_xor_bits) |
		    AMD_FMT_MOD_SET(DCC, 1) |
		    AMD_FMT_MOD_SET(DCC_CONSTANT_ENCODE, 1) |
		    AMD_FMT_MOD_SET(DCC_INDEPENDENT_64B, 1) |
		    AMD_FMT_MOD_SET(DCC_MAX_COMPRESSED_BLOCK, AMD_FMT_MOD_DCC_BLOCK_64B));

	add_modifier(mods, size, capacity, AMD_FMT_MOD |
		    AMD_FMT_MOD_SET(TILE, AMD_FMT_MOD_TILE_GFX9_64K_R_X) |
		    AMD_FMT_MOD_SET(TILE_VERSION, AMD_FMT_MOD_TILE_VER_GFX10) |
		    AMD_FMT_MOD_SET(PIPE_XOR_BITS, pipe_xor_bits) |
		    AMD_FMT_MOD_SET(DCC, 1) |
		    AMD_FMT_MOD_SET(DCC_RETILE, 1) |
		    AMD_FMT_MOD_SET(DCC_CONSTANT_ENCODE, 1) |
		    AMD_FMT_MOD_SET(DCC_INDEPENDENT_64B, 1) |
		    AMD_FMT_MOD_SET(DCC_MAX_COMPRESSED_BLOCK, AMD_FMT_MOD_DCC_BLOCK_64B));

	add_modifier(mods, size, capacity, AMD_FMT_MOD |
		    AMD_FMT_MOD_SET(TILE, AMD_FMT_MOD_TILE_GFX9_64K_R_X) |
		    AMD_FMT_MOD_SET(TILE_VERSION, AMD_FMT_MOD_TILE_VER_GFX10) |
		    AMD_FMT_MOD_SET(PIPE_XOR_BITS, pipe_xor_bits));

	add_modifier(mods, size, capacity, AMD_FMT_MOD |
		    AMD_FMT_MOD_SET(TILE, AMD_FMT_MOD_TILE_GFX9_64K_S_X) |
		    AMD_FMT_MOD_SET(TILE_VERSION, AMD_FMT_MOD_TILE_VER_GFX10) |
		    AMD_FMT_MOD_SET(PIPE_XOR_BITS, pipe_xor_bits));


	/* Only supported for 64bpp, will be filtered in dm_plane_format_mod_supported */
	add_modifier(mods, size, capacity, AMD_FMT_MOD |
		    AMD_FMT_MOD_SET(TILE, AMD_FMT_MOD_TILE_GFX9_64K_D) |
		    AMD_FMT_MOD_SET(TILE_VERSION, AMD_FMT_MOD_TILE_VER_GFX9));

	add_modifier(mods, size, capacity, AMD_FMT_MOD |
		    AMD_FMT_MOD_SET(TILE, AMD_FMT_MOD_TILE_GFX9_64K_S) |
		    AMD_FMT_MOD_SET(TILE_VERSION, AMD_FMT_MOD_TILE_VER_GFX9));
}

static void
add_gfx10_3_modifiers(const struct amdgpu_device *adev,
		      uint64_t **mods, uint64_t *size, uint64_t *capacity)
{
	int pipe_xor_bits = ilog2(adev->gfx.config.gb_addr_config_fields.num_pipes);
	int pkrs = ilog2(adev->gfx.config.gb_addr_config_fields.num_pkrs);

	add_modifier(mods, size, capacity, AMD_FMT_MOD |
		    AMD_FMT_MOD_SET(TILE, AMD_FMT_MOD_TILE_GFX9_64K_R_X) |
		    AMD_FMT_MOD_SET(TILE_VERSION, AMD_FMT_MOD_TILE_VER_GFX10_RBPLUS) |
		    AMD_FMT_MOD_SET(PIPE_XOR_BITS, pipe_xor_bits) |
		    AMD_FMT_MOD_SET(PACKERS, pkrs) |
		    AMD_FMT_MOD_SET(DCC, 1) |
		    AMD_FMT_MOD_SET(DCC_CONSTANT_ENCODE, 1) |
		    AMD_FMT_MOD_SET(DCC_INDEPENDENT_64B, 1) |
		    AMD_FMT_MOD_SET(DCC_INDEPENDENT_128B, 1) |
		    AMD_FMT_MOD_SET(DCC_MAX_COMPRESSED_BLOCK, AMD_FMT_MOD_DCC_BLOCK_64B));

	add_modifier(mods, size, capacity, AMD_FMT_MOD |
		    AMD_FMT_MOD_SET(TILE, AMD_FMT_MOD_TILE_GFX9_64K_R_X) |
		    AMD_FMT_MOD_SET(TILE_VERSION, AMD_FMT_MOD_TILE_VER_GFX10_RBPLUS) |
		    AMD_FMT_MOD_SET(PIPE_XOR_BITS, pipe_xor_bits) |
		    AMD_FMT_MOD_SET(PACKERS, pkrs) |
		    AMD_FMT_MOD_SET(DCC, 1) |
		    AMD_FMT_MOD_SET(DCC_CONSTANT_ENCODE, 1) |
		    AMD_FMT_MOD_SET(DCC_INDEPENDENT_128B, 1) |
		    AMD_FMT_MOD_SET(DCC_MAX_COMPRESSED_BLOCK, AMD_FMT_MOD_DCC_BLOCK_128B));

	add_modifier(mods, size, capacity, AMD_FMT_MOD |
		    AMD_FMT_MOD_SET(TILE, AMD_FMT_MOD_TILE_GFX9_64K_R_X) |
		    AMD_FMT_MOD_SET(TILE_VERSION, AMD_FMT_MOD_TILE_VER_GFX10_RBPLUS) |
		    AMD_FMT_MOD_SET(PIPE_XOR_BITS, pipe_xor_bits) |
		    AMD_FMT_MOD_SET(PACKERS, pkrs) |
		    AMD_FMT_MOD_SET(DCC, 1) |
		    AMD_FMT_MOD_SET(DCC_RETILE, 1) |
		    AMD_FMT_MOD_SET(DCC_CONSTANT_ENCODE, 1) |
		    AMD_FMT_MOD_SET(DCC_INDEPENDENT_64B, 1) |
		    AMD_FMT_MOD_SET(DCC_INDEPENDENT_128B, 1) |
		    AMD_FMT_MOD_SET(DCC_MAX_COMPRESSED_BLOCK, AMD_FMT_MOD_DCC_BLOCK_64B));

	add_modifier(mods, size, capacity, AMD_FMT_MOD |
		    AMD_FMT_MOD_SET(TILE, AMD_FMT_MOD_TILE_GFX9_64K_R_X) |
		    AMD_FMT_MOD_SET(TILE_VERSION, AMD_FMT_MOD_TILE_VER_GFX10_RBPLUS) |
		    AMD_FMT_MOD_SET(PIPE_XOR_BITS, pipe_xor_bits) |
		    AMD_FMT_MOD_SET(PACKERS, pkrs) |
		    AMD_FMT_MOD_SET(DCC, 1) |
		    AMD_FMT_MOD_SET(DCC_RETILE, 1) |
		    AMD_FMT_MOD_SET(DCC_CONSTANT_ENCODE, 1) |
		    AMD_FMT_MOD_SET(DCC_INDEPENDENT_128B, 1) |
		    AMD_FMT_MOD_SET(DCC_MAX_COMPRESSED_BLOCK, AMD_FMT_MOD_DCC_BLOCK_128B));

	add_modifier(mods, size, capacity, AMD_FMT_MOD |
		    AMD_FMT_MOD_SET(TILE, AMD_FMT_MOD_TILE_GFX9_64K_R_X) |
		    AMD_FMT_MOD_SET(TILE_VERSION, AMD_FMT_MOD_TILE_VER_GFX10_RBPLUS) |
		    AMD_FMT_MOD_SET(PIPE_XOR_BITS, pipe_xor_bits) |
		    AMD_FMT_MOD_SET(PACKERS, pkrs));

	add_modifier(mods, size, capacity, AMD_FMT_MOD |
		    AMD_FMT_MOD_SET(TILE, AMD_FMT_MOD_TILE_GFX9_64K_S_X) |
		    AMD_FMT_MOD_SET(TILE_VERSION, AMD_FMT_MOD_TILE_VER_GFX10_RBPLUS) |
		    AMD_FMT_MOD_SET(PIPE_XOR_BITS, pipe_xor_bits) |
		    AMD_FMT_MOD_SET(PACKERS, pkrs));

	/* Only supported for 64bpp, will be filtered in dm_plane_format_mod_supported */
	add_modifier(mods, size, capacity, AMD_FMT_MOD |
		    AMD_FMT_MOD_SET(TILE, AMD_FMT_MOD_TILE_GFX9_64K_D) |
		    AMD_FMT_MOD_SET(TILE_VERSION, AMD_FMT_MOD_TILE_VER_GFX9));

	add_modifier(mods, size, capacity, AMD_FMT_MOD |
		    AMD_FMT_MOD_SET(TILE, AMD_FMT_MOD_TILE_GFX9_64K_S) |
		    AMD_FMT_MOD_SET(TILE_VERSION, AMD_FMT_MOD_TILE_VER_GFX9));
}

static int
get_plane_modifiers(const struct amdgpu_device *adev, unsigned int plane_type, uint64_t **mods)
{
	uint64_t size = 0, capacity = 128;
	*mods = NULL;

	/* We have not hooked up any pre-GFX9 modifiers. */
	if (adev->family < AMDGPU_FAMILY_AI)
		return 0;

	*mods = kmalloc(capacity * sizeof(uint64_t), GFP_KERNEL);

	if (plane_type == DRM_PLANE_TYPE_CURSOR) {
		add_modifier(mods, &size, &capacity, DRM_FORMAT_MOD_LINEAR);
		add_modifier(mods, &size, &capacity, DRM_FORMAT_MOD_INVALID);
		return *mods ? 0 : -ENOMEM;
	}

	switch (adev->family) {
	case AMDGPU_FAMILY_AI:
	case AMDGPU_FAMILY_RV:
		add_gfx9_modifiers(adev, mods, &size, &capacity);
		break;
	case AMDGPU_FAMILY_NV:
	case AMDGPU_FAMILY_VGH:
	case AMDGPU_FAMILY_YC:
<<<<<<< HEAD
		if (adev->asic_type >= CHIP_SIENNA_CICHLID)
=======
		if (adev->ip_versions[GC_HWIP][0] >= IP_VERSION(10, 3, 0))
>>>>>>> df0cc57e
			add_gfx10_3_modifiers(adev, mods, &size, &capacity);
		else
			add_gfx10_1_modifiers(adev, mods, &size, &capacity);
		break;
	}

	add_modifier(mods, &size, &capacity, DRM_FORMAT_MOD_LINEAR);

	/* INVALID marks the end of the list. */
	add_modifier(mods, &size, &capacity, DRM_FORMAT_MOD_INVALID);

	if (!*mods)
		return -ENOMEM;

	return 0;
}

static int
fill_gfx9_plane_attributes_from_modifiers(struct amdgpu_device *adev,
					  const struct amdgpu_framebuffer *afb,
					  const enum surface_pixel_format format,
					  const enum dc_rotation_angle rotation,
					  const struct plane_size *plane_size,
					  union dc_tiling_info *tiling_info,
					  struct dc_plane_dcc_param *dcc,
					  struct dc_plane_address *address,
					  const bool force_disable_dcc)
{
	const uint64_t modifier = afb->base.modifier;
	int ret = 0;

	fill_gfx9_tiling_info_from_modifier(adev, tiling_info, modifier);
	tiling_info->gfx9.swizzle = modifier_gfx9_swizzle_mode(modifier);

	if (modifier_has_dcc(modifier) && !force_disable_dcc) {
		uint64_t dcc_address = afb->address + afb->base.offsets[1];
		bool independent_64b_blks = AMD_FMT_MOD_GET(DCC_INDEPENDENT_64B, modifier);
		bool independent_128b_blks = AMD_FMT_MOD_GET(DCC_INDEPENDENT_128B, modifier);

		dcc->enable = 1;
		dcc->meta_pitch = afb->base.pitches[1];
		dcc->independent_64b_blks = independent_64b_blks;
		if (AMD_FMT_MOD_GET(TILE_VERSION, modifier) == AMD_FMT_MOD_TILE_VER_GFX10_RBPLUS) {
			if (independent_64b_blks && independent_128b_blks)
				dcc->dcc_ind_blk = hubp_ind_block_64b_no_128bcl;
			else if (independent_128b_blks)
				dcc->dcc_ind_blk = hubp_ind_block_128b;
			else if (independent_64b_blks && !independent_128b_blks)
				dcc->dcc_ind_blk = hubp_ind_block_64b;
			else
				dcc->dcc_ind_blk = hubp_ind_block_unconstrained;
		} else {
			if (independent_64b_blks)
				dcc->dcc_ind_blk = hubp_ind_block_64b;
			else
				dcc->dcc_ind_blk = hubp_ind_block_unconstrained;
		}

		address->grph.meta_addr.low_part = lower_32_bits(dcc_address);
		address->grph.meta_addr.high_part = upper_32_bits(dcc_address);
	}

	ret = validate_dcc(adev, format, rotation, tiling_info, dcc, address, plane_size);
	if (ret)
		drm_dbg_kms(adev_to_drm(adev), "validate_dcc: returned error: %d\n", ret);

	return ret;
}

static int
fill_plane_buffer_attributes(struct amdgpu_device *adev,
			     const struct amdgpu_framebuffer *afb,
			     const enum surface_pixel_format format,
			     const enum dc_rotation_angle rotation,
			     const uint64_t tiling_flags,
			     union dc_tiling_info *tiling_info,
			     struct plane_size *plane_size,
			     struct dc_plane_dcc_param *dcc,
			     struct dc_plane_address *address,
			     bool tmz_surface,
			     bool force_disable_dcc)
{
	const struct drm_framebuffer *fb = &afb->base;
	int ret;

	memset(tiling_info, 0, sizeof(*tiling_info));
	memset(plane_size, 0, sizeof(*plane_size));
	memset(dcc, 0, sizeof(*dcc));
	memset(address, 0, sizeof(*address));

	address->tmz_surface = tmz_surface;

	if (format < SURFACE_PIXEL_FORMAT_VIDEO_BEGIN) {
		uint64_t addr = afb->address + fb->offsets[0];

		plane_size->surface_size.x = 0;
		plane_size->surface_size.y = 0;
		plane_size->surface_size.width = fb->width;
		plane_size->surface_size.height = fb->height;
		plane_size->surface_pitch =
			fb->pitches[0] / fb->format->cpp[0];

		address->type = PLN_ADDR_TYPE_GRAPHICS;
		address->grph.addr.low_part = lower_32_bits(addr);
		address->grph.addr.high_part = upper_32_bits(addr);
	} else if (format < SURFACE_PIXEL_FORMAT_INVALID) {
		uint64_t luma_addr = afb->address + fb->offsets[0];
		uint64_t chroma_addr = afb->address + fb->offsets[1];

		plane_size->surface_size.x = 0;
		plane_size->surface_size.y = 0;
		plane_size->surface_size.width = fb->width;
		plane_size->surface_size.height = fb->height;
		plane_size->surface_pitch =
			fb->pitches[0] / fb->format->cpp[0];

		plane_size->chroma_size.x = 0;
		plane_size->chroma_size.y = 0;
		/* TODO: set these based on surface format */
		plane_size->chroma_size.width = fb->width / 2;
		plane_size->chroma_size.height = fb->height / 2;

		plane_size->chroma_pitch =
			fb->pitches[1] / fb->format->cpp[1];

		address->type = PLN_ADDR_TYPE_VIDEO_PROGRESSIVE;
		address->video_progressive.luma_addr.low_part =
			lower_32_bits(luma_addr);
		address->video_progressive.luma_addr.high_part =
			upper_32_bits(luma_addr);
		address->video_progressive.chroma_addr.low_part =
			lower_32_bits(chroma_addr);
		address->video_progressive.chroma_addr.high_part =
			upper_32_bits(chroma_addr);
	}

	if (adev->family >= AMDGPU_FAMILY_AI) {
		ret = fill_gfx9_plane_attributes_from_modifiers(adev, afb, format,
								rotation, plane_size,
								tiling_info, dcc,
								address,
								force_disable_dcc);
		if (ret)
			return ret;
	} else {
		fill_gfx8_tiling_info_from_flags(tiling_info, tiling_flags);
	}

	return 0;
}

static void
fill_blending_from_plane_state(const struct drm_plane_state *plane_state,
			       bool *per_pixel_alpha, bool *global_alpha,
			       int *global_alpha_value)
{
	*per_pixel_alpha = false;
	*global_alpha = false;
	*global_alpha_value = 0xff;

	if (plane_state->plane->type != DRM_PLANE_TYPE_OVERLAY)
		return;

	if (plane_state->pixel_blend_mode == DRM_MODE_BLEND_PREMULTI) {
		static const uint32_t alpha_formats[] = {
			DRM_FORMAT_ARGB8888,
			DRM_FORMAT_RGBA8888,
			DRM_FORMAT_ABGR8888,
		};
		uint32_t format = plane_state->fb->format->format;
		unsigned int i;

		for (i = 0; i < ARRAY_SIZE(alpha_formats); ++i) {
			if (format == alpha_formats[i]) {
				*per_pixel_alpha = true;
				break;
			}
		}
	}

	if (plane_state->alpha < 0xffff) {
		*global_alpha = true;
		*global_alpha_value = plane_state->alpha >> 8;
	}
}

static int
fill_plane_color_attributes(const struct drm_plane_state *plane_state,
			    const enum surface_pixel_format format,
			    enum dc_color_space *color_space)
{
	bool full_range;

	*color_space = COLOR_SPACE_SRGB;

	/* DRM color properties only affect non-RGB formats. */
	if (format < SURFACE_PIXEL_FORMAT_VIDEO_BEGIN)
		return 0;

	full_range = (plane_state->color_range == DRM_COLOR_YCBCR_FULL_RANGE);

	switch (plane_state->color_encoding) {
	case DRM_COLOR_YCBCR_BT601:
		if (full_range)
			*color_space = COLOR_SPACE_YCBCR601;
		else
			*color_space = COLOR_SPACE_YCBCR601_LIMITED;
		break;

	case DRM_COLOR_YCBCR_BT709:
		if (full_range)
			*color_space = COLOR_SPACE_YCBCR709;
		else
			*color_space = COLOR_SPACE_YCBCR709_LIMITED;
		break;

	case DRM_COLOR_YCBCR_BT2020:
		if (full_range)
			*color_space = COLOR_SPACE_2020_YCBCR;
		else
			return -EINVAL;
		break;

	default:
		return -EINVAL;
	}

	return 0;
}

static int
fill_dc_plane_info_and_addr(struct amdgpu_device *adev,
			    const struct drm_plane_state *plane_state,
			    const uint64_t tiling_flags,
			    struct dc_plane_info *plane_info,
			    struct dc_plane_address *address,
			    bool tmz_surface,
			    bool force_disable_dcc)
{
	const struct drm_framebuffer *fb = plane_state->fb;
	const struct amdgpu_framebuffer *afb =
		to_amdgpu_framebuffer(plane_state->fb);
	int ret;

	memset(plane_info, 0, sizeof(*plane_info));

	switch (fb->format->format) {
	case DRM_FORMAT_C8:
		plane_info->format =
			SURFACE_PIXEL_FORMAT_GRPH_PALETA_256_COLORS;
		break;
	case DRM_FORMAT_RGB565:
		plane_info->format = SURFACE_PIXEL_FORMAT_GRPH_RGB565;
		break;
	case DRM_FORMAT_XRGB8888:
	case DRM_FORMAT_ARGB8888:
		plane_info->format = SURFACE_PIXEL_FORMAT_GRPH_ARGB8888;
		break;
	case DRM_FORMAT_XRGB2101010:
	case DRM_FORMAT_ARGB2101010:
		plane_info->format = SURFACE_PIXEL_FORMAT_GRPH_ARGB2101010;
		break;
	case DRM_FORMAT_XBGR2101010:
	case DRM_FORMAT_ABGR2101010:
		plane_info->format = SURFACE_PIXEL_FORMAT_GRPH_ABGR2101010;
		break;
	case DRM_FORMAT_XBGR8888:
	case DRM_FORMAT_ABGR8888:
		plane_info->format = SURFACE_PIXEL_FORMAT_GRPH_ABGR8888;
		break;
	case DRM_FORMAT_NV21:
		plane_info->format = SURFACE_PIXEL_FORMAT_VIDEO_420_YCbCr;
		break;
	case DRM_FORMAT_NV12:
		plane_info->format = SURFACE_PIXEL_FORMAT_VIDEO_420_YCrCb;
		break;
	case DRM_FORMAT_P010:
		plane_info->format = SURFACE_PIXEL_FORMAT_VIDEO_420_10bpc_YCrCb;
		break;
	case DRM_FORMAT_XRGB16161616F:
	case DRM_FORMAT_ARGB16161616F:
		plane_info->format = SURFACE_PIXEL_FORMAT_GRPH_ARGB16161616F;
		break;
	case DRM_FORMAT_XBGR16161616F:
	case DRM_FORMAT_ABGR16161616F:
		plane_info->format = SURFACE_PIXEL_FORMAT_GRPH_ABGR16161616F;
		break;
	case DRM_FORMAT_XRGB16161616:
	case DRM_FORMAT_ARGB16161616:
		plane_info->format = SURFACE_PIXEL_FORMAT_GRPH_ARGB16161616;
		break;
	case DRM_FORMAT_XBGR16161616:
	case DRM_FORMAT_ABGR16161616:
		plane_info->format = SURFACE_PIXEL_FORMAT_GRPH_ABGR16161616;
		break;
	default:
		DRM_ERROR(
			"Unsupported screen format %p4cc\n",
			&fb->format->format);
		return -EINVAL;
	}

	switch (plane_state->rotation & DRM_MODE_ROTATE_MASK) {
	case DRM_MODE_ROTATE_0:
		plane_info->rotation = ROTATION_ANGLE_0;
		break;
	case DRM_MODE_ROTATE_90:
		plane_info->rotation = ROTATION_ANGLE_90;
		break;
	case DRM_MODE_ROTATE_180:
		plane_info->rotation = ROTATION_ANGLE_180;
		break;
	case DRM_MODE_ROTATE_270:
		plane_info->rotation = ROTATION_ANGLE_270;
		break;
	default:
		plane_info->rotation = ROTATION_ANGLE_0;
		break;
	}

	plane_info->visible = true;
	plane_info->stereo_format = PLANE_STEREO_FORMAT_NONE;

	plane_info->layer_index = 0;

	ret = fill_plane_color_attributes(plane_state, plane_info->format,
					  &plane_info->color_space);
	if (ret)
		return ret;

	ret = fill_plane_buffer_attributes(adev, afb, plane_info->format,
					   plane_info->rotation, tiling_flags,
					   &plane_info->tiling_info,
					   &plane_info->plane_size,
					   &plane_info->dcc, address, tmz_surface,
					   force_disable_dcc);
	if (ret)
		return ret;

	fill_blending_from_plane_state(
		plane_state, &plane_info->per_pixel_alpha,
		&plane_info->global_alpha, &plane_info->global_alpha_value);

	return 0;
}

static int fill_dc_plane_attributes(struct amdgpu_device *adev,
				    struct dc_plane_state *dc_plane_state,
				    struct drm_plane_state *plane_state,
				    struct drm_crtc_state *crtc_state)
{
	struct dm_crtc_state *dm_crtc_state = to_dm_crtc_state(crtc_state);
	struct amdgpu_framebuffer *afb = (struct amdgpu_framebuffer *)plane_state->fb;
	struct dc_scaling_info scaling_info;
	struct dc_plane_info plane_info;
	int ret;
	bool force_disable_dcc = false;

	ret = fill_dc_scaling_info(adev, plane_state, &scaling_info);
	if (ret)
		return ret;

	dc_plane_state->src_rect = scaling_info.src_rect;
	dc_plane_state->dst_rect = scaling_info.dst_rect;
	dc_plane_state->clip_rect = scaling_info.clip_rect;
	dc_plane_state->scaling_quality = scaling_info.scaling_quality;

	force_disable_dcc = adev->asic_type == CHIP_RAVEN && adev->in_suspend;
	ret = fill_dc_plane_info_and_addr(adev, plane_state,
					  afb->tiling_flags,
					  &plane_info,
					  &dc_plane_state->address,
					  afb->tmz_surface,
					  force_disable_dcc);
	if (ret)
		return ret;

	dc_plane_state->format = plane_info.format;
	dc_plane_state->color_space = plane_info.color_space;
	dc_plane_state->format = plane_info.format;
	dc_plane_state->plane_size = plane_info.plane_size;
	dc_plane_state->rotation = plane_info.rotation;
	dc_plane_state->horizontal_mirror = plane_info.horizontal_mirror;
	dc_plane_state->stereo_format = plane_info.stereo_format;
	dc_plane_state->tiling_info = plane_info.tiling_info;
	dc_plane_state->visible = plane_info.visible;
	dc_plane_state->per_pixel_alpha = plane_info.per_pixel_alpha;
	dc_plane_state->global_alpha = plane_info.global_alpha;
	dc_plane_state->global_alpha_value = plane_info.global_alpha_value;
	dc_plane_state->dcc = plane_info.dcc;
	dc_plane_state->layer_index = plane_info.layer_index; // Always returns 0
	dc_plane_state->flip_int_enabled = true;

	/*
	 * Always set input transfer function, since plane state is refreshed
	 * every time.
	 */
	ret = amdgpu_dm_update_plane_color_mgmt(dm_crtc_state, dc_plane_state);
	if (ret)
		return ret;

	return 0;
}

static void update_stream_scaling_settings(const struct drm_display_mode *mode,
					   const struct dm_connector_state *dm_state,
					   struct dc_stream_state *stream)
{
	enum amdgpu_rmx_type rmx_type;

	struct rect src = { 0 }; /* viewport in composition space*/
	struct rect dst = { 0 }; /* stream addressable area */

	/* no mode. nothing to be done */
	if (!mode)
		return;

	/* Full screen scaling by default */
	src.width = mode->hdisplay;
	src.height = mode->vdisplay;
	dst.width = stream->timing.h_addressable;
	dst.height = stream->timing.v_addressable;

	if (dm_state) {
		rmx_type = dm_state->scaling;
		if (rmx_type == RMX_ASPECT || rmx_type == RMX_OFF) {
			if (src.width * dst.height <
					src.height * dst.width) {
				/* height needs less upscaling/more downscaling */
				dst.width = src.width *
						dst.height / src.height;
			} else {
				/* width needs less upscaling/more downscaling */
				dst.height = src.height *
						dst.width / src.width;
			}
		} else if (rmx_type == RMX_CENTER) {
			dst = src;
		}

		dst.x = (stream->timing.h_addressable - dst.width) / 2;
		dst.y = (stream->timing.v_addressable - dst.height) / 2;

		if (dm_state->underscan_enable) {
			dst.x += dm_state->underscan_hborder / 2;
			dst.y += dm_state->underscan_vborder / 2;
			dst.width -= dm_state->underscan_hborder;
			dst.height -= dm_state->underscan_vborder;
		}
	}

	stream->src = src;
	stream->dst = dst;

	DRM_DEBUG_KMS("Destination Rectangle x:%d  y:%d  width:%d  height:%d\n",
		      dst.x, dst.y, dst.width, dst.height);

}

static enum dc_color_depth
convert_color_depth_from_display_info(const struct drm_connector *connector,
				      bool is_y420, int requested_bpc)
{
	uint8_t bpc;

	if (is_y420) {
		bpc = 8;

		/* Cap display bpc based on HDMI 2.0 HF-VSDB */
		if (connector->display_info.hdmi.y420_dc_modes & DRM_EDID_YCBCR420_DC_48)
			bpc = 16;
		else if (connector->display_info.hdmi.y420_dc_modes & DRM_EDID_YCBCR420_DC_36)
			bpc = 12;
		else if (connector->display_info.hdmi.y420_dc_modes & DRM_EDID_YCBCR420_DC_30)
			bpc = 10;
	} else {
		bpc = (uint8_t)connector->display_info.bpc;
		/* Assume 8 bpc by default if no bpc is specified. */
		bpc = bpc ? bpc : 8;
	}

	if (requested_bpc > 0) {
		/*
		 * Cap display bpc based on the user requested value.
		 *
		 * The value for state->max_bpc may not correctly updated
		 * depending on when the connector gets added to the state
		 * or if this was called outside of atomic check, so it
		 * can't be used directly.
		 */
		bpc = min_t(u8, bpc, requested_bpc);

		/* Round down to the nearest even number. */
		bpc = bpc - (bpc & 1);
	}

	switch (bpc) {
	case 0:
		/*
		 * Temporary Work around, DRM doesn't parse color depth for
		 * EDID revision before 1.4
		 * TODO: Fix edid parsing
		 */
		return COLOR_DEPTH_888;
	case 6:
		return COLOR_DEPTH_666;
	case 8:
		return COLOR_DEPTH_888;
	case 10:
		return COLOR_DEPTH_101010;
	case 12:
		return COLOR_DEPTH_121212;
	case 14:
		return COLOR_DEPTH_141414;
	case 16:
		return COLOR_DEPTH_161616;
	default:
		return COLOR_DEPTH_UNDEFINED;
	}
}

static enum dc_aspect_ratio
get_aspect_ratio(const struct drm_display_mode *mode_in)
{
	/* 1-1 mapping, since both enums follow the HDMI spec. */
	return (enum dc_aspect_ratio) mode_in->picture_aspect_ratio;
}

static enum dc_color_space
get_output_color_space(const struct dc_crtc_timing *dc_crtc_timing)
{
	enum dc_color_space color_space = COLOR_SPACE_SRGB;

	switch (dc_crtc_timing->pixel_encoding)	{
	case PIXEL_ENCODING_YCBCR422:
	case PIXEL_ENCODING_YCBCR444:
	case PIXEL_ENCODING_YCBCR420:
	{
		/*
		 * 27030khz is the separation point between HDTV and SDTV
		 * according to HDMI spec, we use YCbCr709 and YCbCr601
		 * respectively
		 */
		if (dc_crtc_timing->pix_clk_100hz > 270300) {
			if (dc_crtc_timing->flags.Y_ONLY)
				color_space =
					COLOR_SPACE_YCBCR709_LIMITED;
			else
				color_space = COLOR_SPACE_YCBCR709;
		} else {
			if (dc_crtc_timing->flags.Y_ONLY)
				color_space =
					COLOR_SPACE_YCBCR601_LIMITED;
			else
				color_space = COLOR_SPACE_YCBCR601;
		}

	}
	break;
	case PIXEL_ENCODING_RGB:
		color_space = COLOR_SPACE_SRGB;
		break;

	default:
		WARN_ON(1);
		break;
	}

	return color_space;
}

static bool adjust_colour_depth_from_display_info(
	struct dc_crtc_timing *timing_out,
	const struct drm_display_info *info)
{
	enum dc_color_depth depth = timing_out->display_color_depth;
	int normalized_clk;
	do {
		normalized_clk = timing_out->pix_clk_100hz / 10;
		/* YCbCr 4:2:0 requires additional adjustment of 1/2 */
		if (timing_out->pixel_encoding == PIXEL_ENCODING_YCBCR420)
			normalized_clk /= 2;
		/* Adjusting pix clock following on HDMI spec based on colour depth */
		switch (depth) {
		case COLOR_DEPTH_888:
			break;
		case COLOR_DEPTH_101010:
			normalized_clk = (normalized_clk * 30) / 24;
			break;
		case COLOR_DEPTH_121212:
			normalized_clk = (normalized_clk * 36) / 24;
			break;
		case COLOR_DEPTH_161616:
			normalized_clk = (normalized_clk * 48) / 24;
			break;
		default:
			/* The above depths are the only ones valid for HDMI. */
			return false;
		}
		if (normalized_clk <= info->max_tmds_clock) {
			timing_out->display_color_depth = depth;
			return true;
		}
	} while (--depth > COLOR_DEPTH_666);
	return false;
}

static void fill_stream_properties_from_drm_display_mode(
	struct dc_stream_state *stream,
	const struct drm_display_mode *mode_in,
	const struct drm_connector *connector,
	const struct drm_connector_state *connector_state,
	const struct dc_stream_state *old_stream,
	int requested_bpc)
{
	struct dc_crtc_timing *timing_out = &stream->timing;
	const struct drm_display_info *info = &connector->display_info;
	struct amdgpu_dm_connector *aconnector = to_amdgpu_dm_connector(connector);
	struct hdmi_vendor_infoframe hv_frame;
	struct hdmi_avi_infoframe avi_frame;

	memset(&hv_frame, 0, sizeof(hv_frame));
	memset(&avi_frame, 0, sizeof(avi_frame));

	timing_out->h_border_left = 0;
	timing_out->h_border_right = 0;
	timing_out->v_border_top = 0;
	timing_out->v_border_bottom = 0;
	/* TODO: un-hardcode */
	if (drm_mode_is_420_only(info, mode_in)
			&& stream->signal == SIGNAL_TYPE_HDMI_TYPE_A)
		timing_out->pixel_encoding = PIXEL_ENCODING_YCBCR420;
	else if (drm_mode_is_420_also(info, mode_in)
			&& aconnector->force_yuv420_output)
		timing_out->pixel_encoding = PIXEL_ENCODING_YCBCR420;
	else if ((connector->display_info.color_formats & DRM_COLOR_FORMAT_YCRCB444)
			&& stream->signal == SIGNAL_TYPE_HDMI_TYPE_A)
		timing_out->pixel_encoding = PIXEL_ENCODING_YCBCR444;
	else
		timing_out->pixel_encoding = PIXEL_ENCODING_RGB;

	timing_out->timing_3d_format = TIMING_3D_FORMAT_NONE;
	timing_out->display_color_depth = convert_color_depth_from_display_info(
		connector,
		(timing_out->pixel_encoding == PIXEL_ENCODING_YCBCR420),
		requested_bpc);
	timing_out->scan_type = SCANNING_TYPE_NODATA;
	timing_out->hdmi_vic = 0;

	if(old_stream) {
		timing_out->vic = old_stream->timing.vic;
		timing_out->flags.HSYNC_POSITIVE_POLARITY = old_stream->timing.flags.HSYNC_POSITIVE_POLARITY;
		timing_out->flags.VSYNC_POSITIVE_POLARITY = old_stream->timing.flags.VSYNC_POSITIVE_POLARITY;
	} else {
		timing_out->vic = drm_match_cea_mode(mode_in);
		if (mode_in->flags & DRM_MODE_FLAG_PHSYNC)
			timing_out->flags.HSYNC_POSITIVE_POLARITY = 1;
		if (mode_in->flags & DRM_MODE_FLAG_PVSYNC)
			timing_out->flags.VSYNC_POSITIVE_POLARITY = 1;
	}

	if (stream->signal == SIGNAL_TYPE_HDMI_TYPE_A) {
		drm_hdmi_avi_infoframe_from_display_mode(&avi_frame, (struct drm_connector *)connector, mode_in);
		timing_out->vic = avi_frame.video_code;
		drm_hdmi_vendor_infoframe_from_display_mode(&hv_frame, (struct drm_connector *)connector, mode_in);
		timing_out->hdmi_vic = hv_frame.vic;
	}

	if (is_freesync_video_mode(mode_in, aconnector)) {
		timing_out->h_addressable = mode_in->hdisplay;
		timing_out->h_total = mode_in->htotal;
		timing_out->h_sync_width = mode_in->hsync_end - mode_in->hsync_start;
		timing_out->h_front_porch = mode_in->hsync_start - mode_in->hdisplay;
		timing_out->v_total = mode_in->vtotal;
		timing_out->v_addressable = mode_in->vdisplay;
		timing_out->v_front_porch = mode_in->vsync_start - mode_in->vdisplay;
		timing_out->v_sync_width = mode_in->vsync_end - mode_in->vsync_start;
		timing_out->pix_clk_100hz = mode_in->clock * 10;
	} else {
		timing_out->h_addressable = mode_in->crtc_hdisplay;
		timing_out->h_total = mode_in->crtc_htotal;
		timing_out->h_sync_width = mode_in->crtc_hsync_end - mode_in->crtc_hsync_start;
		timing_out->h_front_porch = mode_in->crtc_hsync_start - mode_in->crtc_hdisplay;
		timing_out->v_total = mode_in->crtc_vtotal;
		timing_out->v_addressable = mode_in->crtc_vdisplay;
		timing_out->v_front_porch = mode_in->crtc_vsync_start - mode_in->crtc_vdisplay;
		timing_out->v_sync_width = mode_in->crtc_vsync_end - mode_in->crtc_vsync_start;
		timing_out->pix_clk_100hz = mode_in->crtc_clock * 10;
	}

	timing_out->aspect_ratio = get_aspect_ratio(mode_in);

	stream->output_color_space = get_output_color_space(timing_out);

	stream->out_transfer_func->type = TF_TYPE_PREDEFINED;
	stream->out_transfer_func->tf = TRANSFER_FUNCTION_SRGB;
	if (stream->signal == SIGNAL_TYPE_HDMI_TYPE_A) {
		if (!adjust_colour_depth_from_display_info(timing_out, info) &&
		    drm_mode_is_420_also(info, mode_in) &&
		    timing_out->pixel_encoding != PIXEL_ENCODING_YCBCR420) {
			timing_out->pixel_encoding = PIXEL_ENCODING_YCBCR420;
			adjust_colour_depth_from_display_info(timing_out, info);
		}
	}
}

static void fill_audio_info(struct audio_info *audio_info,
			    const struct drm_connector *drm_connector,
			    const struct dc_sink *dc_sink)
{
	int i = 0;
	int cea_revision = 0;
	const struct dc_edid_caps *edid_caps = &dc_sink->edid_caps;

	audio_info->manufacture_id = edid_caps->manufacturer_id;
	audio_info->product_id = edid_caps->product_id;

	cea_revision = drm_connector->display_info.cea_rev;

	strscpy(audio_info->display_name,
		edid_caps->display_name,
		AUDIO_INFO_DISPLAY_NAME_SIZE_IN_CHARS);

	if (cea_revision >= 3) {
		audio_info->mode_count = edid_caps->audio_mode_count;

		for (i = 0; i < audio_info->mode_count; ++i) {
			audio_info->modes[i].format_code =
					(enum audio_format_code)
					(edid_caps->audio_modes[i].format_code);
			audio_info->modes[i].channel_count =
					edid_caps->audio_modes[i].channel_count;
			audio_info->modes[i].sample_rates.all =
					edid_caps->audio_modes[i].sample_rate;
			audio_info->modes[i].sample_size =
					edid_caps->audio_modes[i].sample_size;
		}
	}

	audio_info->flags.all = edid_caps->speaker_flags;

	/* TODO: We only check for the progressive mode, check for interlace mode too */
	if (drm_connector->latency_present[0]) {
		audio_info->video_latency = drm_connector->video_latency[0];
		audio_info->audio_latency = drm_connector->audio_latency[0];
	}

	/* TODO: For DP, video and audio latency should be calculated from DPCD caps */

}

static void
copy_crtc_timing_for_drm_display_mode(const struct drm_display_mode *src_mode,
				      struct drm_display_mode *dst_mode)
{
	dst_mode->crtc_hdisplay = src_mode->crtc_hdisplay;
	dst_mode->crtc_vdisplay = src_mode->crtc_vdisplay;
	dst_mode->crtc_clock = src_mode->crtc_clock;
	dst_mode->crtc_hblank_start = src_mode->crtc_hblank_start;
	dst_mode->crtc_hblank_end = src_mode->crtc_hblank_end;
	dst_mode->crtc_hsync_start =  src_mode->crtc_hsync_start;
	dst_mode->crtc_hsync_end = src_mode->crtc_hsync_end;
	dst_mode->crtc_htotal = src_mode->crtc_htotal;
	dst_mode->crtc_hskew = src_mode->crtc_hskew;
	dst_mode->crtc_vblank_start = src_mode->crtc_vblank_start;
	dst_mode->crtc_vblank_end = src_mode->crtc_vblank_end;
	dst_mode->crtc_vsync_start = src_mode->crtc_vsync_start;
	dst_mode->crtc_vsync_end = src_mode->crtc_vsync_end;
	dst_mode->crtc_vtotal = src_mode->crtc_vtotal;
}

static void
decide_crtc_timing_for_drm_display_mode(struct drm_display_mode *drm_mode,
					const struct drm_display_mode *native_mode,
					bool scale_enabled)
{
	if (scale_enabled) {
		copy_crtc_timing_for_drm_display_mode(native_mode, drm_mode);
	} else if (native_mode->clock == drm_mode->clock &&
			native_mode->htotal == drm_mode->htotal &&
			native_mode->vtotal == drm_mode->vtotal) {
		copy_crtc_timing_for_drm_display_mode(native_mode, drm_mode);
	} else {
		/* no scaling nor amdgpu inserted, no need to patch */
	}
}

static struct dc_sink *
create_fake_sink(struct amdgpu_dm_connector *aconnector)
{
	struct dc_sink_init_data sink_init_data = { 0 };
	struct dc_sink *sink = NULL;
	sink_init_data.link = aconnector->dc_link;
	sink_init_data.sink_signal = aconnector->dc_link->connector_signal;

	sink = dc_sink_create(&sink_init_data);
	if (!sink) {
		DRM_ERROR("Failed to create sink!\n");
		return NULL;
	}
	sink->sink_signal = SIGNAL_TYPE_VIRTUAL;

	return sink;
}

static void set_multisync_trigger_params(
		struct dc_stream_state *stream)
{
	struct dc_stream_state *master = NULL;

	if (stream->triggered_crtc_reset.enabled) {
		master = stream->triggered_crtc_reset.event_source;
		stream->triggered_crtc_reset.event =
			master->timing.flags.VSYNC_POSITIVE_POLARITY ?
			CRTC_EVENT_VSYNC_RISING : CRTC_EVENT_VSYNC_FALLING;
		stream->triggered_crtc_reset.delay = TRIGGER_DELAY_NEXT_PIXEL;
	}
}

static void set_master_stream(struct dc_stream_state *stream_set[],
			      int stream_count)
{
	int j, highest_rfr = 0, master_stream = 0;

	for (j = 0;  j < stream_count; j++) {
		if (stream_set[j] && stream_set[j]->triggered_crtc_reset.enabled) {
			int refresh_rate = 0;

			refresh_rate = (stream_set[j]->timing.pix_clk_100hz*100)/
				(stream_set[j]->timing.h_total*stream_set[j]->timing.v_total);
			if (refresh_rate > highest_rfr) {
				highest_rfr = refresh_rate;
				master_stream = j;
			}
		}
	}
	for (j = 0;  j < stream_count; j++) {
		if (stream_set[j])
			stream_set[j]->triggered_crtc_reset.event_source = stream_set[master_stream];
	}
}

static void dm_enable_per_frame_crtc_master_sync(struct dc_state *context)
{
	int i = 0;
	struct dc_stream_state *stream;

	if (context->stream_count < 2)
		return;
	for (i = 0; i < context->stream_count ; i++) {
		if (!context->streams[i])
			continue;
		/*
		 * TODO: add a function to read AMD VSDB bits and set
		 * crtc_sync_master.multi_sync_enabled flag
		 * For now it's set to false
		 */
	}

	set_master_stream(context->streams, context->stream_count);

	for (i = 0; i < context->stream_count ; i++) {
		stream = context->streams[i];

		if (!stream)
			continue;

		set_multisync_trigger_params(stream);
	}
}

#if defined(CONFIG_DRM_AMD_DC_DCN)
static void update_dsc_caps(struct amdgpu_dm_connector *aconnector,
							struct dc_sink *sink, struct dc_stream_state *stream,
							struct dsc_dec_dpcd_caps *dsc_caps)
{
	stream->timing.flags.DSC = 0;

	if (aconnector->dc_link && sink->sink_signal == SIGNAL_TYPE_DISPLAY_PORT) {
		dc_dsc_parse_dsc_dpcd(aconnector->dc_link->ctx->dc,
				      aconnector->dc_link->dpcd_caps.dsc_caps.dsc_basic_caps.raw,
				      aconnector->dc_link->dpcd_caps.dsc_caps.dsc_branch_decoder_caps.raw,
				      dsc_caps);
	}
}

static void apply_dsc_policy_for_stream(struct amdgpu_dm_connector *aconnector,
										struct dc_sink *sink, struct dc_stream_state *stream,
										struct dsc_dec_dpcd_caps *dsc_caps)
{
	struct drm_connector *drm_connector = &aconnector->base;
	uint32_t link_bandwidth_kbps;
<<<<<<< HEAD

	link_bandwidth_kbps = dc_link_bandwidth_kbps(aconnector->dc_link,
							dc_link_get_link_cap(aconnector->dc_link));
=======
	uint32_t max_dsc_target_bpp_limit_override = 0;

	link_bandwidth_kbps = dc_link_bandwidth_kbps(aconnector->dc_link,
							dc_link_get_link_cap(aconnector->dc_link));

	if (stream->link && stream->link->local_sink)
		max_dsc_target_bpp_limit_override =
			stream->link->local_sink->edid_caps.panel_patch.max_dsc_target_bpp_limit;
	
>>>>>>> df0cc57e
	/* Set DSC policy according to dsc_clock_en */
	dc_dsc_policy_set_enable_dsc_when_not_needed(
		aconnector->dsc_settings.dsc_force_enable == DSC_CLK_FORCE_ENABLE);

	if (aconnector->dc_link && sink->sink_signal == SIGNAL_TYPE_DISPLAY_PORT) {

		if (dc_dsc_compute_config(aconnector->dc_link->ctx->dc->res_pool->dscs[0],
						dsc_caps,
						aconnector->dc_link->ctx->dc->debug.dsc_min_slice_height_override,
<<<<<<< HEAD
						0,
=======
						max_dsc_target_bpp_limit_override,
>>>>>>> df0cc57e
						link_bandwidth_kbps,
						&stream->timing,
						&stream->timing.dsc_cfg)) {
			stream->timing.flags.DSC = 1;
			DRM_DEBUG_DRIVER("%s: [%s] DSC is selected from SST RX\n", __func__, drm_connector->name);
		}
	}

	/* Overwrite the stream flag if DSC is enabled through debugfs */
	if (aconnector->dsc_settings.dsc_force_enable == DSC_CLK_FORCE_ENABLE)
		stream->timing.flags.DSC = 1;

	if (stream->timing.flags.DSC && aconnector->dsc_settings.dsc_num_slices_h)
		stream->timing.dsc_cfg.num_slices_h = aconnector->dsc_settings.dsc_num_slices_h;

	if (stream->timing.flags.DSC && aconnector->dsc_settings.dsc_num_slices_v)
		stream->timing.dsc_cfg.num_slices_v = aconnector->dsc_settings.dsc_num_slices_v;

	if (stream->timing.flags.DSC && aconnector->dsc_settings.dsc_bits_per_pixel)
		stream->timing.dsc_cfg.bits_per_pixel = aconnector->dsc_settings.dsc_bits_per_pixel;
}
<<<<<<< HEAD
#endif
=======
#endif /* CONFIG_DRM_AMD_DC_DCN */
>>>>>>> df0cc57e

/**
 * DOC: FreeSync Video
 *
 * When a userspace application wants to play a video, the content follows a
 * standard format definition that usually specifies the FPS for that format.
 * The below list illustrates some video format and the expected FPS,
 * respectively:
 *
 * - TV/NTSC (23.976 FPS)
 * - Cinema (24 FPS)
 * - TV/PAL (25 FPS)
 * - TV/NTSC (29.97 FPS)
 * - TV/NTSC (30 FPS)
 * - Cinema HFR (48 FPS)
 * - TV/PAL (50 FPS)
 * - Commonly used (60 FPS)
<<<<<<< HEAD
 * - Multiples of 24 (48,72,96 FPS)
=======
 * - Multiples of 24 (48,72,96,120 FPS)
>>>>>>> df0cc57e
 *
 * The list of standards video format is not huge and can be added to the
 * connector modeset list beforehand. With that, userspace can leverage
 * FreeSync to extends the front porch in order to attain the target refresh
 * rate. Such a switch will happen seamlessly, without screen blanking or
 * reprogramming of the output in any other way. If the userspace requests a
 * modesetting change compatible with FreeSync modes that only differ in the
 * refresh rate, DC will skip the full update and avoid blink during the
 * transition. For example, the video player can change the modesetting from
 * 60Hz to 30Hz for playing TV/NTSC content when it goes full screen without
 * causing any display blink. This same concept can be applied to a mode
 * setting change.
 */
static struct drm_display_mode *
get_highest_refresh_rate_mode(struct amdgpu_dm_connector *aconnector,
			  bool use_probed_modes)
{
	struct drm_display_mode *m, *m_pref = NULL;
	u16 current_refresh, highest_refresh;
	struct list_head *list_head = use_probed_modes ?
						    &aconnector->base.probed_modes :
						    &aconnector->base.modes;

	if (aconnector->freesync_vid_base.clock != 0)
		return &aconnector->freesync_vid_base;

	/* Find the preferred mode */
	list_for_each_entry (m, list_head, head) {
		if (m->type & DRM_MODE_TYPE_PREFERRED) {
			m_pref = m;
			break;
		}
	}

	if (!m_pref) {
		/* Probably an EDID with no preferred mode. Fallback to first entry */
		m_pref = list_first_entry_or_null(
			&aconnector->base.modes, struct drm_display_mode, head);
		if (!m_pref) {
			DRM_DEBUG_DRIVER("No preferred mode found in EDID\n");
			return NULL;
		}
	}

	highest_refresh = drm_mode_vrefresh(m_pref);

	/*
	 * Find the mode with highest refresh rate with same resolution.
	 * For some monitors, preferred mode is not the mode with highest
	 * supported refresh rate.
	 */
	list_for_each_entry (m, list_head, head) {
		current_refresh  = drm_mode_vrefresh(m);

		if (m->hdisplay == m_pref->hdisplay &&
		    m->vdisplay == m_pref->vdisplay &&
		    highest_refresh < current_refresh) {
			highest_refresh = current_refresh;
			m_pref = m;
		}
	}

	aconnector->freesync_vid_base = *m_pref;
	return m_pref;
}

static bool is_freesync_video_mode(const struct drm_display_mode *mode,
				   struct amdgpu_dm_connector *aconnector)
{
	struct drm_display_mode *high_mode;
	int timing_diff;

	high_mode = get_highest_refresh_rate_mode(aconnector, false);
	if (!high_mode || !mode)
		return false;

	timing_diff = high_mode->vtotal - mode->vtotal;

	if (high_mode->clock == 0 || high_mode->clock != mode->clock ||
	    high_mode->hdisplay != mode->hdisplay ||
	    high_mode->vdisplay != mode->vdisplay ||
	    high_mode->hsync_start != mode->hsync_start ||
	    high_mode->hsync_end != mode->hsync_end ||
	    high_mode->htotal != mode->htotal ||
	    high_mode->hskew != mode->hskew ||
	    high_mode->vscan != mode->vscan ||
	    high_mode->vsync_start - mode->vsync_start != timing_diff ||
	    high_mode->vsync_end - mode->vsync_end != timing_diff)
		return false;
	else
		return true;
}

static struct dc_stream_state *
create_stream_for_sink(struct amdgpu_dm_connector *aconnector,
		       const struct drm_display_mode *drm_mode,
		       const struct dm_connector_state *dm_state,
		       const struct dc_stream_state *old_stream,
		       int requested_bpc)
{
	struct drm_display_mode *preferred_mode = NULL;
	struct drm_connector *drm_connector;
	const struct drm_connector_state *con_state =
		dm_state ? &dm_state->base : NULL;
	struct dc_stream_state *stream = NULL;
	struct drm_display_mode mode = *drm_mode;
	struct drm_display_mode saved_mode;
	struct drm_display_mode *freesync_mode = NULL;
	bool native_mode_found = false;
	bool recalculate_timing = false;
	bool scale = dm_state ? (dm_state->scaling != RMX_OFF) : false;
	int mode_refresh;
	int preferred_refresh = 0;
#if defined(CONFIG_DRM_AMD_DC_DCN)
	struct dsc_dec_dpcd_caps dsc_caps;
#endif
	struct dc_sink *sink = NULL;

	memset(&saved_mode, 0, sizeof(saved_mode));

	if (aconnector == NULL) {
		DRM_ERROR("aconnector is NULL!\n");
		return stream;
	}

	drm_connector = &aconnector->base;

	if (!aconnector->dc_sink) {
		sink = create_fake_sink(aconnector);
		if (!sink)
			return stream;
	} else {
		sink = aconnector->dc_sink;
		dc_sink_retain(sink);
	}

	stream = dc_create_stream_for_sink(sink);

	if (stream == NULL) {
		DRM_ERROR("Failed to create stream for sink!\n");
		goto finish;
	}

	stream->dm_stream_context = aconnector;

	stream->timing.flags.LTE_340MCSC_SCRAMBLE =
		drm_connector->display_info.hdmi.scdc.scrambling.low_rates;

	list_for_each_entry(preferred_mode, &aconnector->base.modes, head) {
		/* Search for preferred mode */
		if (preferred_mode->type & DRM_MODE_TYPE_PREFERRED) {
			native_mode_found = true;
			break;
		}
	}
	if (!native_mode_found)
		preferred_mode = list_first_entry_or_null(
				&aconnector->base.modes,
				struct drm_display_mode,
				head);

	mode_refresh = drm_mode_vrefresh(&mode);

	if (preferred_mode == NULL) {
		/*
		 * This may not be an error, the use case is when we have no
		 * usermode calls to reset and set mode upon hotplug. In this
		 * case, we call set mode ourselves to restore the previous mode
		 * and the modelist may not be filled in in time.
		 */
		DRM_DEBUG_DRIVER("No preferred mode found\n");
	} else {
		recalculate_timing = amdgpu_freesync_vid_mode &&
				 is_freesync_video_mode(&mode, aconnector);
		if (recalculate_timing) {
			freesync_mode = get_highest_refresh_rate_mode(aconnector, false);
			saved_mode = mode;
			mode = *freesync_mode;
		} else {
			decide_crtc_timing_for_drm_display_mode(
				&mode, preferred_mode, scale);

			preferred_refresh = drm_mode_vrefresh(preferred_mode);
		}
	}

	if (recalculate_timing)
		drm_mode_set_crtcinfo(&saved_mode, 0);
	else if (!dm_state)
		drm_mode_set_crtcinfo(&mode, 0);

       /*
	* If scaling is enabled and refresh rate didn't change
	* we copy the vic and polarities of the old timings
	*/
	if (!scale || mode_refresh != preferred_refresh)
		fill_stream_properties_from_drm_display_mode(
			stream, &mode, &aconnector->base, con_state, NULL,
			requested_bpc);
	else
		fill_stream_properties_from_drm_display_mode(
			stream, &mode, &aconnector->base, con_state, old_stream,
			requested_bpc);

#if defined(CONFIG_DRM_AMD_DC_DCN)
	/* SST DSC determination policy */
	update_dsc_caps(aconnector, sink, stream, &dsc_caps);
	if (aconnector->dsc_settings.dsc_force_enable != DSC_CLK_FORCE_DISABLE && dsc_caps.is_dsc_supported)
		apply_dsc_policy_for_stream(aconnector, sink, stream, &dsc_caps);
#endif

	update_stream_scaling_settings(&mode, dm_state, stream);

	fill_audio_info(
		&stream->audio_info,
		drm_connector,
		sink);

	update_stream_signal(stream, sink);

	if (stream->signal == SIGNAL_TYPE_HDMI_TYPE_A)
		mod_build_hf_vsif_infopacket(stream, &stream->vsp_infopacket);

	if (stream->link->psr_settings.psr_feature_enabled) {
		//
		// should decide stream support vsc sdp colorimetry capability
		// before building vsc info packet
		//
		stream->use_vsc_sdp_for_colorimetry = false;
		if (aconnector->dc_sink->sink_signal == SIGNAL_TYPE_DISPLAY_PORT_MST) {
			stream->use_vsc_sdp_for_colorimetry =
				aconnector->dc_sink->is_vsc_sdp_colorimetry_supported;
		} else {
			if (stream->link->dpcd_caps.dprx_feature.bits.VSC_SDP_COLORIMETRY_SUPPORTED)
				stream->use_vsc_sdp_for_colorimetry = true;
		}
		mod_build_vsc_infopacket(stream, &stream->vsc_infopacket);
		aconnector->psr_skip_count = AMDGPU_DM_PSR_ENTRY_DELAY;

	}
finish:
	dc_sink_release(sink);

	return stream;
}

static void amdgpu_dm_crtc_destroy(struct drm_crtc *crtc)
{
	drm_crtc_cleanup(crtc);
	kfree(crtc);
}

static void dm_crtc_destroy_state(struct drm_crtc *crtc,
				  struct drm_crtc_state *state)
{
	struct dm_crtc_state *cur = to_dm_crtc_state(state);

	/* TODO Destroy dc_stream objects are stream object is flattened */
	if (cur->stream)
		dc_stream_release(cur->stream);


	__drm_atomic_helper_crtc_destroy_state(state);


	kfree(state);
}

static void dm_crtc_reset_state(struct drm_crtc *crtc)
{
	struct dm_crtc_state *state;

	if (crtc->state)
		dm_crtc_destroy_state(crtc, crtc->state);

	state = kzalloc(sizeof(*state), GFP_KERNEL);
	if (WARN_ON(!state))
		return;

	__drm_atomic_helper_crtc_reset(crtc, &state->base);
}

static struct drm_crtc_state *
dm_crtc_duplicate_state(struct drm_crtc *crtc)
{
	struct dm_crtc_state *state, *cur;

	cur = to_dm_crtc_state(crtc->state);

	if (WARN_ON(!crtc->state))
		return NULL;

	state = kzalloc(sizeof(*state), GFP_KERNEL);
	if (!state)
		return NULL;

	__drm_atomic_helper_crtc_duplicate_state(crtc, &state->base);

	if (cur->stream) {
		state->stream = cur->stream;
		dc_stream_retain(state->stream);
	}

	state->active_planes = cur->active_planes;
	state->vrr_infopacket = cur->vrr_infopacket;
	state->abm_level = cur->abm_level;
	state->vrr_supported = cur->vrr_supported;
	state->freesync_config = cur->freesync_config;
	state->cm_has_degamma = cur->cm_has_degamma;
	state->cm_is_degamma_srgb = cur->cm_is_degamma_srgb;
	state->force_dpms_off = cur->force_dpms_off;
	/* TODO Duplicate dc_stream after objects are stream object is flattened */

	return &state->base;
}

#ifdef CONFIG_DRM_AMD_SECURE_DISPLAY
static int amdgpu_dm_crtc_late_register(struct drm_crtc *crtc)
{
	crtc_debugfs_init(crtc);

	return 0;
}
#endif

static inline int dm_set_vupdate_irq(struct drm_crtc *crtc, bool enable)
{
	enum dc_irq_source irq_source;
	struct amdgpu_crtc *acrtc = to_amdgpu_crtc(crtc);
	struct amdgpu_device *adev = drm_to_adev(crtc->dev);
	int rc;

	irq_source = IRQ_TYPE_VUPDATE + acrtc->otg_inst;

	rc = dc_interrupt_set(adev->dm.dc, irq_source, enable) ? 0 : -EBUSY;

	DRM_DEBUG_VBL("crtc %d - vupdate irq %sabling: r=%d\n",
		      acrtc->crtc_id, enable ? "en" : "dis", rc);
	return rc;
}

static inline int dm_set_vblank(struct drm_crtc *crtc, bool enable)
{
	enum dc_irq_source irq_source;
	struct amdgpu_crtc *acrtc = to_amdgpu_crtc(crtc);
	struct amdgpu_device *adev = drm_to_adev(crtc->dev);
	struct dm_crtc_state *acrtc_state = to_dm_crtc_state(crtc->state);
#if defined(CONFIG_DRM_AMD_DC_DCN)
	struct amdgpu_display_manager *dm = &adev->dm;
	struct vblank_control_work *work;
#endif
	int rc = 0;

	if (enable) {
		/* vblank irq on -> Only need vupdate irq in vrr mode */
		if (amdgpu_dm_vrr_active(acrtc_state))
			rc = dm_set_vupdate_irq(crtc, true);
	} else {
		/* vblank irq off -> vupdate irq off */
		rc = dm_set_vupdate_irq(crtc, false);
	}

	if (rc)
		return rc;

	irq_source = IRQ_TYPE_VBLANK + acrtc->otg_inst;

	if (!dc_interrupt_set(adev->dm.dc, irq_source, enable))
		return -EBUSY;

	if (amdgpu_in_reset(adev))
		return 0;

#if defined(CONFIG_DRM_AMD_DC_DCN)
	if (dm->vblank_control_workqueue) {
		work = kzalloc(sizeof(*work), GFP_ATOMIC);
		if (!work)
			return -ENOMEM;

		INIT_WORK(&work->work, vblank_control_worker);
		work->dm = dm;
		work->acrtc = acrtc;
		work->enable = enable;

		if (acrtc_state->stream) {
			dc_stream_retain(acrtc_state->stream);
			work->stream = acrtc_state->stream;
		}

		queue_work(dm->vblank_control_workqueue, &work->work);
	}
#endif

	return 0;
}

static int dm_enable_vblank(struct drm_crtc *crtc)
{
	return dm_set_vblank(crtc, true);
}

static void dm_disable_vblank(struct drm_crtc *crtc)
{
	dm_set_vblank(crtc, false);
}

/* Implemented only the options currently availible for the driver */
static const struct drm_crtc_funcs amdgpu_dm_crtc_funcs = {
	.reset = dm_crtc_reset_state,
	.destroy = amdgpu_dm_crtc_destroy,
	.set_config = drm_atomic_helper_set_config,
	.page_flip = drm_atomic_helper_page_flip,
	.atomic_duplicate_state = dm_crtc_duplicate_state,
	.atomic_destroy_state = dm_crtc_destroy_state,
	.set_crc_source = amdgpu_dm_crtc_set_crc_source,
	.verify_crc_source = amdgpu_dm_crtc_verify_crc_source,
	.get_crc_sources = amdgpu_dm_crtc_get_crc_sources,
	.get_vblank_counter = amdgpu_get_vblank_counter_kms,
	.enable_vblank = dm_enable_vblank,
	.disable_vblank = dm_disable_vblank,
	.get_vblank_timestamp = drm_crtc_vblank_helper_get_vblank_timestamp,
#if defined(CONFIG_DRM_AMD_SECURE_DISPLAY)
	.late_register = amdgpu_dm_crtc_late_register,
#endif
};

static enum drm_connector_status
amdgpu_dm_connector_detect(struct drm_connector *connector, bool force)
{
	bool connected;
	struct amdgpu_dm_connector *aconnector = to_amdgpu_dm_connector(connector);

	/*
	 * Notes:
	 * 1. This interface is NOT called in context of HPD irq.
	 * 2. This interface *is called* in context of user-mode ioctl. Which
	 * makes it a bad place for *any* MST-related activity.
	 */

	if (aconnector->base.force == DRM_FORCE_UNSPECIFIED &&
	    !aconnector->fake_enable)
		connected = (aconnector->dc_sink != NULL);
	else
		connected = (aconnector->base.force == DRM_FORCE_ON);

	update_subconnector_property(aconnector);

	return (connected ? connector_status_connected :
			connector_status_disconnected);
}

int amdgpu_dm_connector_atomic_set_property(struct drm_connector *connector,
					    struct drm_connector_state *connector_state,
					    struct drm_property *property,
					    uint64_t val)
{
	struct drm_device *dev = connector->dev;
	struct amdgpu_device *adev = drm_to_adev(dev);
	struct dm_connector_state *dm_old_state =
		to_dm_connector_state(connector->state);
	struct dm_connector_state *dm_new_state =
		to_dm_connector_state(connector_state);

	int ret = -EINVAL;

	if (property == dev->mode_config.scaling_mode_property) {
		enum amdgpu_rmx_type rmx_type;

		switch (val) {
		case DRM_MODE_SCALE_CENTER:
			rmx_type = RMX_CENTER;
			break;
		case DRM_MODE_SCALE_ASPECT:
			rmx_type = RMX_ASPECT;
			break;
		case DRM_MODE_SCALE_FULLSCREEN:
			rmx_type = RMX_FULL;
			break;
		case DRM_MODE_SCALE_NONE:
		default:
			rmx_type = RMX_OFF;
			break;
		}

		if (dm_old_state->scaling == rmx_type)
			return 0;

		dm_new_state->scaling = rmx_type;
		ret = 0;
	} else if (property == adev->mode_info.underscan_hborder_property) {
		dm_new_state->underscan_hborder = val;
		ret = 0;
	} else if (property == adev->mode_info.underscan_vborder_property) {
		dm_new_state->underscan_vborder = val;
		ret = 0;
	} else if (property == adev->mode_info.underscan_property) {
		dm_new_state->underscan_enable = val;
		ret = 0;
	} else if (property == adev->mode_info.abm_level_property) {
		dm_new_state->abm_level = val;
		ret = 0;
	}

	return ret;
}

int amdgpu_dm_connector_atomic_get_property(struct drm_connector *connector,
					    const struct drm_connector_state *state,
					    struct drm_property *property,
					    uint64_t *val)
{
	struct drm_device *dev = connector->dev;
	struct amdgpu_device *adev = drm_to_adev(dev);
	struct dm_connector_state *dm_state =
		to_dm_connector_state(state);
	int ret = -EINVAL;

	if (property == dev->mode_config.scaling_mode_property) {
		switch (dm_state->scaling) {
		case RMX_CENTER:
			*val = DRM_MODE_SCALE_CENTER;
			break;
		case RMX_ASPECT:
			*val = DRM_MODE_SCALE_ASPECT;
			break;
		case RMX_FULL:
			*val = DRM_MODE_SCALE_FULLSCREEN;
			break;
		case RMX_OFF:
		default:
			*val = DRM_MODE_SCALE_NONE;
			break;
		}
		ret = 0;
	} else if (property == adev->mode_info.underscan_hborder_property) {
		*val = dm_state->underscan_hborder;
		ret = 0;
	} else if (property == adev->mode_info.underscan_vborder_property) {
		*val = dm_state->underscan_vborder;
		ret = 0;
	} else if (property == adev->mode_info.underscan_property) {
		*val = dm_state->underscan_enable;
		ret = 0;
	} else if (property == adev->mode_info.abm_level_property) {
		*val = dm_state->abm_level;
		ret = 0;
	}

	return ret;
}

static void amdgpu_dm_connector_unregister(struct drm_connector *connector)
{
	struct amdgpu_dm_connector *amdgpu_dm_connector = to_amdgpu_dm_connector(connector);

	drm_dp_aux_unregister(&amdgpu_dm_connector->dm_dp_aux.aux);
}

static void amdgpu_dm_connector_destroy(struct drm_connector *connector)
{
	struct amdgpu_dm_connector *aconnector = to_amdgpu_dm_connector(connector);
	const struct dc_link *link = aconnector->dc_link;
	struct amdgpu_device *adev = drm_to_adev(connector->dev);
	struct amdgpu_display_manager *dm = &adev->dm;
	int i;

	/*
	 * Call only if mst_mgr was iniitalized before since it's not done
	 * for all connector types.
	 */
	if (aconnector->mst_mgr.dev)
		drm_dp_mst_topology_mgr_destroy(&aconnector->mst_mgr);

#if defined(CONFIG_BACKLIGHT_CLASS_DEVICE) ||\
	defined(CONFIG_BACKLIGHT_CLASS_DEVICE_MODULE)
	for (i = 0; i < dm->num_of_edps; i++) {
		if ((link == dm->backlight_link[i]) && dm->backlight_dev[i]) {
			backlight_device_unregister(dm->backlight_dev[i]);
			dm->backlight_dev[i] = NULL;
		}
	}
#endif

	if (aconnector->dc_em_sink)
		dc_sink_release(aconnector->dc_em_sink);
	aconnector->dc_em_sink = NULL;
	if (aconnector->dc_sink)
		dc_sink_release(aconnector->dc_sink);
	aconnector->dc_sink = NULL;

	drm_dp_cec_unregister_connector(&aconnector->dm_dp_aux.aux);
	drm_connector_unregister(connector);
	drm_connector_cleanup(connector);
	if (aconnector->i2c) {
		i2c_del_adapter(&aconnector->i2c->base);
		kfree(aconnector->i2c);
	}
	kfree(aconnector->dm_dp_aux.aux.name);

	kfree(connector);
}

void amdgpu_dm_connector_funcs_reset(struct drm_connector *connector)
{
	struct dm_connector_state *state =
		to_dm_connector_state(connector->state);

	if (connector->state)
		__drm_atomic_helper_connector_destroy_state(connector->state);

	kfree(state);

	state = kzalloc(sizeof(*state), GFP_KERNEL);

	if (state) {
		state->scaling = RMX_OFF;
		state->underscan_enable = false;
		state->underscan_hborder = 0;
		state->underscan_vborder = 0;
		state->base.max_requested_bpc = 8;
		state->vcpi_slots = 0;
		state->pbn = 0;
		if (connector->connector_type == DRM_MODE_CONNECTOR_eDP)
			state->abm_level = amdgpu_dm_abm_level;

		__drm_atomic_helper_connector_reset(connector, &state->base);
	}
}

struct drm_connector_state *
amdgpu_dm_connector_atomic_duplicate_state(struct drm_connector *connector)
{
	struct dm_connector_state *state =
		to_dm_connector_state(connector->state);

	struct dm_connector_state *new_state =
			kmemdup(state, sizeof(*state), GFP_KERNEL);

	if (!new_state)
		return NULL;

	__drm_atomic_helper_connector_duplicate_state(connector, &new_state->base);

	new_state->freesync_capable = state->freesync_capable;
	new_state->abm_level = state->abm_level;
	new_state->scaling = state->scaling;
	new_state->underscan_enable = state->underscan_enable;
	new_state->underscan_hborder = state->underscan_hborder;
	new_state->underscan_vborder = state->underscan_vborder;
	new_state->vcpi_slots = state->vcpi_slots;
	new_state->pbn = state->pbn;
	return &new_state->base;
}

static int
amdgpu_dm_connector_late_register(struct drm_connector *connector)
{
	struct amdgpu_dm_connector *amdgpu_dm_connector =
		to_amdgpu_dm_connector(connector);
	int r;

	if ((connector->connector_type == DRM_MODE_CONNECTOR_DisplayPort) ||
	    (connector->connector_type == DRM_MODE_CONNECTOR_eDP)) {
		amdgpu_dm_connector->dm_dp_aux.aux.dev = connector->kdev;
		r = drm_dp_aux_register(&amdgpu_dm_connector->dm_dp_aux.aux);
		if (r)
			return r;
	}

#if defined(CONFIG_DEBUG_FS)
	connector_debugfs_init(amdgpu_dm_connector);
#endif

	return 0;
}

static const struct drm_connector_funcs amdgpu_dm_connector_funcs = {
	.reset = amdgpu_dm_connector_funcs_reset,
	.detect = amdgpu_dm_connector_detect,
	.fill_modes = drm_helper_probe_single_connector_modes,
	.destroy = amdgpu_dm_connector_destroy,
	.atomic_duplicate_state = amdgpu_dm_connector_atomic_duplicate_state,
	.atomic_destroy_state = drm_atomic_helper_connector_destroy_state,
	.atomic_set_property = amdgpu_dm_connector_atomic_set_property,
	.atomic_get_property = amdgpu_dm_connector_atomic_get_property,
	.late_register = amdgpu_dm_connector_late_register,
	.early_unregister = amdgpu_dm_connector_unregister
};

static int get_modes(struct drm_connector *connector)
{
	return amdgpu_dm_connector_get_modes(connector);
}

static void create_eml_sink(struct amdgpu_dm_connector *aconnector)
{
	struct dc_sink_init_data init_params = {
			.link = aconnector->dc_link,
			.sink_signal = SIGNAL_TYPE_VIRTUAL
	};
	struct edid *edid;

	if (!aconnector->base.edid_blob_ptr) {
		DRM_ERROR("No EDID firmware found on connector: %s ,forcing to OFF!\n",
				aconnector->base.name);

		aconnector->base.force = DRM_FORCE_OFF;
		aconnector->base.override_edid = false;
		return;
	}

	edid = (struct edid *) aconnector->base.edid_blob_ptr->data;

	aconnector->edid = edid;

	aconnector->dc_em_sink = dc_link_add_remote_sink(
		aconnector->dc_link,
		(uint8_t *)edid,
		(edid->extensions + 1) * EDID_LENGTH,
		&init_params);

	if (aconnector->base.force == DRM_FORCE_ON) {
		aconnector->dc_sink = aconnector->dc_link->local_sink ?
		aconnector->dc_link->local_sink :
		aconnector->dc_em_sink;
		dc_sink_retain(aconnector->dc_sink);
	}
}

static void handle_edid_mgmt(struct amdgpu_dm_connector *aconnector)
{
	struct dc_link *link = (struct dc_link *)aconnector->dc_link;

	/*
	 * In case of headless boot with force on for DP managed connector
	 * Those settings have to be != 0 to get initial modeset
	 */
	if (link->connector_signal == SIGNAL_TYPE_DISPLAY_PORT) {
		link->verified_link_cap.lane_count = LANE_COUNT_FOUR;
		link->verified_link_cap.link_rate = LINK_RATE_HIGH2;
	}


	aconnector->base.override_edid = true;
	create_eml_sink(aconnector);
}

static struct dc_stream_state *
create_validate_stream_for_sink(struct amdgpu_dm_connector *aconnector,
				const struct drm_display_mode *drm_mode,
				const struct dm_connector_state *dm_state,
				const struct dc_stream_state *old_stream)
{
	struct drm_connector *connector = &aconnector->base;
	struct amdgpu_device *adev = drm_to_adev(connector->dev);
	struct dc_stream_state *stream;
	const struct drm_connector_state *drm_state = dm_state ? &dm_state->base : NULL;
	int requested_bpc = drm_state ? drm_state->max_requested_bpc : 8;
	enum dc_status dc_result = DC_OK;

	do {
		stream = create_stream_for_sink(aconnector, drm_mode,
						dm_state, old_stream,
						requested_bpc);
		if (stream == NULL) {
			DRM_ERROR("Failed to create stream for sink!\n");
			break;
		}

		dc_result = dc_validate_stream(adev->dm.dc, stream);

		if (dc_result != DC_OK) {
			DRM_DEBUG_KMS("Mode %dx%d (clk %d) failed DC validation with error %d (%s)\n",
				      drm_mode->hdisplay,
				      drm_mode->vdisplay,
				      drm_mode->clock,
				      dc_result,
				      dc_status_to_str(dc_result));

			dc_stream_release(stream);
			stream = NULL;
			requested_bpc -= 2; /* lower bpc to retry validation */
		}

	} while (stream == NULL && requested_bpc >= 6);

	if (dc_result == DC_FAIL_ENC_VALIDATE && !aconnector->force_yuv420_output) {
		DRM_DEBUG_KMS("Retry forcing YCbCr420 encoding\n");

		aconnector->force_yuv420_output = true;
		stream = create_validate_stream_for_sink(aconnector, drm_mode,
						dm_state, old_stream);
		aconnector->force_yuv420_output = false;
	}

	return stream;
}

enum drm_mode_status amdgpu_dm_connector_mode_valid(struct drm_connector *connector,
				   struct drm_display_mode *mode)
{
	int result = MODE_ERROR;
	struct dc_sink *dc_sink;
	/* TODO: Unhardcode stream count */
	struct dc_stream_state *stream;
	struct amdgpu_dm_connector *aconnector = to_amdgpu_dm_connector(connector);

	if ((mode->flags & DRM_MODE_FLAG_INTERLACE) ||
			(mode->flags & DRM_MODE_FLAG_DBLSCAN))
		return result;

	/*
	 * Only run this the first time mode_valid is called to initilialize
	 * EDID mgmt
	 */
	if (aconnector->base.force != DRM_FORCE_UNSPECIFIED &&
		!aconnector->dc_em_sink)
		handle_edid_mgmt(aconnector);

	dc_sink = to_amdgpu_dm_connector(connector)->dc_sink;

	if (dc_sink == NULL && aconnector->base.force != DRM_FORCE_ON_DIGITAL &&
				aconnector->base.force != DRM_FORCE_ON) {
		DRM_ERROR("dc_sink is NULL!\n");
		goto fail;
	}

	stream = create_validate_stream_for_sink(aconnector, mode, NULL, NULL);
	if (stream) {
		dc_stream_release(stream);
		result = MODE_OK;
	}

fail:
	/* TODO: error handling*/
	return result;
}

static int fill_hdr_info_packet(const struct drm_connector_state *state,
				struct dc_info_packet *out)
{
	struct hdmi_drm_infoframe frame;
	unsigned char buf[30]; /* 26 + 4 */
	ssize_t len;
	int ret, i;

	memset(out, 0, sizeof(*out));

	if (!state->hdr_output_metadata)
		return 0;

	ret = drm_hdmi_infoframe_set_hdr_metadata(&frame, state);
	if (ret)
		return ret;

	len = hdmi_drm_infoframe_pack_only(&frame, buf, sizeof(buf));
	if (len < 0)
		return (int)len;

	/* Static metadata is a fixed 26 bytes + 4 byte header. */
	if (len != 30)
		return -EINVAL;

	/* Prepare the infopacket for DC. */
	switch (state->connector->connector_type) {
	case DRM_MODE_CONNECTOR_HDMIA:
		out->hb0 = 0x87; /* type */
		out->hb1 = 0x01; /* version */
		out->hb2 = 0x1A; /* length */
		out->sb[0] = buf[3]; /* checksum */
		i = 1;
		break;

	case DRM_MODE_CONNECTOR_DisplayPort:
	case DRM_MODE_CONNECTOR_eDP:
		out->hb0 = 0x00; /* sdp id, zero */
		out->hb1 = 0x87; /* type */
		out->hb2 = 0x1D; /* payload len - 1 */
		out->hb3 = (0x13 << 2); /* sdp version */
		out->sb[0] = 0x01; /* version */
		out->sb[1] = 0x1A; /* length */
		i = 2;
		break;

	default:
		return -EINVAL;
	}

	memcpy(&out->sb[i], &buf[4], 26);
	out->valid = true;

	print_hex_dump(KERN_DEBUG, "HDR SB:", DUMP_PREFIX_NONE, 16, 1, out->sb,
		       sizeof(out->sb), false);

	return 0;
}

static int
amdgpu_dm_connector_atomic_check(struct drm_connector *conn,
				 struct drm_atomic_state *state)
{
	struct drm_connector_state *new_con_state =
		drm_atomic_get_new_connector_state(state, conn);
	struct drm_connector_state *old_con_state =
		drm_atomic_get_old_connector_state(state, conn);
	struct drm_crtc *crtc = new_con_state->crtc;
	struct drm_crtc_state *new_crtc_state;
	int ret;

	trace_amdgpu_dm_connector_atomic_check(new_con_state);

	if (!crtc)
		return 0;

	if (!drm_connector_atomic_hdr_metadata_equal(old_con_state, new_con_state)) {
		struct dc_info_packet hdr_infopacket;

		ret = fill_hdr_info_packet(new_con_state, &hdr_infopacket);
		if (ret)
			return ret;

		new_crtc_state = drm_atomic_get_crtc_state(state, crtc);
		if (IS_ERR(new_crtc_state))
			return PTR_ERR(new_crtc_state);

		/*
		 * DC considers the stream backends changed if the
		 * static metadata changes. Forcing the modeset also
		 * gives a simple way for userspace to switch from
		 * 8bpc to 10bpc when setting the metadata to enter
		 * or exit HDR.
		 *
		 * Changing the static metadata after it's been
		 * set is permissible, however. So only force a
		 * modeset if we're entering or exiting HDR.
		 */
		new_crtc_state->mode_changed =
			!old_con_state->hdr_output_metadata ||
			!new_con_state->hdr_output_metadata;
	}

	return 0;
}

static const struct drm_connector_helper_funcs
amdgpu_dm_connector_helper_funcs = {
	/*
	 * If hotplugging a second bigger display in FB Con mode, bigger resolution
	 * modes will be filtered by drm_mode_validate_size(), and those modes
	 * are missing after user start lightdm. So we need to renew modes list.
	 * in get_modes call back, not just return the modes count
	 */
	.get_modes = get_modes,
	.mode_valid = amdgpu_dm_connector_mode_valid,
	.atomic_check = amdgpu_dm_connector_atomic_check,
};

static void dm_crtc_helper_disable(struct drm_crtc *crtc)
{
}

static int count_crtc_active_planes(struct drm_crtc_state *new_crtc_state)
{
	struct drm_atomic_state *state = new_crtc_state->state;
	struct drm_plane *plane;
	int num_active = 0;

	drm_for_each_plane_mask(plane, state->dev, new_crtc_state->plane_mask) {
		struct drm_plane_state *new_plane_state;

		/* Cursor planes are "fake". */
		if (plane->type == DRM_PLANE_TYPE_CURSOR)
			continue;

		new_plane_state = drm_atomic_get_new_plane_state(state, plane);

		if (!new_plane_state) {
			/*
			 * The plane is enable on the CRTC and hasn't changed
			 * state. This means that it previously passed
			 * validation and is therefore enabled.
			 */
			num_active += 1;
			continue;
		}

		/* We need a framebuffer to be considered enabled. */
		num_active += (new_plane_state->fb != NULL);
	}

	return num_active;
}

static void dm_update_crtc_active_planes(struct drm_crtc *crtc,
					 struct drm_crtc_state *new_crtc_state)
{
	struct dm_crtc_state *dm_new_crtc_state =
		to_dm_crtc_state(new_crtc_state);

	dm_new_crtc_state->active_planes = 0;

	if (!dm_new_crtc_state->stream)
		return;

	dm_new_crtc_state->active_planes =
		count_crtc_active_planes(new_crtc_state);
}

static int dm_crtc_helper_atomic_check(struct drm_crtc *crtc,
				       struct drm_atomic_state *state)
{
	struct drm_crtc_state *crtc_state = drm_atomic_get_new_crtc_state(state,
									  crtc);
	struct amdgpu_device *adev = drm_to_adev(crtc->dev);
	struct dc *dc = adev->dm.dc;
	struct dm_crtc_state *dm_crtc_state = to_dm_crtc_state(crtc_state);
	int ret = -EINVAL;

	trace_amdgpu_dm_crtc_atomic_check(crtc_state);

	dm_update_crtc_active_planes(crtc, crtc_state);

	if (WARN_ON(unlikely(!dm_crtc_state->stream &&
		     modeset_required(crtc_state, NULL, dm_crtc_state->stream)))) {
		return ret;
	}

	/*
	 * We require the primary plane to be enabled whenever the CRTC is, otherwise
	 * drm_mode_cursor_universal may end up trying to enable the cursor plane while all other
	 * planes are disabled, which is not supported by the hardware. And there is legacy
	 * userspace which stops using the HW cursor altogether in response to the resulting EINVAL.
	 */
	if (crtc_state->enable &&
	    !(crtc_state->plane_mask & drm_plane_mask(crtc->primary))) {
		DRM_DEBUG_ATOMIC("Can't enable a CRTC without enabling the primary plane\n");
		return -EINVAL;
	}

	/* In some use cases, like reset, no stream is attached */
	if (!dm_crtc_state->stream)
		return 0;

	if (dc_validate_stream(dc, dm_crtc_state->stream) == DC_OK)
		return 0;

	DRM_DEBUG_ATOMIC("Failed DC stream validation\n");
	return ret;
}

static bool dm_crtc_helper_mode_fixup(struct drm_crtc *crtc,
				      const struct drm_display_mode *mode,
				      struct drm_display_mode *adjusted_mode)
{
	return true;
}

static const struct drm_crtc_helper_funcs amdgpu_dm_crtc_helper_funcs = {
	.disable = dm_crtc_helper_disable,
	.atomic_check = dm_crtc_helper_atomic_check,
	.mode_fixup = dm_crtc_helper_mode_fixup,
	.get_scanout_position = amdgpu_crtc_get_scanout_position,
};

static void dm_encoder_helper_disable(struct drm_encoder *encoder)
{

}

static int convert_dc_color_depth_into_bpc (enum dc_color_depth display_color_depth)
{
	switch (display_color_depth) {
		case COLOR_DEPTH_666:
			return 6;
		case COLOR_DEPTH_888:
			return 8;
		case COLOR_DEPTH_101010:
			return 10;
		case COLOR_DEPTH_121212:
			return 12;
		case COLOR_DEPTH_141414:
			return 14;
		case COLOR_DEPTH_161616:
			return 16;
		default:
			break;
		}
	return 0;
}

static int dm_encoder_helper_atomic_check(struct drm_encoder *encoder,
					  struct drm_crtc_state *crtc_state,
					  struct drm_connector_state *conn_state)
{
	struct drm_atomic_state *state = crtc_state->state;
	struct drm_connector *connector = conn_state->connector;
	struct amdgpu_dm_connector *aconnector = to_amdgpu_dm_connector(connector);
	struct dm_connector_state *dm_new_connector_state = to_dm_connector_state(conn_state);
	const struct drm_display_mode *adjusted_mode = &crtc_state->adjusted_mode;
	struct drm_dp_mst_topology_mgr *mst_mgr;
	struct drm_dp_mst_port *mst_port;
	enum dc_color_depth color_depth;
	int clock, bpp = 0;
	bool is_y420 = false;

	if (!aconnector->port || !aconnector->dc_sink)
		return 0;

	mst_port = aconnector->port;
	mst_mgr = &aconnector->mst_port->mst_mgr;

	if (!crtc_state->connectors_changed && !crtc_state->mode_changed)
		return 0;

	if (!state->duplicated) {
		int max_bpc = conn_state->max_requested_bpc;
		is_y420 = drm_mode_is_420_also(&connector->display_info, adjusted_mode) &&
				aconnector->force_yuv420_output;
		color_depth = convert_color_depth_from_display_info(connector,
								    is_y420,
								    max_bpc);
		bpp = convert_dc_color_depth_into_bpc(color_depth) * 3;
		clock = adjusted_mode->clock;
		dm_new_connector_state->pbn = drm_dp_calc_pbn_mode(clock, bpp, false);
	}
	dm_new_connector_state->vcpi_slots = drm_dp_atomic_find_vcpi_slots(state,
									   mst_mgr,
									   mst_port,
									   dm_new_connector_state->pbn,
									   dm_mst_get_pbn_divider(aconnector->dc_link));
	if (dm_new_connector_state->vcpi_slots < 0) {
		DRM_DEBUG_ATOMIC("failed finding vcpi slots: %d\n", (int)dm_new_connector_state->vcpi_slots);
		return dm_new_connector_state->vcpi_slots;
	}
	return 0;
}

const struct drm_encoder_helper_funcs amdgpu_dm_encoder_helper_funcs = {
	.disable = dm_encoder_helper_disable,
	.atomic_check = dm_encoder_helper_atomic_check
};

#if defined(CONFIG_DRM_AMD_DC_DCN)
static int dm_update_mst_vcpi_slots_for_dsc(struct drm_atomic_state *state,
					    struct dc_state *dc_state,
					    struct dsc_mst_fairness_vars *vars)
{
	struct dc_stream_state *stream = NULL;
	struct drm_connector *connector;
	struct drm_connector_state *new_con_state;
	struct amdgpu_dm_connector *aconnector;
	struct dm_connector_state *dm_conn_state;
<<<<<<< HEAD
	int i, j, clock;
	int vcpi, pbn_div, pbn = 0;
=======
	int i, j;
	int vcpi, pbn_div, pbn, slot_num = 0;
>>>>>>> df0cc57e

	for_each_new_connector_in_state(state, connector, new_con_state, i) {

		aconnector = to_amdgpu_dm_connector(connector);

		if (!aconnector->port)
			continue;

		if (!new_con_state || !new_con_state->crtc)
			continue;

		dm_conn_state = to_dm_connector_state(new_con_state);

		for (j = 0; j < dc_state->stream_count; j++) {
			stream = dc_state->streams[j];
			if (!stream)
				continue;

			if ((struct amdgpu_dm_connector*)stream->dm_stream_context == aconnector)
				break;

			stream = NULL;
		}

		if (!stream)
			continue;

		pbn_div = dm_mst_get_pbn_divider(stream->link);
		/* pbn is calculated by compute_mst_dsc_configs_for_state*/
		for (j = 0; j < dc_state->stream_count; j++) {
			if (vars[j].aconnector == aconnector) {
				pbn = vars[j].pbn;
				break;
			}
		}

		if (j == dc_state->stream_count)
			continue;

		slot_num = DIV_ROUND_UP(pbn, pbn_div);

		if (stream->timing.flags.DSC != 1) {
			dm_conn_state->pbn = pbn;
			dm_conn_state->vcpi_slots = slot_num;

			drm_dp_mst_atomic_enable_dsc(state,
						     aconnector->port,
						     dm_conn_state->pbn,
						     0,
						     false);
			continue;
		}

<<<<<<< HEAD
		pbn_div = dm_mst_get_pbn_divider(stream->link);
		clock = stream->timing.pix_clk_100hz / 10;
		/* pbn is calculated by compute_mst_dsc_configs_for_state*/
		for (j = 0; j < dc_state->stream_count; j++) {
			if (vars[j].aconnector == aconnector) {
				pbn = vars[j].pbn;
				break;
			}
		}

=======
>>>>>>> df0cc57e
		vcpi = drm_dp_mst_atomic_enable_dsc(state,
						    aconnector->port,
						    pbn, pbn_div,
						    true);
		if (vcpi < 0)
			return vcpi;

		dm_conn_state->pbn = pbn;
		dm_conn_state->vcpi_slots = vcpi;
	}
	return 0;
}
#endif

static void dm_drm_plane_reset(struct drm_plane *plane)
{
	struct dm_plane_state *amdgpu_state = NULL;

	if (plane->state)
		plane->funcs->atomic_destroy_state(plane, plane->state);

	amdgpu_state = kzalloc(sizeof(*amdgpu_state), GFP_KERNEL);
	WARN_ON(amdgpu_state == NULL);

	if (amdgpu_state)
		__drm_atomic_helper_plane_reset(plane, &amdgpu_state->base);
}

static struct drm_plane_state *
dm_drm_plane_duplicate_state(struct drm_plane *plane)
{
	struct dm_plane_state *dm_plane_state, *old_dm_plane_state;

	old_dm_plane_state = to_dm_plane_state(plane->state);
	dm_plane_state = kzalloc(sizeof(*dm_plane_state), GFP_KERNEL);
	if (!dm_plane_state)
		return NULL;

	__drm_atomic_helper_plane_duplicate_state(plane, &dm_plane_state->base);

	if (old_dm_plane_state->dc_state) {
		dm_plane_state->dc_state = old_dm_plane_state->dc_state;
		dc_plane_state_retain(dm_plane_state->dc_state);
	}

	return &dm_plane_state->base;
}

static void dm_drm_plane_destroy_state(struct drm_plane *plane,
				struct drm_plane_state *state)
{
	struct dm_plane_state *dm_plane_state = to_dm_plane_state(state);

	if (dm_plane_state->dc_state)
		dc_plane_state_release(dm_plane_state->dc_state);

	drm_atomic_helper_plane_destroy_state(plane, state);
}

static const struct drm_plane_funcs dm_plane_funcs = {
	.update_plane	= drm_atomic_helper_update_plane,
	.disable_plane	= drm_atomic_helper_disable_plane,
	.destroy	= drm_primary_helper_destroy,
	.reset = dm_drm_plane_reset,
	.atomic_duplicate_state = dm_drm_plane_duplicate_state,
	.atomic_destroy_state = dm_drm_plane_destroy_state,
	.format_mod_supported = dm_plane_format_mod_supported,
};

static int dm_plane_helper_prepare_fb(struct drm_plane *plane,
				      struct drm_plane_state *new_state)
{
	struct amdgpu_framebuffer *afb;
	struct drm_gem_object *obj;
	struct amdgpu_device *adev;
	struct amdgpu_bo *rbo;
	struct dm_plane_state *dm_plane_state_new, *dm_plane_state_old;
	struct list_head list;
	struct ttm_validate_buffer tv;
	struct ww_acquire_ctx ticket;
	uint32_t domain;
	int r;

	if (!new_state->fb) {
		DRM_DEBUG_KMS("No FB bound\n");
		return 0;
	}

	afb = to_amdgpu_framebuffer(new_state->fb);
	obj = new_state->fb->obj[0];
	rbo = gem_to_amdgpu_bo(obj);
	adev = amdgpu_ttm_adev(rbo->tbo.bdev);
	INIT_LIST_HEAD(&list);

	tv.bo = &rbo->tbo;
	tv.num_shared = 1;
	list_add(&tv.head, &list);

	r = ttm_eu_reserve_buffers(&ticket, &list, false, NULL);
	if (r) {
		dev_err(adev->dev, "fail to reserve bo (%d)\n", r);
		return r;
	}

	if (plane->type != DRM_PLANE_TYPE_CURSOR)
		domain = amdgpu_display_supported_domains(adev, rbo->flags);
	else
		domain = AMDGPU_GEM_DOMAIN_VRAM;

	r = amdgpu_bo_pin(rbo, domain);
	if (unlikely(r != 0)) {
		if (r != -ERESTARTSYS)
			DRM_ERROR("Failed to pin framebuffer with error %d\n", r);
		ttm_eu_backoff_reservation(&ticket, &list);
		return r;
	}

	r = amdgpu_ttm_alloc_gart(&rbo->tbo);
	if (unlikely(r != 0)) {
		amdgpu_bo_unpin(rbo);
		ttm_eu_backoff_reservation(&ticket, &list);
		DRM_ERROR("%p bind failed\n", rbo);
		return r;
	}

	ttm_eu_backoff_reservation(&ticket, &list);

	afb->address = amdgpu_bo_gpu_offset(rbo);

	amdgpu_bo_ref(rbo);

	/**
	 * We don't do surface updates on planes that have been newly created,
	 * but we also don't have the afb->address during atomic check.
	 *
	 * Fill in buffer attributes depending on the address here, but only on
	 * newly created planes since they're not being used by DC yet and this
	 * won't modify global state.
	 */
	dm_plane_state_old = to_dm_plane_state(plane->state);
	dm_plane_state_new = to_dm_plane_state(new_state);

	if (dm_plane_state_new->dc_state &&
	    dm_plane_state_old->dc_state != dm_plane_state_new->dc_state) {
		struct dc_plane_state *plane_state =
			dm_plane_state_new->dc_state;
		bool force_disable_dcc = !plane_state->dcc.enable;

		fill_plane_buffer_attributes(
			adev, afb, plane_state->format, plane_state->rotation,
			afb->tiling_flags,
			&plane_state->tiling_info, &plane_state->plane_size,
			&plane_state->dcc, &plane_state->address,
			afb->tmz_surface, force_disable_dcc);
	}

	return 0;
}

static void dm_plane_helper_cleanup_fb(struct drm_plane *plane,
				       struct drm_plane_state *old_state)
{
	struct amdgpu_bo *rbo;
	int r;

	if (!old_state->fb)
		return;

	rbo = gem_to_amdgpu_bo(old_state->fb->obj[0]);
	r = amdgpu_bo_reserve(rbo, false);
	if (unlikely(r)) {
		DRM_ERROR("failed to reserve rbo before unpin\n");
		return;
	}

	amdgpu_bo_unpin(rbo);
	amdgpu_bo_unreserve(rbo);
	amdgpu_bo_unref(&rbo);
}

static int dm_plane_helper_check_state(struct drm_plane_state *state,
				       struct drm_crtc_state *new_crtc_state)
{
	struct drm_framebuffer *fb = state->fb;
	int min_downscale, max_upscale;
	int min_scale = 0;
	int max_scale = INT_MAX;

	/* Plane enabled? Validate viewport and get scaling factors from plane caps. */
	if (fb && state->crtc) {
		/* Validate viewport to cover the case when only the position changes */
		if (state->plane->type != DRM_PLANE_TYPE_CURSOR) {
			int viewport_width = state->crtc_w;
			int viewport_height = state->crtc_h;

			if (state->crtc_x < 0)
				viewport_width += state->crtc_x;
			else if (state->crtc_x + state->crtc_w > new_crtc_state->mode.crtc_hdisplay)
				viewport_width = new_crtc_state->mode.crtc_hdisplay - state->crtc_x;

			if (state->crtc_y < 0)
				viewport_height += state->crtc_y;
			else if (state->crtc_y + state->crtc_h > new_crtc_state->mode.crtc_vdisplay)
				viewport_height = new_crtc_state->mode.crtc_vdisplay - state->crtc_y;

			if (viewport_width < 0 || viewport_height < 0) {
				DRM_DEBUG_ATOMIC("Plane completely outside of screen\n");
				return -EINVAL;
			} else if (viewport_width < MIN_VIEWPORT_SIZE*2) { /* x2 for width is because of pipe-split. */
				DRM_DEBUG_ATOMIC("Viewport width %d smaller than %d\n", viewport_width, MIN_VIEWPORT_SIZE*2);
				return -EINVAL;
			} else if (viewport_height < MIN_VIEWPORT_SIZE) {
				DRM_DEBUG_ATOMIC("Viewport height %d smaller than %d\n", viewport_height, MIN_VIEWPORT_SIZE);
				return -EINVAL;
			}

		}

		/* Get min/max allowed scaling factors from plane caps. */
		get_min_max_dc_plane_scaling(state->crtc->dev, fb,
					     &min_downscale, &max_upscale);
		/*
		 * Convert to drm convention: 16.16 fixed point, instead of dc's
		 * 1.0 == 1000. Also drm scaling is src/dst instead of dc's
		 * dst/src, so min_scale = 1.0 / max_upscale, etc.
		 */
		min_scale = (1000 << 16) / max_upscale;
		max_scale = (1000 << 16) / min_downscale;
	}

	return drm_atomic_helper_check_plane_state(
		state, new_crtc_state, min_scale, max_scale, true, true);
}

static int dm_plane_atomic_check(struct drm_plane *plane,
				 struct drm_atomic_state *state)
{
	struct drm_plane_state *new_plane_state = drm_atomic_get_new_plane_state(state,
										 plane);
	struct amdgpu_device *adev = drm_to_adev(plane->dev);
	struct dc *dc = adev->dm.dc;
	struct dm_plane_state *dm_plane_state;
	struct dc_scaling_info scaling_info;
	struct drm_crtc_state *new_crtc_state;
	int ret;

	trace_amdgpu_dm_plane_atomic_check(new_plane_state);

	dm_plane_state = to_dm_plane_state(new_plane_state);

	if (!dm_plane_state->dc_state)
		return 0;

	new_crtc_state =
		drm_atomic_get_new_crtc_state(state,
					      new_plane_state->crtc);
	if (!new_crtc_state)
		return -EINVAL;

	ret = dm_plane_helper_check_state(new_plane_state, new_crtc_state);
	if (ret)
		return ret;

	ret = fill_dc_scaling_info(adev, new_plane_state, &scaling_info);
	if (ret)
		return ret;

	if (dc_validate_plane(dc, dm_plane_state->dc_state) == DC_OK)
		return 0;

	return -EINVAL;
}

static int dm_plane_atomic_async_check(struct drm_plane *plane,
				       struct drm_atomic_state *state)
{
	/* Only support async updates on cursor planes. */
	if (plane->type != DRM_PLANE_TYPE_CURSOR)
		return -EINVAL;

	return 0;
}

static void dm_plane_atomic_async_update(struct drm_plane *plane,
					 struct drm_atomic_state *state)
{
	struct drm_plane_state *new_state = drm_atomic_get_new_plane_state(state,
									   plane);
	struct drm_plane_state *old_state =
		drm_atomic_get_old_plane_state(state, plane);

	trace_amdgpu_dm_atomic_update_cursor(new_state);

	swap(plane->state->fb, new_state->fb);

	plane->state->src_x = new_state->src_x;
	plane->state->src_y = new_state->src_y;
	plane->state->src_w = new_state->src_w;
	plane->state->src_h = new_state->src_h;
	plane->state->crtc_x = new_state->crtc_x;
	plane->state->crtc_y = new_state->crtc_y;
	plane->state->crtc_w = new_state->crtc_w;
	plane->state->crtc_h = new_state->crtc_h;

	handle_cursor_update(plane, old_state);
}

static const struct drm_plane_helper_funcs dm_plane_helper_funcs = {
	.prepare_fb = dm_plane_helper_prepare_fb,
	.cleanup_fb = dm_plane_helper_cleanup_fb,
	.atomic_check = dm_plane_atomic_check,
	.atomic_async_check = dm_plane_atomic_async_check,
	.atomic_async_update = dm_plane_atomic_async_update
};

/*
 * TODO: these are currently initialized to rgb formats only.
 * For future use cases we should either initialize them dynamically based on
 * plane capabilities, or initialize this array to all formats, so internal drm
 * check will succeed, and let DC implement proper check
 */
static const uint32_t rgb_formats[] = {
	DRM_FORMAT_XRGB8888,
	DRM_FORMAT_ARGB8888,
	DRM_FORMAT_RGBA8888,
	DRM_FORMAT_XRGB2101010,
	DRM_FORMAT_XBGR2101010,
	DRM_FORMAT_ARGB2101010,
	DRM_FORMAT_ABGR2101010,
	DRM_FORMAT_XRGB16161616,
	DRM_FORMAT_XBGR16161616,
	DRM_FORMAT_ARGB16161616,
	DRM_FORMAT_ABGR16161616,
	DRM_FORMAT_XBGR8888,
	DRM_FORMAT_ABGR8888,
	DRM_FORMAT_RGB565,
};

static const uint32_t overlay_formats[] = {
	DRM_FORMAT_XRGB8888,
	DRM_FORMAT_ARGB8888,
	DRM_FORMAT_RGBA8888,
	DRM_FORMAT_XBGR8888,
	DRM_FORMAT_ABGR8888,
	DRM_FORMAT_RGB565
};

static const u32 cursor_formats[] = {
	DRM_FORMAT_ARGB8888
};

static int get_plane_formats(const struct drm_plane *plane,
			     const struct dc_plane_cap *plane_cap,
			     uint32_t *formats, int max_formats)
{
	int i, num_formats = 0;

	/*
	 * TODO: Query support for each group of formats directly from
	 * DC plane caps. This will require adding more formats to the
	 * caps list.
	 */

	switch (plane->type) {
	case DRM_PLANE_TYPE_PRIMARY:
		for (i = 0; i < ARRAY_SIZE(rgb_formats); ++i) {
			if (num_formats >= max_formats)
				break;

			formats[num_formats++] = rgb_formats[i];
		}

		if (plane_cap && plane_cap->pixel_format_support.nv12)
			formats[num_formats++] = DRM_FORMAT_NV12;
		if (plane_cap && plane_cap->pixel_format_support.p010)
			formats[num_formats++] = DRM_FORMAT_P010;
		if (plane_cap && plane_cap->pixel_format_support.fp16) {
			formats[num_formats++] = DRM_FORMAT_XRGB16161616F;
			formats[num_formats++] = DRM_FORMAT_ARGB16161616F;
			formats[num_formats++] = DRM_FORMAT_XBGR16161616F;
			formats[num_formats++] = DRM_FORMAT_ABGR16161616F;
		}
		break;

	case DRM_PLANE_TYPE_OVERLAY:
		for (i = 0; i < ARRAY_SIZE(overlay_formats); ++i) {
			if (num_formats >= max_formats)
				break;

			formats[num_formats++] = overlay_formats[i];
		}
		break;

	case DRM_PLANE_TYPE_CURSOR:
		for (i = 0; i < ARRAY_SIZE(cursor_formats); ++i) {
			if (num_formats >= max_formats)
				break;

			formats[num_formats++] = cursor_formats[i];
		}
		break;
	}

	return num_formats;
}

static int amdgpu_dm_plane_init(struct amdgpu_display_manager *dm,
				struct drm_plane *plane,
				unsigned long possible_crtcs,
				const struct dc_plane_cap *plane_cap)
{
	uint32_t formats[32];
	int num_formats;
	int res = -EPERM;
	unsigned int supported_rotations;
	uint64_t *modifiers = NULL;

	num_formats = get_plane_formats(plane, plane_cap, formats,
					ARRAY_SIZE(formats));

	res = get_plane_modifiers(dm->adev, plane->type, &modifiers);
	if (res)
		return res;

	res = drm_universal_plane_init(adev_to_drm(dm->adev), plane, possible_crtcs,
				       &dm_plane_funcs, formats, num_formats,
				       modifiers, plane->type, NULL);
	kfree(modifiers);
	if (res)
		return res;

	if (plane->type == DRM_PLANE_TYPE_OVERLAY &&
	    plane_cap && plane_cap->per_pixel_alpha) {
		unsigned int blend_caps = BIT(DRM_MODE_BLEND_PIXEL_NONE) |
					  BIT(DRM_MODE_BLEND_PREMULTI);

		drm_plane_create_alpha_property(plane);
		drm_plane_create_blend_mode_property(plane, blend_caps);
	}

	if (plane->type == DRM_PLANE_TYPE_PRIMARY &&
	    plane_cap &&
	    (plane_cap->pixel_format_support.nv12 ||
	     plane_cap->pixel_format_support.p010)) {
		/* This only affects YUV formats. */
		drm_plane_create_color_properties(
			plane,
			BIT(DRM_COLOR_YCBCR_BT601) |
			BIT(DRM_COLOR_YCBCR_BT709) |
			BIT(DRM_COLOR_YCBCR_BT2020),
			BIT(DRM_COLOR_YCBCR_LIMITED_RANGE) |
			BIT(DRM_COLOR_YCBCR_FULL_RANGE),
			DRM_COLOR_YCBCR_BT709, DRM_COLOR_YCBCR_LIMITED_RANGE);
	}

	supported_rotations =
		DRM_MODE_ROTATE_0 | DRM_MODE_ROTATE_90 |
		DRM_MODE_ROTATE_180 | DRM_MODE_ROTATE_270;

	if (dm->adev->asic_type >= CHIP_BONAIRE &&
	    plane->type != DRM_PLANE_TYPE_CURSOR)
		drm_plane_create_rotation_property(plane, DRM_MODE_ROTATE_0,
						   supported_rotations);

	drm_plane_helper_add(plane, &dm_plane_helper_funcs);

	/* Create (reset) the plane state */
	if (plane->funcs->reset)
		plane->funcs->reset(plane);

	return 0;
}

static int amdgpu_dm_crtc_init(struct amdgpu_display_manager *dm,
			       struct drm_plane *plane,
			       uint32_t crtc_index)
{
	struct amdgpu_crtc *acrtc = NULL;
	struct drm_plane *cursor_plane;

	int res = -ENOMEM;

	cursor_plane = kzalloc(sizeof(*cursor_plane), GFP_KERNEL);
	if (!cursor_plane)
		goto fail;

	cursor_plane->type = DRM_PLANE_TYPE_CURSOR;
	res = amdgpu_dm_plane_init(dm, cursor_plane, 0, NULL);

	acrtc = kzalloc(sizeof(struct amdgpu_crtc), GFP_KERNEL);
	if (!acrtc)
		goto fail;

	res = drm_crtc_init_with_planes(
			dm->ddev,
			&acrtc->base,
			plane,
			cursor_plane,
			&amdgpu_dm_crtc_funcs, NULL);

	if (res)
		goto fail;

	drm_crtc_helper_add(&acrtc->base, &amdgpu_dm_crtc_helper_funcs);

	/* Create (reset) the plane state */
	if (acrtc->base.funcs->reset)
		acrtc->base.funcs->reset(&acrtc->base);

	acrtc->max_cursor_width = dm->adev->dm.dc->caps.max_cursor_size;
	acrtc->max_cursor_height = dm->adev->dm.dc->caps.max_cursor_size;

	acrtc->crtc_id = crtc_index;
	acrtc->base.enabled = false;
	acrtc->otg_inst = -1;

	dm->adev->mode_info.crtcs[crtc_index] = acrtc;
	drm_crtc_enable_color_mgmt(&acrtc->base, MAX_COLOR_LUT_ENTRIES,
				   true, MAX_COLOR_LUT_ENTRIES);
	drm_mode_crtc_set_gamma_size(&acrtc->base, MAX_COLOR_LEGACY_LUT_ENTRIES);

	return 0;

fail:
	kfree(acrtc);
	kfree(cursor_plane);
	return res;
}


static int to_drm_connector_type(enum signal_type st)
{
	switch (st) {
	case SIGNAL_TYPE_HDMI_TYPE_A:
		return DRM_MODE_CONNECTOR_HDMIA;
	case SIGNAL_TYPE_EDP:
		return DRM_MODE_CONNECTOR_eDP;
	case SIGNAL_TYPE_LVDS:
		return DRM_MODE_CONNECTOR_LVDS;
	case SIGNAL_TYPE_RGB:
		return DRM_MODE_CONNECTOR_VGA;
	case SIGNAL_TYPE_DISPLAY_PORT:
	case SIGNAL_TYPE_DISPLAY_PORT_MST:
		return DRM_MODE_CONNECTOR_DisplayPort;
	case SIGNAL_TYPE_DVI_DUAL_LINK:
	case SIGNAL_TYPE_DVI_SINGLE_LINK:
		return DRM_MODE_CONNECTOR_DVID;
	case SIGNAL_TYPE_VIRTUAL:
		return DRM_MODE_CONNECTOR_VIRTUAL;

	default:
		return DRM_MODE_CONNECTOR_Unknown;
	}
}

static struct drm_encoder *amdgpu_dm_connector_to_encoder(struct drm_connector *connector)
{
	struct drm_encoder *encoder;

	/* There is only one encoder per connector */
	drm_connector_for_each_possible_encoder(connector, encoder)
		return encoder;

	return NULL;
}

static void amdgpu_dm_get_native_mode(struct drm_connector *connector)
{
	struct drm_encoder *encoder;
	struct amdgpu_encoder *amdgpu_encoder;

	encoder = amdgpu_dm_connector_to_encoder(connector);

	if (encoder == NULL)
		return;

	amdgpu_encoder = to_amdgpu_encoder(encoder);

	amdgpu_encoder->native_mode.clock = 0;

	if (!list_empty(&connector->probed_modes)) {
		struct drm_display_mode *preferred_mode = NULL;

		list_for_each_entry(preferred_mode,
				    &connector->probed_modes,
				    head) {
			if (preferred_mode->type & DRM_MODE_TYPE_PREFERRED)
				amdgpu_encoder->native_mode = *preferred_mode;

			break;
		}

	}
}

static struct drm_display_mode *
amdgpu_dm_create_common_mode(struct drm_encoder *encoder,
			     char *name,
			     int hdisplay, int vdisplay)
{
	struct drm_device *dev = encoder->dev;
	struct amdgpu_encoder *amdgpu_encoder = to_amdgpu_encoder(encoder);
	struct drm_display_mode *mode = NULL;
	struct drm_display_mode *native_mode = &amdgpu_encoder->native_mode;

	mode = drm_mode_duplicate(dev, native_mode);

	if (mode == NULL)
		return NULL;

	mode->hdisplay = hdisplay;
	mode->vdisplay = vdisplay;
	mode->type &= ~DRM_MODE_TYPE_PREFERRED;
	strscpy(mode->name, name, DRM_DISPLAY_MODE_LEN);

	return mode;

}

static void amdgpu_dm_connector_add_common_modes(struct drm_encoder *encoder,
						 struct drm_connector *connector)
{
	struct amdgpu_encoder *amdgpu_encoder = to_amdgpu_encoder(encoder);
	struct drm_display_mode *mode = NULL;
	struct drm_display_mode *native_mode = &amdgpu_encoder->native_mode;
	struct amdgpu_dm_connector *amdgpu_dm_connector =
				to_amdgpu_dm_connector(connector);
	int i;
	int n;
	struct mode_size {
		char name[DRM_DISPLAY_MODE_LEN];
		int w;
		int h;
	} common_modes[] = {
		{  "640x480",  640,  480},
		{  "800x600",  800,  600},
		{ "1024x768", 1024,  768},
		{ "1280x720", 1280,  720},
		{ "1280x800", 1280,  800},
		{"1280x1024", 1280, 1024},
		{ "1440x900", 1440,  900},
		{"1680x1050", 1680, 1050},
		{"1600x1200", 1600, 1200},
		{"1920x1080", 1920, 1080},
		{"1920x1200", 1920, 1200}
	};

	n = ARRAY_SIZE(common_modes);

	for (i = 0; i < n; i++) {
		struct drm_display_mode *curmode = NULL;
		bool mode_existed = false;

		if (common_modes[i].w > native_mode->hdisplay ||
		    common_modes[i].h > native_mode->vdisplay ||
		   (common_modes[i].w == native_mode->hdisplay &&
		    common_modes[i].h == native_mode->vdisplay))
			continue;

		list_for_each_entry(curmode, &connector->probed_modes, head) {
			if (common_modes[i].w == curmode->hdisplay &&
			    common_modes[i].h == curmode->vdisplay) {
				mode_existed = true;
				break;
			}
		}

		if (mode_existed)
			continue;

		mode = amdgpu_dm_create_common_mode(encoder,
				common_modes[i].name, common_modes[i].w,
				common_modes[i].h);
		drm_mode_probed_add(connector, mode);
		amdgpu_dm_connector->num_modes++;
	}
}

static void amdgpu_set_panel_orientation(struct drm_connector *connector)
{
	struct drm_encoder *encoder;
	struct amdgpu_encoder *amdgpu_encoder;
	const struct drm_display_mode *native_mode;

	if (connector->connector_type != DRM_MODE_CONNECTOR_eDP &&
	    connector->connector_type != DRM_MODE_CONNECTOR_LVDS)
		return;

	encoder = amdgpu_dm_connector_to_encoder(connector);
	if (!encoder)
		return;

	amdgpu_encoder = to_amdgpu_encoder(encoder);

	native_mode = &amdgpu_encoder->native_mode;
	if (native_mode->hdisplay == 0 || native_mode->vdisplay == 0)
		return;

	drm_connector_set_panel_orientation_with_quirk(connector,
						       DRM_MODE_PANEL_ORIENTATION_UNKNOWN,
						       native_mode->hdisplay,
						       native_mode->vdisplay);
}

static void amdgpu_dm_connector_ddc_get_modes(struct drm_connector *connector,
					      struct edid *edid)
{
	struct amdgpu_dm_connector *amdgpu_dm_connector =
			to_amdgpu_dm_connector(connector);

	if (edid) {
		/* empty probed_modes */
		INIT_LIST_HEAD(&connector->probed_modes);
		amdgpu_dm_connector->num_modes =
				drm_add_edid_modes(connector, edid);

		/* sorting the probed modes before calling function
		 * amdgpu_dm_get_native_mode() since EDID can have
		 * more than one preferred mode. The modes that are
		 * later in the probed mode list could be of higher
		 * and preferred resolution. For example, 3840x2160
		 * resolution in base EDID preferred timing and 4096x2160
		 * preferred resolution in DID extension block later.
		 */
		drm_mode_sort(&connector->probed_modes);
		amdgpu_dm_get_native_mode(connector);

		/* Freesync capabilities are reset by calling
		 * drm_add_edid_modes() and need to be
		 * restored here.
		 */
		amdgpu_dm_update_freesync_caps(connector, edid);

		amdgpu_set_panel_orientation(connector);
	} else {
		amdgpu_dm_connector->num_modes = 0;
	}
}

static bool is_duplicate_mode(struct amdgpu_dm_connector *aconnector,
			      struct drm_display_mode *mode)
{
	struct drm_display_mode *m;

	list_for_each_entry (m, &aconnector->base.probed_modes, head) {
		if (drm_mode_equal(m, mode))
			return true;
	}

	return false;
}

static uint add_fs_modes(struct amdgpu_dm_connector *aconnector)
{
	const struct drm_display_mode *m;
	struct drm_display_mode *new_mode;
	uint i;
	uint32_t new_modes_count = 0;

	/* Standard FPS values
	 *
	 * 23.976       - TV/NTSC
	 * 24 	        - Cinema
	 * 25 	        - TV/PAL
	 * 29.97        - TV/NTSC
	 * 30 	        - TV/NTSC
	 * 48 	        - Cinema HFR
	 * 50 	        - TV/PAL
	 * 60 	        - Commonly used
	 * 48,72,96,120 - Multiples of 24
	 */
	static const uint32_t common_rates[] = {
		23976, 24000, 25000, 29970, 30000,
<<<<<<< HEAD
		48000, 50000, 60000, 72000, 96000
=======
		48000, 50000, 60000, 72000, 96000, 120000
>>>>>>> df0cc57e
	};

	/*
	 * Find mode with highest refresh rate with the same resolution
	 * as the preferred mode. Some monitors report a preferred mode
	 * with lower resolution than the highest refresh rate supported.
	 */

	m = get_highest_refresh_rate_mode(aconnector, true);
	if (!m)
		return 0;

	for (i = 0; i < ARRAY_SIZE(common_rates); i++) {
		uint64_t target_vtotal, target_vtotal_diff;
		uint64_t num, den;

		if (drm_mode_vrefresh(m) * 1000 < common_rates[i])
			continue;

		if (common_rates[i] < aconnector->min_vfreq * 1000 ||
		    common_rates[i] > aconnector->max_vfreq * 1000)
			continue;

		num = (unsigned long long)m->clock * 1000 * 1000;
		den = common_rates[i] * (unsigned long long)m->htotal;
		target_vtotal = div_u64(num, den);
		target_vtotal_diff = target_vtotal - m->vtotal;

		/* Check for illegal modes */
		if (m->vsync_start + target_vtotal_diff < m->vdisplay ||
		    m->vsync_end + target_vtotal_diff < m->vsync_start ||
		    m->vtotal + target_vtotal_diff < m->vsync_end)
			continue;

		new_mode = drm_mode_duplicate(aconnector->base.dev, m);
		if (!new_mode)
			goto out;

		new_mode->vtotal += (u16)target_vtotal_diff;
		new_mode->vsync_start += (u16)target_vtotal_diff;
		new_mode->vsync_end += (u16)target_vtotal_diff;
		new_mode->type &= ~DRM_MODE_TYPE_PREFERRED;
		new_mode->type |= DRM_MODE_TYPE_DRIVER;

		if (!is_duplicate_mode(aconnector, new_mode)) {
			drm_mode_probed_add(&aconnector->base, new_mode);
			new_modes_count += 1;
		} else
			drm_mode_destroy(aconnector->base.dev, new_mode);
	}
 out:
	return new_modes_count;
}

static void amdgpu_dm_connector_add_freesync_modes(struct drm_connector *connector,
						   struct edid *edid)
{
	struct amdgpu_dm_connector *amdgpu_dm_connector =
		to_amdgpu_dm_connector(connector);

	if (!(amdgpu_freesync_vid_mode && edid))
		return;

	if (amdgpu_dm_connector->max_vfreq - amdgpu_dm_connector->min_vfreq > 10)
		amdgpu_dm_connector->num_modes +=
			add_fs_modes(amdgpu_dm_connector);
}

static int amdgpu_dm_connector_get_modes(struct drm_connector *connector)
{
	struct amdgpu_dm_connector *amdgpu_dm_connector =
			to_amdgpu_dm_connector(connector);
	struct drm_encoder *encoder;
	struct edid *edid = amdgpu_dm_connector->edid;

	encoder = amdgpu_dm_connector_to_encoder(connector);

	if (!drm_edid_is_valid(edid)) {
		amdgpu_dm_connector->num_modes =
				drm_add_modes_noedid(connector, 640, 480);
	} else {
		amdgpu_dm_connector_ddc_get_modes(connector, edid);
		amdgpu_dm_connector_add_common_modes(encoder, connector);
		amdgpu_dm_connector_add_freesync_modes(connector, edid);
	}
	amdgpu_dm_fbc_init(connector);

	return amdgpu_dm_connector->num_modes;
}

void amdgpu_dm_connector_init_helper(struct amdgpu_display_manager *dm,
				     struct amdgpu_dm_connector *aconnector,
				     int connector_type,
				     struct dc_link *link,
				     int link_index)
{
	struct amdgpu_device *adev = drm_to_adev(dm->ddev);

	/*
	 * Some of the properties below require access to state, like bpc.
	 * Allocate some default initial connector state with our reset helper.
	 */
	if (aconnector->base.funcs->reset)
		aconnector->base.funcs->reset(&aconnector->base);

	aconnector->connector_id = link_index;
	aconnector->dc_link = link;
	aconnector->base.interlace_allowed = false;
	aconnector->base.doublescan_allowed = false;
	aconnector->base.stereo_allowed = false;
	aconnector->base.dpms = DRM_MODE_DPMS_OFF;
	aconnector->hpd.hpd = AMDGPU_HPD_NONE; /* not used */
	aconnector->audio_inst = -1;
	mutex_init(&aconnector->hpd_lock);

	/*
	 * configure support HPD hot plug connector_>polled default value is 0
	 * which means HPD hot plug not supported
	 */
	switch (connector_type) {
	case DRM_MODE_CONNECTOR_HDMIA:
		aconnector->base.polled = DRM_CONNECTOR_POLL_HPD;
		aconnector->base.ycbcr_420_allowed =
			link->link_enc->features.hdmi_ycbcr420_supported ? true : false;
		break;
	case DRM_MODE_CONNECTOR_DisplayPort:
		aconnector->base.polled = DRM_CONNECTOR_POLL_HPD;
		if (link->is_dig_mapping_flexible &&
		    link->dc->res_pool->funcs->link_encs_assign) {
			link->link_enc =
				link_enc_cfg_get_link_enc_used_by_link(link->ctx->dc, link);
			if (!link->link_enc)
				link->link_enc =
					link_enc_cfg_get_next_avail_link_enc(link->ctx->dc);
		}

		if (link->link_enc)
			aconnector->base.ycbcr_420_allowed =
			link->link_enc->features.dp_ycbcr420_supported ? true : false;
		break;
	case DRM_MODE_CONNECTOR_DVID:
		aconnector->base.polled = DRM_CONNECTOR_POLL_HPD;
		break;
	default:
		break;
	}

	drm_object_attach_property(&aconnector->base.base,
				dm->ddev->mode_config.scaling_mode_property,
				DRM_MODE_SCALE_NONE);

	drm_object_attach_property(&aconnector->base.base,
				adev->mode_info.underscan_property,
				UNDERSCAN_OFF);
	drm_object_attach_property(&aconnector->base.base,
				adev->mode_info.underscan_hborder_property,
				0);
	drm_object_attach_property(&aconnector->base.base,
				adev->mode_info.underscan_vborder_property,
				0);

	if (!aconnector->mst_port)
		drm_connector_attach_max_bpc_property(&aconnector->base, 8, 16);

	/* This defaults to the max in the range, but we want 8bpc for non-edp. */
	aconnector->base.state->max_bpc = (connector_type == DRM_MODE_CONNECTOR_eDP) ? 16 : 8;
	aconnector->base.state->max_requested_bpc = aconnector->base.state->max_bpc;

	if (connector_type == DRM_MODE_CONNECTOR_eDP &&
	    (dc_is_dmcu_initialized(adev->dm.dc) || adev->dm.dc->ctx->dmub_srv)) {
		drm_object_attach_property(&aconnector->base.base,
				adev->mode_info.abm_level_property, 0);
	}

	if (connector_type == DRM_MODE_CONNECTOR_HDMIA ||
	    connector_type == DRM_MODE_CONNECTOR_DisplayPort ||
	    connector_type == DRM_MODE_CONNECTOR_eDP) {
		drm_connector_attach_hdr_output_metadata_property(&aconnector->base);

		if (!aconnector->mst_port)
			drm_connector_attach_vrr_capable_property(&aconnector->base);

#ifdef CONFIG_DRM_AMD_DC_HDCP
		if (adev->dm.hdcp_workqueue)
			drm_connector_attach_content_protection_property(&aconnector->base, true);
#endif
	}
}

static int amdgpu_dm_i2c_xfer(struct i2c_adapter *i2c_adap,
			      struct i2c_msg *msgs, int num)
{
	struct amdgpu_i2c_adapter *i2c = i2c_get_adapdata(i2c_adap);
	struct ddc_service *ddc_service = i2c->ddc_service;
	struct i2c_command cmd;
	int i;
	int result = -EIO;

	cmd.payloads = kcalloc(num, sizeof(struct i2c_payload), GFP_KERNEL);

	if (!cmd.payloads)
		return result;

	cmd.number_of_payloads = num;
	cmd.engine = I2C_COMMAND_ENGINE_DEFAULT;
	cmd.speed = 100;

	for (i = 0; i < num; i++) {
		cmd.payloads[i].write = !(msgs[i].flags & I2C_M_RD);
		cmd.payloads[i].address = msgs[i].addr;
		cmd.payloads[i].length = msgs[i].len;
		cmd.payloads[i].data = msgs[i].buf;
	}

	if (dc_submit_i2c(
			ddc_service->ctx->dc,
			ddc_service->ddc_pin->hw_info.ddc_channel,
			&cmd))
		result = num;

	kfree(cmd.payloads);
	return result;
}

static u32 amdgpu_dm_i2c_func(struct i2c_adapter *adap)
{
	return I2C_FUNC_I2C | I2C_FUNC_SMBUS_EMUL;
}

static const struct i2c_algorithm amdgpu_dm_i2c_algo = {
	.master_xfer = amdgpu_dm_i2c_xfer,
	.functionality = amdgpu_dm_i2c_func,
};

static struct amdgpu_i2c_adapter *
create_i2c(struct ddc_service *ddc_service,
	   int link_index,
	   int *res)
{
	struct amdgpu_device *adev = ddc_service->ctx->driver_context;
	struct amdgpu_i2c_adapter *i2c;

	i2c = kzalloc(sizeof(struct amdgpu_i2c_adapter), GFP_KERNEL);
	if (!i2c)
		return NULL;
	i2c->base.owner = THIS_MODULE;
	i2c->base.class = I2C_CLASS_DDC;
	i2c->base.dev.parent = &adev->pdev->dev;
	i2c->base.algo = &amdgpu_dm_i2c_algo;
	snprintf(i2c->base.name, sizeof(i2c->base.name), "AMDGPU DM i2c hw bus %d", link_index);
	i2c_set_adapdata(&i2c->base, i2c);
	i2c->ddc_service = ddc_service;
	if (i2c->ddc_service->ddc_pin)
		i2c->ddc_service->ddc_pin->hw_info.ddc_channel = link_index;

	return i2c;
}


/*
 * Note: this function assumes that dc_link_detect() was called for the
 * dc_link which will be represented by this aconnector.
 */
static int amdgpu_dm_connector_init(struct amdgpu_display_manager *dm,
				    struct amdgpu_dm_connector *aconnector,
				    uint32_t link_index,
				    struct amdgpu_encoder *aencoder)
{
	int res = 0;
	int connector_type;
	struct dc *dc = dm->dc;
	struct dc_link *link = dc_get_link_at_index(dc, link_index);
	struct amdgpu_i2c_adapter *i2c;

	link->priv = aconnector;

	DRM_DEBUG_DRIVER("%s()\n", __func__);

	i2c = create_i2c(link->ddc, link->link_index, &res);
	if (!i2c) {
		DRM_ERROR("Failed to create i2c adapter data\n");
		return -ENOMEM;
	}

	aconnector->i2c = i2c;
	res = i2c_add_adapter(&i2c->base);

	if (res) {
		DRM_ERROR("Failed to register hw i2c %d\n", link->link_index);
		goto out_free;
	}

	connector_type = to_drm_connector_type(link->connector_signal);

	res = drm_connector_init_with_ddc(
			dm->ddev,
			&aconnector->base,
			&amdgpu_dm_connector_funcs,
			connector_type,
			&i2c->base);

	if (res) {
		DRM_ERROR("connector_init failed\n");
		aconnector->connector_id = -1;
		goto out_free;
	}

	drm_connector_helper_add(
			&aconnector->base,
			&amdgpu_dm_connector_helper_funcs);

	amdgpu_dm_connector_init_helper(
		dm,
		aconnector,
		connector_type,
		link,
		link_index);

	drm_connector_attach_encoder(
		&aconnector->base, &aencoder->base);

	if (connector_type == DRM_MODE_CONNECTOR_DisplayPort
		|| connector_type == DRM_MODE_CONNECTOR_eDP)
		amdgpu_dm_initialize_dp_connector(dm, aconnector, link->link_index);

out_free:
	if (res) {
		kfree(i2c);
		aconnector->i2c = NULL;
	}
	return res;
}

int amdgpu_dm_get_encoder_crtc_mask(struct amdgpu_device *adev)
{
	switch (adev->mode_info.num_crtc) {
	case 1:
		return 0x1;
	case 2:
		return 0x3;
	case 3:
		return 0x7;
	case 4:
		return 0xf;
	case 5:
		return 0x1f;
	case 6:
	default:
		return 0x3f;
	}
}

static int amdgpu_dm_encoder_init(struct drm_device *dev,
				  struct amdgpu_encoder *aencoder,
				  uint32_t link_index)
{
	struct amdgpu_device *adev = drm_to_adev(dev);

	int res = drm_encoder_init(dev,
				   &aencoder->base,
				   &amdgpu_dm_encoder_funcs,
				   DRM_MODE_ENCODER_TMDS,
				   NULL);

	aencoder->base.possible_crtcs = amdgpu_dm_get_encoder_crtc_mask(adev);

	if (!res)
		aencoder->encoder_id = link_index;
	else
		aencoder->encoder_id = -1;

	drm_encoder_helper_add(&aencoder->base, &amdgpu_dm_encoder_helper_funcs);

	return res;
}

static void manage_dm_interrupts(struct amdgpu_device *adev,
				 struct amdgpu_crtc *acrtc,
				 bool enable)
{
	/*
	 * We have no guarantee that the frontend index maps to the same
	 * backend index - some even map to more than one.
	 *
	 * TODO: Use a different interrupt or check DC itself for the mapping.
	 */
	int irq_type =
		amdgpu_display_crtc_idx_to_irq_type(
			adev,
			acrtc->crtc_id);

	if (enable) {
		drm_crtc_vblank_on(&acrtc->base);
		amdgpu_irq_get(
			adev,
			&adev->pageflip_irq,
			irq_type);
#if defined(CONFIG_DRM_AMD_SECURE_DISPLAY)
		amdgpu_irq_get(
			adev,
			&adev->vline0_irq,
			irq_type);
#endif
	} else {
#if defined(CONFIG_DRM_AMD_SECURE_DISPLAY)
		amdgpu_irq_put(
			adev,
			&adev->vline0_irq,
			irq_type);
#endif
		amdgpu_irq_put(
			adev,
			&adev->pageflip_irq,
			irq_type);
		drm_crtc_vblank_off(&acrtc->base);
	}
}

static void dm_update_pflip_irq_state(struct amdgpu_device *adev,
				      struct amdgpu_crtc *acrtc)
{
	int irq_type =
		amdgpu_display_crtc_idx_to_irq_type(adev, acrtc->crtc_id);

	/**
	 * This reads the current state for the IRQ and force reapplies
	 * the setting to hardware.
	 */
	amdgpu_irq_update(adev, &adev->pageflip_irq, irq_type);
}

static bool
is_scaling_state_different(const struct dm_connector_state *dm_state,
			   const struct dm_connector_state *old_dm_state)
{
	if (dm_state->scaling != old_dm_state->scaling)
		return true;
	if (!dm_state->underscan_enable && old_dm_state->underscan_enable) {
		if (old_dm_state->underscan_hborder != 0 && old_dm_state->underscan_vborder != 0)
			return true;
	} else  if (dm_state->underscan_enable && !old_dm_state->underscan_enable) {
		if (dm_state->underscan_hborder != 0 && dm_state->underscan_vborder != 0)
			return true;
	} else if (dm_state->underscan_hborder != old_dm_state->underscan_hborder ||
		   dm_state->underscan_vborder != old_dm_state->underscan_vborder)
		return true;
	return false;
}

#ifdef CONFIG_DRM_AMD_DC_HDCP
static bool is_content_protection_different(struct drm_connector_state *state,
					    const struct drm_connector_state *old_state,
					    const struct drm_connector *connector, struct hdcp_workqueue *hdcp_w)
{
	struct amdgpu_dm_connector *aconnector = to_amdgpu_dm_connector(connector);
	struct dm_connector_state *dm_con_state = to_dm_connector_state(connector->state);

	/* Handle: Type0/1 change */
	if (old_state->hdcp_content_type != state->hdcp_content_type &&
	    state->content_protection != DRM_MODE_CONTENT_PROTECTION_UNDESIRED) {
		state->content_protection = DRM_MODE_CONTENT_PROTECTION_DESIRED;
		return true;
	}

	/* CP is being re enabled, ignore this
	 *
	 * Handles:	ENABLED -> DESIRED
	 */
	if (old_state->content_protection == DRM_MODE_CONTENT_PROTECTION_ENABLED &&
	    state->content_protection == DRM_MODE_CONTENT_PROTECTION_DESIRED) {
		state->content_protection = DRM_MODE_CONTENT_PROTECTION_ENABLED;
		return false;
	}

	/* S3 resume case, since old state will always be 0 (UNDESIRED) and the restored state will be ENABLED
	 *
	 * Handles:	UNDESIRED -> ENABLED
	 */
	if (old_state->content_protection == DRM_MODE_CONTENT_PROTECTION_UNDESIRED &&
	    state->content_protection == DRM_MODE_CONTENT_PROTECTION_ENABLED)
		state->content_protection = DRM_MODE_CONTENT_PROTECTION_DESIRED;

	/* Stream removed and re-enabled
	 *
	 * Can sometimes overlap with the HPD case,
	 * thus set update_hdcp to false to avoid
	 * setting HDCP multiple times.
	 *
	 * Handles:	DESIRED -> DESIRED (Special case)
	 */
	if (!(old_state->crtc && old_state->crtc->enabled) &&
		state->crtc && state->crtc->enabled &&
		connector->state->content_protection == DRM_MODE_CONTENT_PROTECTION_DESIRED) {
		dm_con_state->update_hdcp = false;
		return true;
	}

	/* Hot-plug, headless s3, dpms
	 *
	 * Only start HDCP if the display is connected/enabled.
	 * update_hdcp flag will be set to false until the next
	 * HPD comes in.
	 *
	 * Handles:	DESIRED -> DESIRED (Special case)
	 */
	if (dm_con_state->update_hdcp && state->content_protection == DRM_MODE_CONTENT_PROTECTION_DESIRED &&
	    connector->dpms == DRM_MODE_DPMS_ON && aconnector->dc_sink != NULL) {
		dm_con_state->update_hdcp = false;
		return true;
	}

	/*
	 * Handles:	UNDESIRED -> UNDESIRED
	 *		DESIRED -> DESIRED
	 *		ENABLED -> ENABLED
	 */
	if (old_state->content_protection == state->content_protection)
		return false;

	/*
	 * Handles:	UNDESIRED -> DESIRED
	 *		DESIRED -> UNDESIRED
	 *		ENABLED -> UNDESIRED
	 */
	if (state->content_protection != DRM_MODE_CONTENT_PROTECTION_ENABLED)
		return true;

	/*
	 * Handles:	DESIRED -> ENABLED
	 */
	return false;
}

#endif
static void remove_stream(struct amdgpu_device *adev,
			  struct amdgpu_crtc *acrtc,
			  struct dc_stream_state *stream)
{
	/* this is the update mode case */

	acrtc->otg_inst = -1;
	acrtc->enabled = false;
}

static int get_cursor_position(struct drm_plane *plane, struct drm_crtc *crtc,
			       struct dc_cursor_position *position)
{
	struct amdgpu_crtc *amdgpu_crtc = to_amdgpu_crtc(crtc);
	int x, y;
	int xorigin = 0, yorigin = 0;

	if (!crtc || !plane->state->fb)
		return 0;

	if ((plane->state->crtc_w > amdgpu_crtc->max_cursor_width) ||
	    (plane->state->crtc_h > amdgpu_crtc->max_cursor_height)) {
		DRM_ERROR("%s: bad cursor width or height %d x %d\n",
			  __func__,
			  plane->state->crtc_w,
			  plane->state->crtc_h);
		return -EINVAL;
	}

	x = plane->state->crtc_x;
	y = plane->state->crtc_y;

	if (x <= -amdgpu_crtc->max_cursor_width ||
	    y <= -amdgpu_crtc->max_cursor_height)
		return 0;

	if (x < 0) {
		xorigin = min(-x, amdgpu_crtc->max_cursor_width - 1);
		x = 0;
	}
	if (y < 0) {
		yorigin = min(-y, amdgpu_crtc->max_cursor_height - 1);
		y = 0;
	}
	position->enable = true;
	position->translate_by_source = true;
	position->x = x;
	position->y = y;
	position->x_hotspot = xorigin;
	position->y_hotspot = yorigin;

	return 0;
}

static void handle_cursor_update(struct drm_plane *plane,
				 struct drm_plane_state *old_plane_state)
{
	struct amdgpu_device *adev = drm_to_adev(plane->dev);
	struct amdgpu_framebuffer *afb = to_amdgpu_framebuffer(plane->state->fb);
	struct drm_crtc *crtc = afb ? plane->state->crtc : old_plane_state->crtc;
	struct dm_crtc_state *crtc_state = crtc ? to_dm_crtc_state(crtc->state) : NULL;
	struct amdgpu_crtc *amdgpu_crtc = to_amdgpu_crtc(crtc);
	uint64_t address = afb ? afb->address : 0;
	struct dc_cursor_position position = {0};
	struct dc_cursor_attributes attributes;
	int ret;

	if (!plane->state->fb && !old_plane_state->fb)
		return;

	DC_LOG_CURSOR("%s: crtc_id=%d with size %d to %d\n",
		      __func__,
		      amdgpu_crtc->crtc_id,
		      plane->state->crtc_w,
		      plane->state->crtc_h);

	ret = get_cursor_position(plane, crtc, &position);
	if (ret)
		return;

	if (!position.enable) {
		/* turn off cursor */
		if (crtc_state && crtc_state->stream) {
			mutex_lock(&adev->dm.dc_lock);
			dc_stream_set_cursor_position(crtc_state->stream,
						      &position);
			mutex_unlock(&adev->dm.dc_lock);
		}
		return;
	}

	amdgpu_crtc->cursor_width = plane->state->crtc_w;
	amdgpu_crtc->cursor_height = plane->state->crtc_h;

	memset(&attributes, 0, sizeof(attributes));
	attributes.address.high_part = upper_32_bits(address);
	attributes.address.low_part  = lower_32_bits(address);
	attributes.width             = plane->state->crtc_w;
	attributes.height            = plane->state->crtc_h;
	attributes.color_format      = CURSOR_MODE_COLOR_PRE_MULTIPLIED_ALPHA;
	attributes.rotation_angle    = 0;
	attributes.attribute_flags.value = 0;

	attributes.pitch = afb->base.pitches[0] / afb->base.format->cpp[0];

	if (crtc_state->stream) {
		mutex_lock(&adev->dm.dc_lock);
		if (!dc_stream_set_cursor_attributes(crtc_state->stream,
							 &attributes))
			DRM_ERROR("DC failed to set cursor attributes\n");

		if (!dc_stream_set_cursor_position(crtc_state->stream,
						   &position))
			DRM_ERROR("DC failed to set cursor position\n");
		mutex_unlock(&adev->dm.dc_lock);
	}
}

static void prepare_flip_isr(struct amdgpu_crtc *acrtc)
{

	assert_spin_locked(&acrtc->base.dev->event_lock);
	WARN_ON(acrtc->event);

	acrtc->event = acrtc->base.state->event;

	/* Set the flip status */
	acrtc->pflip_status = AMDGPU_FLIP_SUBMITTED;

	/* Mark this event as consumed */
	acrtc->base.state->event = NULL;

	DC_LOG_PFLIP("crtc:%d, pflip_stat:AMDGPU_FLIP_SUBMITTED\n",
		     acrtc->crtc_id);
}

static void update_freesync_state_on_stream(
	struct amdgpu_display_manager *dm,
	struct dm_crtc_state *new_crtc_state,
	struct dc_stream_state *new_stream,
	struct dc_plane_state *surface,
	u32 flip_timestamp_in_us)
{
	struct mod_vrr_params vrr_params;
	struct dc_info_packet vrr_infopacket = {0};
	struct amdgpu_device *adev = dm->adev;
	struct amdgpu_crtc *acrtc = to_amdgpu_crtc(new_crtc_state->base.crtc);
	unsigned long flags;
	bool pack_sdp_v1_3 = false;

	if (!new_stream)
		return;

	/*
	 * TODO: Determine why min/max totals and vrefresh can be 0 here.
	 * For now it's sufficient to just guard against these conditions.
	 */

	if (!new_stream->timing.h_total || !new_stream->timing.v_total)
		return;

	spin_lock_irqsave(&adev_to_drm(adev)->event_lock, flags);
        vrr_params = acrtc->dm_irq_params.vrr_params;

	if (surface) {
		mod_freesync_handle_preflip(
			dm->freesync_module,
			surface,
			new_stream,
			flip_timestamp_in_us,
			&vrr_params);

		if (adev->family < AMDGPU_FAMILY_AI &&
		    amdgpu_dm_vrr_active(new_crtc_state)) {
			mod_freesync_handle_v_update(dm->freesync_module,
						     new_stream, &vrr_params);

			/* Need to call this before the frame ends. */
			dc_stream_adjust_vmin_vmax(dm->dc,
						   new_crtc_state->stream,
						   &vrr_params.adjust);
		}
	}

	mod_freesync_build_vrr_infopacket(
		dm->freesync_module,
		new_stream,
		&vrr_params,
		PACKET_TYPE_VRR,
		TRANSFER_FUNC_UNKNOWN,
		&vrr_infopacket,
		pack_sdp_v1_3);

	new_crtc_state->freesync_timing_changed |=
		(memcmp(&acrtc->dm_irq_params.vrr_params.adjust,
			&vrr_params.adjust,
			sizeof(vrr_params.adjust)) != 0);

	new_crtc_state->freesync_vrr_info_changed |=
		(memcmp(&new_crtc_state->vrr_infopacket,
			&vrr_infopacket,
			sizeof(vrr_infopacket)) != 0);

	acrtc->dm_irq_params.vrr_params = vrr_params;
	new_crtc_state->vrr_infopacket = vrr_infopacket;

	new_stream->adjust = acrtc->dm_irq_params.vrr_params.adjust;
	new_stream->vrr_infopacket = vrr_infopacket;

	if (new_crtc_state->freesync_vrr_info_changed)
		DRM_DEBUG_KMS("VRR packet update: crtc=%u enabled=%d state=%d",
			      new_crtc_state->base.crtc->base.id,
			      (int)new_crtc_state->base.vrr_enabled,
			      (int)vrr_params.state);

	spin_unlock_irqrestore(&adev_to_drm(adev)->event_lock, flags);
}

static void update_stream_irq_parameters(
	struct amdgpu_display_manager *dm,
	struct dm_crtc_state *new_crtc_state)
{
	struct dc_stream_state *new_stream = new_crtc_state->stream;
	struct mod_vrr_params vrr_params;
	struct mod_freesync_config config = new_crtc_state->freesync_config;
	struct amdgpu_device *adev = dm->adev;
	struct amdgpu_crtc *acrtc = to_amdgpu_crtc(new_crtc_state->base.crtc);
	unsigned long flags;

	if (!new_stream)
		return;

	/*
	 * TODO: Determine why min/max totals and vrefresh can be 0 here.
	 * For now it's sufficient to just guard against these conditions.
	 */
	if (!new_stream->timing.h_total || !new_stream->timing.v_total)
		return;

	spin_lock_irqsave(&adev_to_drm(adev)->event_lock, flags);
	vrr_params = acrtc->dm_irq_params.vrr_params;

	if (new_crtc_state->vrr_supported &&
	    config.min_refresh_in_uhz &&
	    config.max_refresh_in_uhz) {
		/*
		 * if freesync compatible mode was set, config.state will be set
		 * in atomic check
		 */
		if (config.state == VRR_STATE_ACTIVE_FIXED && config.fixed_refresh_in_uhz &&
		    (!drm_atomic_crtc_needs_modeset(&new_crtc_state->base) ||
		     new_crtc_state->freesync_config.state == VRR_STATE_ACTIVE_FIXED)) {
			vrr_params.max_refresh_in_uhz = config.max_refresh_in_uhz;
			vrr_params.min_refresh_in_uhz = config.min_refresh_in_uhz;
			vrr_params.fixed_refresh_in_uhz = config.fixed_refresh_in_uhz;
			vrr_params.state = VRR_STATE_ACTIVE_FIXED;
		} else {
			config.state = new_crtc_state->base.vrr_enabled ?
						     VRR_STATE_ACTIVE_VARIABLE :
						     VRR_STATE_INACTIVE;
		}
	} else {
		config.state = VRR_STATE_UNSUPPORTED;
	}

	mod_freesync_build_vrr_params(dm->freesync_module,
				      new_stream,
				      &config, &vrr_params);

	new_crtc_state->freesync_timing_changed |=
		(memcmp(&acrtc->dm_irq_params.vrr_params.adjust,
			&vrr_params.adjust, sizeof(vrr_params.adjust)) != 0);

	new_crtc_state->freesync_config = config;
	/* Copy state for access from DM IRQ handler */
	acrtc->dm_irq_params.freesync_config = config;
	acrtc->dm_irq_params.active_planes = new_crtc_state->active_planes;
	acrtc->dm_irq_params.vrr_params = vrr_params;
	spin_unlock_irqrestore(&adev_to_drm(adev)->event_lock, flags);
}

static void amdgpu_dm_handle_vrr_transition(struct dm_crtc_state *old_state,
					    struct dm_crtc_state *new_state)
{
	bool old_vrr_active = amdgpu_dm_vrr_active(old_state);
	bool new_vrr_active = amdgpu_dm_vrr_active(new_state);

	if (!old_vrr_active && new_vrr_active) {
		/* Transition VRR inactive -> active:
		 * While VRR is active, we must not disable vblank irq, as a
		 * reenable after disable would compute bogus vblank/pflip
		 * timestamps if it likely happened inside display front-porch.
		 *
		 * We also need vupdate irq for the actual core vblank handling
		 * at end of vblank.
		 */
		dm_set_vupdate_irq(new_state->base.crtc, true);
		drm_crtc_vblank_get(new_state->base.crtc);
		DRM_DEBUG_DRIVER("%s: crtc=%u VRR off->on: Get vblank ref\n",
				 __func__, new_state->base.crtc->base.id);
	} else if (old_vrr_active && !new_vrr_active) {
		/* Transition VRR active -> inactive:
		 * Allow vblank irq disable again for fixed refresh rate.
		 */
		dm_set_vupdate_irq(new_state->base.crtc, false);
		drm_crtc_vblank_put(new_state->base.crtc);
		DRM_DEBUG_DRIVER("%s: crtc=%u VRR on->off: Drop vblank ref\n",
				 __func__, new_state->base.crtc->base.id);
	}
}

static void amdgpu_dm_commit_cursors(struct drm_atomic_state *state)
{
	struct drm_plane *plane;
	struct drm_plane_state *old_plane_state;
	int i;

	/*
	 * TODO: Make this per-stream so we don't issue redundant updates for
	 * commits with multiple streams.
	 */
	for_each_old_plane_in_state(state, plane, old_plane_state, i)
		if (plane->type == DRM_PLANE_TYPE_CURSOR)
			handle_cursor_update(plane, old_plane_state);
}

static void amdgpu_dm_commit_planes(struct drm_atomic_state *state,
				    struct dc_state *dc_state,
				    struct drm_device *dev,
				    struct amdgpu_display_manager *dm,
				    struct drm_crtc *pcrtc,
				    bool wait_for_vblank)
{
	uint32_t i;
	uint64_t timestamp_ns;
	struct drm_plane *plane;
	struct drm_plane_state *old_plane_state, *new_plane_state;
	struct amdgpu_crtc *acrtc_attach = to_amdgpu_crtc(pcrtc);
	struct drm_crtc_state *new_pcrtc_state =
			drm_atomic_get_new_crtc_state(state, pcrtc);
	struct dm_crtc_state *acrtc_state = to_dm_crtc_state(new_pcrtc_state);
	struct dm_crtc_state *dm_old_crtc_state =
			to_dm_crtc_state(drm_atomic_get_old_crtc_state(state, pcrtc));
	int planes_count = 0, vpos, hpos;
	long r;
	unsigned long flags;
	struct amdgpu_bo *abo;
	uint32_t target_vblank, last_flip_vblank;
	bool vrr_active = amdgpu_dm_vrr_active(acrtc_state);
	bool pflip_present = false;
	struct {
		struct dc_surface_update surface_updates[MAX_SURFACES];
		struct dc_plane_info plane_infos[MAX_SURFACES];
		struct dc_scaling_info scaling_infos[MAX_SURFACES];
		struct dc_flip_addrs flip_addrs[MAX_SURFACES];
		struct dc_stream_update stream_update;
	} *bundle;

	bundle = kzalloc(sizeof(*bundle), GFP_KERNEL);

	if (!bundle) {
		dm_error("Failed to allocate update bundle\n");
		goto cleanup;
	}

	/*
	 * Disable the cursor first if we're disabling all the planes.
	 * It'll remain on the screen after the planes are re-enabled
	 * if we don't.
	 */
	if (acrtc_state->active_planes == 0)
		amdgpu_dm_commit_cursors(state);

	/* update planes when needed */
	for_each_oldnew_plane_in_state(state, plane, old_plane_state, new_plane_state, i) {
		struct drm_crtc *crtc = new_plane_state->crtc;
		struct drm_crtc_state *new_crtc_state;
		struct drm_framebuffer *fb = new_plane_state->fb;
		struct amdgpu_framebuffer *afb = (struct amdgpu_framebuffer *)fb;
		bool plane_needs_flip;
		struct dc_plane_state *dc_plane;
		struct dm_plane_state *dm_new_plane_state = to_dm_plane_state(new_plane_state);

		/* Cursor plane is handled after stream updates */
		if (plane->type == DRM_PLANE_TYPE_CURSOR)
			continue;

		if (!fb || !crtc || pcrtc != crtc)
			continue;

		new_crtc_state = drm_atomic_get_new_crtc_state(state, crtc);
		if (!new_crtc_state->active)
			continue;

		dc_plane = dm_new_plane_state->dc_state;

		bundle->surface_updates[planes_count].surface = dc_plane;
		if (new_pcrtc_state->color_mgmt_changed) {
			bundle->surface_updates[planes_count].gamma = dc_plane->gamma_correction;
			bundle->surface_updates[planes_count].in_transfer_func = dc_plane->in_transfer_func;
			bundle->surface_updates[planes_count].gamut_remap_matrix = &dc_plane->gamut_remap_matrix;
		}

		fill_dc_scaling_info(dm->adev, new_plane_state,
				     &bundle->scaling_infos[planes_count]);

		bundle->surface_updates[planes_count].scaling_info =
			&bundle->scaling_infos[planes_count];

		plane_needs_flip = old_plane_state->fb && new_plane_state->fb;

		pflip_present = pflip_present || plane_needs_flip;

		if (!plane_needs_flip) {
			planes_count += 1;
			continue;
		}

		abo = gem_to_amdgpu_bo(fb->obj[0]);

		/*
		 * Wait for all fences on this FB. Do limited wait to avoid
		 * deadlock during GPU reset when this fence will not signal
		 * but we hold reservation lock for the BO.
		 */
		r = dma_resv_wait_timeout(abo->tbo.base.resv, true, false,
					  msecs_to_jiffies(5000));
		if (unlikely(r <= 0))
			DRM_ERROR("Waiting for fences timed out!");

		fill_dc_plane_info_and_addr(
			dm->adev, new_plane_state,
			afb->tiling_flags,
			&bundle->plane_infos[planes_count],
			&bundle->flip_addrs[planes_count].address,
			afb->tmz_surface, false);

		DRM_DEBUG_ATOMIC("plane: id=%d dcc_en=%d\n",
				 new_plane_state->plane->index,
				 bundle->plane_infos[planes_count].dcc.enable);

		bundle->surface_updates[planes_count].plane_info =
			&bundle->plane_infos[planes_count];

		/*
		 * Only allow immediate flips for fast updates that don't
		 * change FB pitch, DCC state, rotation or mirroing.
		 */
		bundle->flip_addrs[planes_count].flip_immediate =
			crtc->state->async_flip &&
			acrtc_state->update_type == UPDATE_TYPE_FAST;

		timestamp_ns = ktime_get_ns();
		bundle->flip_addrs[planes_count].flip_timestamp_in_us = div_u64(timestamp_ns, 1000);
		bundle->surface_updates[planes_count].flip_addr = &bundle->flip_addrs[planes_count];
		bundle->surface_updates[planes_count].surface = dc_plane;

		if (!bundle->surface_updates[planes_count].surface) {
			DRM_ERROR("No surface for CRTC: id=%d\n",
					acrtc_attach->crtc_id);
			continue;
		}

		if (plane == pcrtc->primary)
			update_freesync_state_on_stream(
				dm,
				acrtc_state,
				acrtc_state->stream,
				dc_plane,
				bundle->flip_addrs[planes_count].flip_timestamp_in_us);

		DRM_DEBUG_ATOMIC("%s Flipping to hi: 0x%x, low: 0x%x\n",
				 __func__,
				 bundle->flip_addrs[planes_count].address.grph.addr.high_part,
				 bundle->flip_addrs[planes_count].address.grph.addr.low_part);

		planes_count += 1;

	}

	if (pflip_present) {
		if (!vrr_active) {
			/* Use old throttling in non-vrr fixed refresh rate mode
			 * to keep flip scheduling based on target vblank counts
			 * working in a backwards compatible way, e.g., for
			 * clients using the GLX_OML_sync_control extension or
			 * DRI3/Present extension with defined target_msc.
			 */
			last_flip_vblank = amdgpu_get_vblank_counter_kms(pcrtc);
		}
		else {
			/* For variable refresh rate mode only:
			 * Get vblank of last completed flip to avoid > 1 vrr
			 * flips per video frame by use of throttling, but allow
			 * flip programming anywhere in the possibly large
			 * variable vrr vblank interval for fine-grained flip
			 * timing control and more opportunity to avoid stutter
			 * on late submission of flips.
			 */
			spin_lock_irqsave(&pcrtc->dev->event_lock, flags);
			last_flip_vblank = acrtc_attach->dm_irq_params.last_flip_vblank;
			spin_unlock_irqrestore(&pcrtc->dev->event_lock, flags);
		}

		target_vblank = last_flip_vblank + wait_for_vblank;

		/*
		 * Wait until we're out of the vertical blank period before the one
		 * targeted by the flip
		 */
		while ((acrtc_attach->enabled &&
			(amdgpu_display_get_crtc_scanoutpos(dm->ddev, acrtc_attach->crtc_id,
							    0, &vpos, &hpos, NULL,
							    NULL, &pcrtc->hwmode)
			 & (DRM_SCANOUTPOS_VALID | DRM_SCANOUTPOS_IN_VBLANK)) ==
			(DRM_SCANOUTPOS_VALID | DRM_SCANOUTPOS_IN_VBLANK) &&
			(int)(target_vblank -
			  amdgpu_get_vblank_counter_kms(pcrtc)) > 0)) {
			usleep_range(1000, 1100);
		}

		/**
		 * Prepare the flip event for the pageflip interrupt to handle.
		 *
		 * This only works in the case where we've already turned on the
		 * appropriate hardware blocks (eg. HUBP) so in the transition case
		 * from 0 -> n planes we have to skip a hardware generated event
		 * and rely on sending it from software.
		 */
		if (acrtc_attach->base.state->event &&
		    acrtc_state->active_planes > 0 &&
		    !acrtc_state->force_dpms_off) {
			drm_crtc_vblank_get(pcrtc);

			spin_lock_irqsave(&pcrtc->dev->event_lock, flags);

			WARN_ON(acrtc_attach->pflip_status != AMDGPU_FLIP_NONE);
			prepare_flip_isr(acrtc_attach);

			spin_unlock_irqrestore(&pcrtc->dev->event_lock, flags);
		}

		if (acrtc_state->stream) {
			if (acrtc_state->freesync_vrr_info_changed)
				bundle->stream_update.vrr_infopacket =
					&acrtc_state->stream->vrr_infopacket;
		}
	}

	/* Update the planes if changed or disable if we don't have any. */
	if ((planes_count || acrtc_state->active_planes == 0) &&
		acrtc_state->stream) {
#if defined(CONFIG_DRM_AMD_DC_DCN)
		/*
		 * If PSR or idle optimizations are enabled then flush out
		 * any pending work before hardware programming.
		 */
		if (dm->vblank_control_workqueue)
			flush_workqueue(dm->vblank_control_workqueue);
#endif

		bundle->stream_update.stream = acrtc_state->stream;
		if (new_pcrtc_state->mode_changed) {
			bundle->stream_update.src = acrtc_state->stream->src;
			bundle->stream_update.dst = acrtc_state->stream->dst;
		}

		if (new_pcrtc_state->color_mgmt_changed) {
			/*
			 * TODO: This isn't fully correct since we've actually
			 * already modified the stream in place.
			 */
			bundle->stream_update.gamut_remap =
				&acrtc_state->stream->gamut_remap_matrix;
			bundle->stream_update.output_csc_transform =
				&acrtc_state->stream->csc_color_matrix;
			bundle->stream_update.out_transfer_func =
				acrtc_state->stream->out_transfer_func;
		}

		acrtc_state->stream->abm_level = acrtc_state->abm_level;
		if (acrtc_state->abm_level != dm_old_crtc_state->abm_level)
			bundle->stream_update.abm_level = &acrtc_state->abm_level;

		/*
		 * If FreeSync state on the stream has changed then we need to
		 * re-adjust the min/max bounds now that DC doesn't handle this
		 * as part of commit.
		 */
		if (is_dc_timing_adjust_needed(dm_old_crtc_state, acrtc_state)) {
			spin_lock_irqsave(&pcrtc->dev->event_lock, flags);
			dc_stream_adjust_vmin_vmax(
				dm->dc, acrtc_state->stream,
				&acrtc_attach->dm_irq_params.vrr_params.adjust);
			spin_unlock_irqrestore(&pcrtc->dev->event_lock, flags);
		}
		mutex_lock(&dm->dc_lock);
		if ((acrtc_state->update_type > UPDATE_TYPE_FAST) &&
				acrtc_state->stream->link->psr_settings.psr_allow_active)
			amdgpu_dm_psr_disable(acrtc_state->stream);

		dc_commit_updates_for_stream(dm->dc,
						     bundle->surface_updates,
						     planes_count,
						     acrtc_state->stream,
						     &bundle->stream_update,
						     dc_state);

		/**
		 * Enable or disable the interrupts on the backend.
		 *
		 * Most pipes are put into power gating when unused.
		 *
		 * When power gating is enabled on a pipe we lose the
		 * interrupt enablement state when power gating is disabled.
		 *
		 * So we need to update the IRQ control state in hardware
		 * whenever the pipe turns on (since it could be previously
		 * power gated) or off (since some pipes can't be power gated
		 * on some ASICs).
		 */
		if (dm_old_crtc_state->active_planes != acrtc_state->active_planes)
			dm_update_pflip_irq_state(drm_to_adev(dev),
						  acrtc_attach);

		if ((acrtc_state->update_type > UPDATE_TYPE_FAST) &&
				acrtc_state->stream->link->psr_settings.psr_version != DC_PSR_VERSION_UNSUPPORTED &&
				!acrtc_state->stream->link->psr_settings.psr_feature_enabled)
			amdgpu_dm_link_setup_psr(acrtc_state->stream);

		/* Decrement skip count when PSR is enabled and we're doing fast updates. */
		if (acrtc_state->update_type == UPDATE_TYPE_FAST &&
		    acrtc_state->stream->link->psr_settings.psr_feature_enabled) {
			struct amdgpu_dm_connector *aconn =
				(struct amdgpu_dm_connector *)acrtc_state->stream->dm_stream_context;

			if (aconn->psr_skip_count > 0)
				aconn->psr_skip_count--;

			/* Allow PSR when skip count is 0. */
			acrtc_attach->dm_irq_params.allow_psr_entry = !aconn->psr_skip_count;
		} else {
			acrtc_attach->dm_irq_params.allow_psr_entry = false;
		}

		mutex_unlock(&dm->dc_lock);
	}

	/*
	 * Update cursor state *after* programming all the planes.
	 * This avoids redundant programming in the case where we're going
	 * to be disabling a single plane - those pipes are being disabled.
	 */
	if (acrtc_state->active_planes)
		amdgpu_dm_commit_cursors(state);

cleanup:
	kfree(bundle);
}

static void amdgpu_dm_commit_audio(struct drm_device *dev,
				   struct drm_atomic_state *state)
{
	struct amdgpu_device *adev = drm_to_adev(dev);
	struct amdgpu_dm_connector *aconnector;
	struct drm_connector *connector;
	struct drm_connector_state *old_con_state, *new_con_state;
	struct drm_crtc_state *new_crtc_state;
	struct dm_crtc_state *new_dm_crtc_state;
	const struct dc_stream_status *status;
	int i, inst;

	/* Notify device removals. */
	for_each_oldnew_connector_in_state(state, connector, old_con_state, new_con_state, i) {
		if (old_con_state->crtc != new_con_state->crtc) {
			/* CRTC changes require notification. */
			goto notify;
		}

		if (!new_con_state->crtc)
			continue;

		new_crtc_state = drm_atomic_get_new_crtc_state(
			state, new_con_state->crtc);

		if (!new_crtc_state)
			continue;

		if (!drm_atomic_crtc_needs_modeset(new_crtc_state))
			continue;

	notify:
		aconnector = to_amdgpu_dm_connector(connector);

		mutex_lock(&adev->dm.audio_lock);
		inst = aconnector->audio_inst;
		aconnector->audio_inst = -1;
		mutex_unlock(&adev->dm.audio_lock);

		amdgpu_dm_audio_eld_notify(adev, inst);
	}

	/* Notify audio device additions. */
	for_each_new_connector_in_state(state, connector, new_con_state, i) {
		if (!new_con_state->crtc)
			continue;

		new_crtc_state = drm_atomic_get_new_crtc_state(
			state, new_con_state->crtc);

		if (!new_crtc_state)
			continue;

		if (!drm_atomic_crtc_needs_modeset(new_crtc_state))
			continue;

		new_dm_crtc_state = to_dm_crtc_state(new_crtc_state);
		if (!new_dm_crtc_state->stream)
			continue;

		status = dc_stream_get_status(new_dm_crtc_state->stream);
		if (!status)
			continue;

		aconnector = to_amdgpu_dm_connector(connector);

		mutex_lock(&adev->dm.audio_lock);
		inst = status->audio_inst;
		aconnector->audio_inst = inst;
		mutex_unlock(&adev->dm.audio_lock);

		amdgpu_dm_audio_eld_notify(adev, inst);
	}
}

/*
 * amdgpu_dm_crtc_copy_transient_flags - copy mirrored flags from DRM to DC
 * @crtc_state: the DRM CRTC state
 * @stream_state: the DC stream state.
 *
 * Copy the mirrored transient state flags from DRM, to DC. It is used to bring
 * a dc_stream_state's flags in sync with a drm_crtc_state's flags.
 */
static void amdgpu_dm_crtc_copy_transient_flags(struct drm_crtc_state *crtc_state,
						struct dc_stream_state *stream_state)
{
	stream_state->mode_changed = drm_atomic_crtc_needs_modeset(crtc_state);
}

/**
 * amdgpu_dm_atomic_commit_tail() - AMDgpu DM's commit tail implementation.
 * @state: The atomic state to commit
 *
 * This will tell DC to commit the constructed DC state from atomic_check,
 * programming the hardware. Any failures here implies a hardware failure, since
 * atomic check should have filtered anything non-kosher.
 */
static void amdgpu_dm_atomic_commit_tail(struct drm_atomic_state *state)
{
	struct drm_device *dev = state->dev;
	struct amdgpu_device *adev = drm_to_adev(dev);
	struct amdgpu_display_manager *dm = &adev->dm;
	struct dm_atomic_state *dm_state;
	struct dc_state *dc_state = NULL, *dc_state_temp = NULL;
	uint32_t i, j;
	struct drm_crtc *crtc;
	struct drm_crtc_state *old_crtc_state, *new_crtc_state;
	unsigned long flags;
	bool wait_for_vblank = true;
	struct drm_connector *connector;
	struct drm_connector_state *old_con_state, *new_con_state;
	struct dm_crtc_state *dm_old_crtc_state, *dm_new_crtc_state;
	int crtc_disable_count = 0;
	bool mode_set_reset_required = false;

	trace_amdgpu_dm_atomic_commit_tail_begin(state);

	drm_atomic_helper_update_legacy_modeset_state(dev, state);

	dm_state = dm_atomic_get_new_state(state);
	if (dm_state && dm_state->context) {
		dc_state = dm_state->context;
	} else {
		/* No state changes, retain current state. */
		dc_state_temp = dc_create_state(dm->dc);
		ASSERT(dc_state_temp);
		dc_state = dc_state_temp;
		dc_resource_state_copy_construct_current(dm->dc, dc_state);
	}

	for_each_oldnew_crtc_in_state (state, crtc, old_crtc_state,
				       new_crtc_state, i) {
		struct amdgpu_crtc *acrtc = to_amdgpu_crtc(crtc);

		dm_old_crtc_state = to_dm_crtc_state(old_crtc_state);

		if (old_crtc_state->active &&
		    (!new_crtc_state->active ||
		     drm_atomic_crtc_needs_modeset(new_crtc_state))) {
			manage_dm_interrupts(adev, acrtc, false);
			dc_stream_release(dm_old_crtc_state->stream);
		}
	}

	drm_atomic_helper_calc_timestamping_constants(state);

	/* update changed items */
	for_each_oldnew_crtc_in_state(state, crtc, old_crtc_state, new_crtc_state, i) {
		struct amdgpu_crtc *acrtc = to_amdgpu_crtc(crtc);

		dm_new_crtc_state = to_dm_crtc_state(new_crtc_state);
		dm_old_crtc_state = to_dm_crtc_state(old_crtc_state);

		DRM_DEBUG_ATOMIC(
			"amdgpu_crtc id:%d crtc_state_flags: enable:%d, active:%d, "
			"planes_changed:%d, mode_changed:%d,active_changed:%d,"
			"connectors_changed:%d\n",
			acrtc->crtc_id,
			new_crtc_state->enable,
			new_crtc_state->active,
			new_crtc_state->planes_changed,
			new_crtc_state->mode_changed,
			new_crtc_state->active_changed,
			new_crtc_state->connectors_changed);

		/* Disable cursor if disabling crtc */
		if (old_crtc_state->active && !new_crtc_state->active) {
			struct dc_cursor_position position;

			memset(&position, 0, sizeof(position));
			mutex_lock(&dm->dc_lock);
			dc_stream_set_cursor_position(dm_old_crtc_state->stream, &position);
			mutex_unlock(&dm->dc_lock);
		}

		/* Copy all transient state flags into dc state */
		if (dm_new_crtc_state->stream) {
			amdgpu_dm_crtc_copy_transient_flags(&dm_new_crtc_state->base,
							    dm_new_crtc_state->stream);
		}

		/* handles headless hotplug case, updating new_state and
		 * aconnector as needed
		 */

		if (modeset_required(new_crtc_state, dm_new_crtc_state->stream, dm_old_crtc_state->stream)) {

			DRM_DEBUG_ATOMIC("Atomic commit: SET crtc id %d: [%p]\n", acrtc->crtc_id, acrtc);

			if (!dm_new_crtc_state->stream) {
				/*
				 * this could happen because of issues with
				 * userspace notifications delivery.
				 * In this case userspace tries to set mode on
				 * display which is disconnected in fact.
				 * dc_sink is NULL in this case on aconnector.
				 * We expect reset mode will come soon.
				 *
				 * This can also happen when unplug is done
				 * during resume sequence ended
				 *
				 * In this case, we want to pretend we still
				 * have a sink to keep the pipe running so that
				 * hw state is consistent with the sw state
				 */
				DRM_DEBUG_DRIVER("%s: Failed to create new stream for crtc %d\n",
						__func__, acrtc->base.base.id);
				continue;
			}

			if (dm_old_crtc_state->stream)
				remove_stream(adev, acrtc, dm_old_crtc_state->stream);

			pm_runtime_get_noresume(dev->dev);

			acrtc->enabled = true;
			acrtc->hw_mode = new_crtc_state->mode;
			crtc->hwmode = new_crtc_state->mode;
			mode_set_reset_required = true;
		} else if (modereset_required(new_crtc_state)) {
			DRM_DEBUG_ATOMIC("Atomic commit: RESET. crtc id %d:[%p]\n", acrtc->crtc_id, acrtc);
			/* i.e. reset mode */
			if (dm_old_crtc_state->stream)
				remove_stream(adev, acrtc, dm_old_crtc_state->stream);

			mode_set_reset_required = true;
		}
	} /* for_each_crtc_in_state() */

	if (dc_state) {
		/* if there mode set or reset, disable eDP PSR */
		if (mode_set_reset_required) {
#if defined(CONFIG_DRM_AMD_DC_DCN)
			if (dm->vblank_control_workqueue)
				flush_workqueue(dm->vblank_control_workqueue);
#endif
			amdgpu_dm_psr_disable_all(dm);
		}

		dm_enable_per_frame_crtc_master_sync(dc_state);
		mutex_lock(&dm->dc_lock);
		WARN_ON(!dc_commit_state(dm->dc, dc_state));
#if defined(CONFIG_DRM_AMD_DC_DCN)
               /* Allow idle optimization when vblank count is 0 for display off */
               if (dm->active_vblank_irq_count == 0)
                   dc_allow_idle_optimizations(dm->dc,true);
#endif
		mutex_unlock(&dm->dc_lock);
	}

	for_each_new_crtc_in_state(state, crtc, new_crtc_state, i) {
		struct amdgpu_crtc *acrtc = to_amdgpu_crtc(crtc);

		dm_new_crtc_state = to_dm_crtc_state(new_crtc_state);

		if (dm_new_crtc_state->stream != NULL) {
			const struct dc_stream_status *status =
					dc_stream_get_status(dm_new_crtc_state->stream);

			if (!status)
				status = dc_stream_get_status_from_state(dc_state,
									 dm_new_crtc_state->stream);
			if (!status)
				DC_ERR("got no status for stream %p on acrtc%p\n", dm_new_crtc_state->stream, acrtc);
			else
				acrtc->otg_inst = status->primary_otg_inst;
		}
	}
#ifdef CONFIG_DRM_AMD_DC_HDCP
	for_each_oldnew_connector_in_state(state, connector, old_con_state, new_con_state, i) {
		struct dm_connector_state *dm_new_con_state = to_dm_connector_state(new_con_state);
		struct amdgpu_crtc *acrtc = to_amdgpu_crtc(dm_new_con_state->base.crtc);
		struct amdgpu_dm_connector *aconnector = to_amdgpu_dm_connector(connector);

		new_crtc_state = NULL;

		if (acrtc)
			new_crtc_state = drm_atomic_get_new_crtc_state(state, &acrtc->base);

		dm_new_crtc_state = to_dm_crtc_state(new_crtc_state);

		if (dm_new_crtc_state && dm_new_crtc_state->stream == NULL &&
		    connector->state->content_protection == DRM_MODE_CONTENT_PROTECTION_ENABLED) {
			hdcp_reset_display(adev->dm.hdcp_workqueue, aconnector->dc_link->link_index);
			new_con_state->content_protection = DRM_MODE_CONTENT_PROTECTION_DESIRED;
			dm_new_con_state->update_hdcp = true;
			continue;
		}

		if (is_content_protection_different(new_con_state, old_con_state, connector, adev->dm.hdcp_workqueue))
			hdcp_update_display(
				adev->dm.hdcp_workqueue, aconnector->dc_link->link_index, aconnector,
				new_con_state->hdcp_content_type,
				new_con_state->content_protection == DRM_MODE_CONTENT_PROTECTION_DESIRED);
	}
#endif

	/* Handle connector state changes */
	for_each_oldnew_connector_in_state(state, connector, old_con_state, new_con_state, i) {
		struct dm_connector_state *dm_new_con_state = to_dm_connector_state(new_con_state);
		struct dm_connector_state *dm_old_con_state = to_dm_connector_state(old_con_state);
		struct amdgpu_crtc *acrtc = to_amdgpu_crtc(dm_new_con_state->base.crtc);
		struct dc_surface_update dummy_updates[MAX_SURFACES];
		struct dc_stream_update stream_update;
		struct dc_info_packet hdr_packet;
		struct dc_stream_status *status = NULL;
		bool abm_changed, hdr_changed, scaling_changed;

		memset(&dummy_updates, 0, sizeof(dummy_updates));
		memset(&stream_update, 0, sizeof(stream_update));

		if (acrtc) {
			new_crtc_state = drm_atomic_get_new_crtc_state(state, &acrtc->base);
			old_crtc_state = drm_atomic_get_old_crtc_state(state, &acrtc->base);
		}

		/* Skip any modesets/resets */
		if (!acrtc || drm_atomic_crtc_needs_modeset(new_crtc_state))
			continue;

		dm_new_crtc_state = to_dm_crtc_state(new_crtc_state);
		dm_old_crtc_state = to_dm_crtc_state(old_crtc_state);

		scaling_changed = is_scaling_state_different(dm_new_con_state,
							     dm_old_con_state);

		abm_changed = dm_new_crtc_state->abm_level !=
			      dm_old_crtc_state->abm_level;

		hdr_changed =
			!drm_connector_atomic_hdr_metadata_equal(old_con_state, new_con_state);

		if (!scaling_changed && !abm_changed && !hdr_changed)
			continue;

		stream_update.stream = dm_new_crtc_state->stream;
		if (scaling_changed) {
			update_stream_scaling_settings(&dm_new_con_state->base.crtc->mode,
					dm_new_con_state, dm_new_crtc_state->stream);

			stream_update.src = dm_new_crtc_state->stream->src;
			stream_update.dst = dm_new_crtc_state->stream->dst;
		}

		if (abm_changed) {
			dm_new_crtc_state->stream->abm_level = dm_new_crtc_state->abm_level;

			stream_update.abm_level = &dm_new_crtc_state->abm_level;
		}

		if (hdr_changed) {
			fill_hdr_info_packet(new_con_state, &hdr_packet);
			stream_update.hdr_static_metadata = &hdr_packet;
		}

		status = dc_stream_get_status(dm_new_crtc_state->stream);

		if (WARN_ON(!status))
			continue;

		WARN_ON(!status->plane_count);

		/*
		 * TODO: DC refuses to perform stream updates without a dc_surface_update.
		 * Here we create an empty update on each plane.
		 * To fix this, DC should permit updating only stream properties.
		 */
		for (j = 0; j < status->plane_count; j++)
			dummy_updates[j].surface = status->plane_states[0];


		mutex_lock(&dm->dc_lock);
		dc_commit_updates_for_stream(dm->dc,
						     dummy_updates,
						     status->plane_count,
						     dm_new_crtc_state->stream,
						     &stream_update,
						     dc_state);
		mutex_unlock(&dm->dc_lock);
	}

	/* Count number of newly disabled CRTCs for dropping PM refs later. */
	for_each_oldnew_crtc_in_state(state, crtc, old_crtc_state,
				      new_crtc_state, i) {
		if (old_crtc_state->active && !new_crtc_state->active)
			crtc_disable_count++;

		dm_new_crtc_state = to_dm_crtc_state(new_crtc_state);
		dm_old_crtc_state = to_dm_crtc_state(old_crtc_state);

		/* For freesync config update on crtc state and params for irq */
		update_stream_irq_parameters(dm, dm_new_crtc_state);

		/* Handle vrr on->off / off->on transitions */
		amdgpu_dm_handle_vrr_transition(dm_old_crtc_state,
						dm_new_crtc_state);
	}

	/**
	 * Enable interrupts for CRTCs that are newly enabled or went through
	 * a modeset. It was intentionally deferred until after the front end
	 * state was modified to wait until the OTG was on and so the IRQ
	 * handlers didn't access stale or invalid state.
	 */
	for_each_oldnew_crtc_in_state(state, crtc, old_crtc_state, new_crtc_state, i) {
		struct amdgpu_crtc *acrtc = to_amdgpu_crtc(crtc);
#ifdef CONFIG_DEBUG_FS
		bool configure_crc = false;
		enum amdgpu_dm_pipe_crc_source cur_crc_src;
#if defined(CONFIG_DRM_AMD_SECURE_DISPLAY)
		struct crc_rd_work *crc_rd_wrk = dm->crc_rd_wrk;
#endif
		spin_lock_irqsave(&adev_to_drm(adev)->event_lock, flags);
		cur_crc_src = acrtc->dm_irq_params.crc_src;
		spin_unlock_irqrestore(&adev_to_drm(adev)->event_lock, flags);
#endif
		dm_new_crtc_state = to_dm_crtc_state(new_crtc_state);

		if (new_crtc_state->active &&
		    (!old_crtc_state->active ||
		     drm_atomic_crtc_needs_modeset(new_crtc_state))) {
			dc_stream_retain(dm_new_crtc_state->stream);
			acrtc->dm_irq_params.stream = dm_new_crtc_state->stream;
			manage_dm_interrupts(adev, acrtc, true);

#ifdef CONFIG_DEBUG_FS
			/**
			 * Frontend may have changed so reapply the CRC capture
			 * settings for the stream.
			 */
			dm_new_crtc_state = to_dm_crtc_state(new_crtc_state);

			if (amdgpu_dm_is_valid_crc_source(cur_crc_src)) {
				configure_crc = true;
#if defined(CONFIG_DRM_AMD_SECURE_DISPLAY)
				if (amdgpu_dm_crc_window_is_activated(crtc)) {
					spin_lock_irqsave(&adev_to_drm(adev)->event_lock, flags);
					acrtc->dm_irq_params.crc_window.update_win = true;
					acrtc->dm_irq_params.crc_window.skip_frame_cnt = 2;
					spin_lock_irq(&crc_rd_wrk->crc_rd_work_lock);
					crc_rd_wrk->crtc = crtc;
					spin_unlock_irq(&crc_rd_wrk->crc_rd_work_lock);
					spin_unlock_irqrestore(&adev_to_drm(adev)->event_lock, flags);
				}
#endif
			}

			if (configure_crc)
				if (amdgpu_dm_crtc_configure_crc_source(
					crtc, dm_new_crtc_state, cur_crc_src))
					DRM_DEBUG_DRIVER("Failed to configure crc source");
#endif
		}
	}

	for_each_new_crtc_in_state(state, crtc, new_crtc_state, j)
		if (new_crtc_state->async_flip)
			wait_for_vblank = false;

	/* update planes when needed per crtc*/
	for_each_new_crtc_in_state(state, crtc, new_crtc_state, j) {
		dm_new_crtc_state = to_dm_crtc_state(new_crtc_state);

		if (dm_new_crtc_state->stream)
			amdgpu_dm_commit_planes(state, dc_state, dev,
						dm, crtc, wait_for_vblank);
	}

	/* Update audio instances for each connector. */
	amdgpu_dm_commit_audio(dev, state);

#if defined(CONFIG_BACKLIGHT_CLASS_DEVICE) ||		\
	defined(CONFIG_BACKLIGHT_CLASS_DEVICE_MODULE)
	/* restore the backlight level */
	for (i = 0; i < dm->num_of_edps; i++) {
		if (dm->backlight_dev[i] &&
		    (amdgpu_dm_backlight_get_level(dm, i) != dm->brightness[i]))
			amdgpu_dm_backlight_set_level(dm, i, dm->brightness[i]);
	}
#endif
	/*
	 * send vblank event on all events not handled in flip and
	 * mark consumed event for drm_atomic_helper_commit_hw_done
	 */
	spin_lock_irqsave(&adev_to_drm(adev)->event_lock, flags);
	for_each_new_crtc_in_state(state, crtc, new_crtc_state, i) {

		if (new_crtc_state->event)
			drm_send_event_locked(dev, &new_crtc_state->event->base);

		new_crtc_state->event = NULL;
	}
	spin_unlock_irqrestore(&adev_to_drm(adev)->event_lock, flags);

	/* Signal HW programming completion */
	drm_atomic_helper_commit_hw_done(state);

	if (wait_for_vblank)
		drm_atomic_helper_wait_for_flip_done(dev, state);

	drm_atomic_helper_cleanup_planes(dev, state);

	/* return the stolen vga memory back to VRAM */
	if (!adev->mman.keep_stolen_vga_memory)
		amdgpu_bo_free_kernel(&adev->mman.stolen_vga_memory, NULL, NULL);
	amdgpu_bo_free_kernel(&adev->mman.stolen_extended_memory, NULL, NULL);

	/*
	 * Finally, drop a runtime PM reference for each newly disabled CRTC,
	 * so we can put the GPU into runtime suspend if we're not driving any
	 * displays anymore
	 */
	for (i = 0; i < crtc_disable_count; i++)
		pm_runtime_put_autosuspend(dev->dev);
	pm_runtime_mark_last_busy(dev->dev);

	if (dc_state_temp)
		dc_release_state(dc_state_temp);
}


static int dm_force_atomic_commit(struct drm_connector *connector)
{
	int ret = 0;
	struct drm_device *ddev = connector->dev;
	struct drm_atomic_state *state = drm_atomic_state_alloc(ddev);
	struct amdgpu_crtc *disconnected_acrtc = to_amdgpu_crtc(connector->encoder->crtc);
	struct drm_plane *plane = disconnected_acrtc->base.primary;
	struct drm_connector_state *conn_state;
	struct drm_crtc_state *crtc_state;
	struct drm_plane_state *plane_state;

	if (!state)
		return -ENOMEM;

	state->acquire_ctx = ddev->mode_config.acquire_ctx;

	/* Construct an atomic state to restore previous display setting */

	/*
	 * Attach connectors to drm_atomic_state
	 */
	conn_state = drm_atomic_get_connector_state(state, connector);

	ret = PTR_ERR_OR_ZERO(conn_state);
	if (ret)
		goto out;

	/* Attach crtc to drm_atomic_state*/
	crtc_state = drm_atomic_get_crtc_state(state, &disconnected_acrtc->base);

	ret = PTR_ERR_OR_ZERO(crtc_state);
	if (ret)
		goto out;

	/* force a restore */
	crtc_state->mode_changed = true;

	/* Attach plane to drm_atomic_state */
	plane_state = drm_atomic_get_plane_state(state, plane);

	ret = PTR_ERR_OR_ZERO(plane_state);
	if (ret)
		goto out;

	/* Call commit internally with the state we just constructed */
	ret = drm_atomic_commit(state);

out:
	drm_atomic_state_put(state);
	if (ret)
		DRM_ERROR("Restoring old state failed with %i\n", ret);

	return ret;
}

/*
 * This function handles all cases when set mode does not come upon hotplug.
 * This includes when a display is unplugged then plugged back into the
 * same port and when running without usermode desktop manager supprot
 */
void dm_restore_drm_connector_state(struct drm_device *dev,
				    struct drm_connector *connector)
{
	struct amdgpu_dm_connector *aconnector = to_amdgpu_dm_connector(connector);
	struct amdgpu_crtc *disconnected_acrtc;
	struct dm_crtc_state *acrtc_state;

	if (!aconnector->dc_sink || !connector->state || !connector->encoder)
		return;

	disconnected_acrtc = to_amdgpu_crtc(connector->encoder->crtc);
	if (!disconnected_acrtc)
		return;

	acrtc_state = to_dm_crtc_state(disconnected_acrtc->base.state);
	if (!acrtc_state->stream)
		return;

	/*
	 * If the previous sink is not released and different from the current,
	 * we deduce we are in a state where we can not rely on usermode call
	 * to turn on the display, so we do it here
	 */
	if (acrtc_state->stream->sink != aconnector->dc_sink)
		dm_force_atomic_commit(&aconnector->base);
}

/*
 * Grabs all modesetting locks to serialize against any blocking commits,
 * Waits for completion of all non blocking commits.
 */
static int do_aquire_global_lock(struct drm_device *dev,
				 struct drm_atomic_state *state)
{
	struct drm_crtc *crtc;
	struct drm_crtc_commit *commit;
	long ret;

	/*
	 * Adding all modeset locks to aquire_ctx will
	 * ensure that when the framework release it the
	 * extra locks we are locking here will get released to
	 */
	ret = drm_modeset_lock_all_ctx(dev, state->acquire_ctx);
	if (ret)
		return ret;

	list_for_each_entry(crtc, &dev->mode_config.crtc_list, head) {
		spin_lock(&crtc->commit_lock);
		commit = list_first_entry_or_null(&crtc->commit_list,
				struct drm_crtc_commit, commit_entry);
		if (commit)
			drm_crtc_commit_get(commit);
		spin_unlock(&crtc->commit_lock);

		if (!commit)
			continue;

		/*
		 * Make sure all pending HW programming completed and
		 * page flips done
		 */
		ret = wait_for_completion_interruptible_timeout(&commit->hw_done, 10*HZ);

		if (ret > 0)
			ret = wait_for_completion_interruptible_timeout(
					&commit->flip_done, 10*HZ);

		if (ret == 0)
			DRM_ERROR("[CRTC:%d:%s] hw_done or flip_done "
				  "timed out\n", crtc->base.id, crtc->name);

		drm_crtc_commit_put(commit);
	}

	return ret < 0 ? ret : 0;
}

static void get_freesync_config_for_crtc(
	struct dm_crtc_state *new_crtc_state,
	struct dm_connector_state *new_con_state)
{
	struct mod_freesync_config config = {0};
	struct amdgpu_dm_connector *aconnector =
			to_amdgpu_dm_connector(new_con_state->base.connector);
	struct drm_display_mode *mode = &new_crtc_state->base.mode;
	int vrefresh = drm_mode_vrefresh(mode);
	bool fs_vid_mode = false;

	new_crtc_state->vrr_supported = new_con_state->freesync_capable &&
					vrefresh >= aconnector->min_vfreq &&
					vrefresh <= aconnector->max_vfreq;

	if (new_crtc_state->vrr_supported) {
		new_crtc_state->stream->ignore_msa_timing_param = true;
		fs_vid_mode = new_crtc_state->freesync_config.state == VRR_STATE_ACTIVE_FIXED;

		config.min_refresh_in_uhz = aconnector->min_vfreq * 1000000;
		config.max_refresh_in_uhz = aconnector->max_vfreq * 1000000;
		config.vsif_supported = true;
		config.btr = true;

		if (fs_vid_mode) {
			config.state = VRR_STATE_ACTIVE_FIXED;
			config.fixed_refresh_in_uhz = new_crtc_state->freesync_config.fixed_refresh_in_uhz;
			goto out;
		} else if (new_crtc_state->base.vrr_enabled) {
			config.state = VRR_STATE_ACTIVE_VARIABLE;
		} else {
			config.state = VRR_STATE_INACTIVE;
		}
	}
out:
	new_crtc_state->freesync_config = config;
}

static void reset_freesync_config_for_crtc(
	struct dm_crtc_state *new_crtc_state)
{
	new_crtc_state->vrr_supported = false;

	memset(&new_crtc_state->vrr_infopacket, 0,
	       sizeof(new_crtc_state->vrr_infopacket));
}

static bool
is_timing_unchanged_for_freesync(struct drm_crtc_state *old_crtc_state,
				 struct drm_crtc_state *new_crtc_state)
{
	struct drm_display_mode old_mode, new_mode;

	if (!old_crtc_state || !new_crtc_state)
		return false;

	old_mode = old_crtc_state->mode;
	new_mode = new_crtc_state->mode;

	if (old_mode.clock       == new_mode.clock &&
	    old_mode.hdisplay    == new_mode.hdisplay &&
	    old_mode.vdisplay    == new_mode.vdisplay &&
	    old_mode.htotal      == new_mode.htotal &&
	    old_mode.vtotal      != new_mode.vtotal &&
	    old_mode.hsync_start == new_mode.hsync_start &&
	    old_mode.vsync_start != new_mode.vsync_start &&
	    old_mode.hsync_end   == new_mode.hsync_end &&
	    old_mode.vsync_end   != new_mode.vsync_end &&
	    old_mode.hskew       == new_mode.hskew &&
	    old_mode.vscan       == new_mode.vscan &&
	    (old_mode.vsync_end - old_mode.vsync_start) ==
	    (new_mode.vsync_end - new_mode.vsync_start))
		return true;

	return false;
}

static void set_freesync_fixed_config(struct dm_crtc_state *dm_new_crtc_state) {
	uint64_t num, den, res;
	struct drm_crtc_state *new_crtc_state = &dm_new_crtc_state->base;

	dm_new_crtc_state->freesync_config.state = VRR_STATE_ACTIVE_FIXED;

	num = (unsigned long long)new_crtc_state->mode.clock * 1000 * 1000000;
	den = (unsigned long long)new_crtc_state->mode.htotal *
	      (unsigned long long)new_crtc_state->mode.vtotal;

	res = div_u64(num, den);
	dm_new_crtc_state->freesync_config.fixed_refresh_in_uhz = res;
}

static int dm_update_crtc_state(struct amdgpu_display_manager *dm,
				struct drm_atomic_state *state,
				struct drm_crtc *crtc,
				struct drm_crtc_state *old_crtc_state,
				struct drm_crtc_state *new_crtc_state,
				bool enable,
				bool *lock_and_validation_needed)
{
	struct dm_atomic_state *dm_state = NULL;
	struct dm_crtc_state *dm_old_crtc_state, *dm_new_crtc_state;
	struct dc_stream_state *new_stream;
	int ret = 0;

	/*
	 * TODO Move this code into dm_crtc_atomic_check once we get rid of dc_validation_set
	 * update changed items
	 */
	struct amdgpu_crtc *acrtc = NULL;
	struct amdgpu_dm_connector *aconnector = NULL;
	struct drm_connector_state *drm_new_conn_state = NULL, *drm_old_conn_state = NULL;
	struct dm_connector_state *dm_new_conn_state = NULL, *dm_old_conn_state = NULL;

	new_stream = NULL;

	dm_old_crtc_state = to_dm_crtc_state(old_crtc_state);
	dm_new_crtc_state = to_dm_crtc_state(new_crtc_state);
	acrtc = to_amdgpu_crtc(crtc);
	aconnector = amdgpu_dm_find_first_crtc_matching_connector(state, crtc);

	/* TODO This hack should go away */
	if (aconnector && enable) {
		/* Make sure fake sink is created in plug-in scenario */
		drm_new_conn_state = drm_atomic_get_new_connector_state(state,
							    &aconnector->base);
		drm_old_conn_state = drm_atomic_get_old_connector_state(state,
							    &aconnector->base);

		if (IS_ERR(drm_new_conn_state)) {
			ret = PTR_ERR_OR_ZERO(drm_new_conn_state);
			goto fail;
		}

		dm_new_conn_state = to_dm_connector_state(drm_new_conn_state);
		dm_old_conn_state = to_dm_connector_state(drm_old_conn_state);

		if (!drm_atomic_crtc_needs_modeset(new_crtc_state))
			goto skip_modeset;

		new_stream = create_validate_stream_for_sink(aconnector,
							     &new_crtc_state->mode,
							     dm_new_conn_state,
							     dm_old_crtc_state->stream);

		/*
		 * we can have no stream on ACTION_SET if a display
		 * was disconnected during S3, in this case it is not an
		 * error, the OS will be updated after detection, and
		 * will do the right thing on next atomic commit
		 */

		if (!new_stream) {
			DRM_DEBUG_DRIVER("%s: Failed to create new stream for crtc %d\n",
					__func__, acrtc->base.base.id);
			ret = -ENOMEM;
			goto fail;
		}

		/*
		 * TODO: Check VSDB bits to decide whether this should
		 * be enabled or not.
		 */
		new_stream->triggered_crtc_reset.enabled =
			dm->force_timing_sync;

		dm_new_crtc_state->abm_level = dm_new_conn_state->abm_level;

		ret = fill_hdr_info_packet(drm_new_conn_state,
					   &new_stream->hdr_static_metadata);
		if (ret)
			goto fail;

		/*
		 * If we already removed the old stream from the context
		 * (and set the new stream to NULL) then we can't reuse
		 * the old stream even if the stream and scaling are unchanged.
		 * We'll hit the BUG_ON and black screen.
		 *
		 * TODO: Refactor this function to allow this check to work
		 * in all conditions.
		 */
		if (amdgpu_freesync_vid_mode &&
		    dm_new_crtc_state->stream &&
		    is_timing_unchanged_for_freesync(new_crtc_state, old_crtc_state))
			goto skip_modeset;

		if (dm_new_crtc_state->stream &&
		    dc_is_stream_unchanged(new_stream, dm_old_crtc_state->stream) &&
		    dc_is_stream_scaling_unchanged(new_stream, dm_old_crtc_state->stream)) {
			new_crtc_state->mode_changed = false;
			DRM_DEBUG_DRIVER("Mode change not required, setting mode_changed to %d",
					 new_crtc_state->mode_changed);
		}
	}

	/* mode_changed flag may get updated above, need to check again */
	if (!drm_atomic_crtc_needs_modeset(new_crtc_state))
		goto skip_modeset;

	DRM_DEBUG_ATOMIC(
		"amdgpu_crtc id:%d crtc_state_flags: enable:%d, active:%d, "
		"planes_changed:%d, mode_changed:%d,active_changed:%d,"
		"connectors_changed:%d\n",
		acrtc->crtc_id,
		new_crtc_state->enable,
		new_crtc_state->active,
		new_crtc_state->planes_changed,
		new_crtc_state->mode_changed,
		new_crtc_state->active_changed,
		new_crtc_state->connectors_changed);

	/* Remove stream for any changed/disabled CRTC */
	if (!enable) {

		if (!dm_old_crtc_state->stream)
			goto skip_modeset;

		if (amdgpu_freesync_vid_mode && dm_new_crtc_state->stream &&
		    is_timing_unchanged_for_freesync(new_crtc_state,
						     old_crtc_state)) {
			new_crtc_state->mode_changed = false;
			DRM_DEBUG_DRIVER(
				"Mode change not required for front porch change, "
				"setting mode_changed to %d",
				new_crtc_state->mode_changed);

			set_freesync_fixed_config(dm_new_crtc_state);

			goto skip_modeset;
		} else if (amdgpu_freesync_vid_mode && aconnector &&
			   is_freesync_video_mode(&new_crtc_state->mode,
						  aconnector)) {
			struct drm_display_mode *high_mode;

			high_mode = get_highest_refresh_rate_mode(aconnector, false);
			if (!drm_mode_equal(&new_crtc_state->mode, high_mode)) {
				set_freesync_fixed_config(dm_new_crtc_state);
			}
		}

		ret = dm_atomic_get_state(state, &dm_state);
		if (ret)
			goto fail;

		DRM_DEBUG_DRIVER("Disabling DRM crtc: %d\n",
				crtc->base.id);

		/* i.e. reset mode */
		if (dc_remove_stream_from_ctx(
				dm->dc,
				dm_state->context,
				dm_old_crtc_state->stream) != DC_OK) {
			ret = -EINVAL;
			goto fail;
		}

		dc_stream_release(dm_old_crtc_state->stream);
		dm_new_crtc_state->stream = NULL;

		reset_freesync_config_for_crtc(dm_new_crtc_state);

		*lock_and_validation_needed = true;

	} else {/* Add stream for any updated/enabled CRTC */
		/*
		 * Quick fix to prevent NULL pointer on new_stream when
		 * added MST connectors not found in existing crtc_state in the chained mode
		 * TODO: need to dig out the root cause of that
		 */
		if (!aconnector || (!aconnector->dc_sink && aconnector->mst_port))
			goto skip_modeset;

		if (modereset_required(new_crtc_state))
			goto skip_modeset;

		if (modeset_required(new_crtc_state, new_stream,
				     dm_old_crtc_state->stream)) {

			WARN_ON(dm_new_crtc_state->stream);

			ret = dm_atomic_get_state(state, &dm_state);
			if (ret)
				goto fail;

			dm_new_crtc_state->stream = new_stream;

			dc_stream_retain(new_stream);

			DRM_DEBUG_ATOMIC("Enabling DRM crtc: %d\n",
					 crtc->base.id);

			if (dc_add_stream_to_ctx(
					dm->dc,
					dm_state->context,
					dm_new_crtc_state->stream) != DC_OK) {
				ret = -EINVAL;
				goto fail;
			}

			*lock_and_validation_needed = true;
		}
	}

skip_modeset:
	/* Release extra reference */
	if (new_stream)
		 dc_stream_release(new_stream);

	/*
	 * We want to do dc stream updates that do not require a
	 * full modeset below.
	 */
	if (!(enable && aconnector && new_crtc_state->active))
		return 0;
	/*
	 * Given above conditions, the dc state cannot be NULL because:
	 * 1. We're in the process of enabling CRTCs (just been added
	 *    to the dc context, or already is on the context)
	 * 2. Has a valid connector attached, and
	 * 3. Is currently active and enabled.
	 * => The dc stream state currently exists.
	 */
	BUG_ON(dm_new_crtc_state->stream == NULL);

	/* Scaling or underscan settings */
	if (is_scaling_state_different(dm_old_conn_state, dm_new_conn_state) ||
				drm_atomic_crtc_needs_modeset(new_crtc_state))
		update_stream_scaling_settings(
			&new_crtc_state->mode, dm_new_conn_state, dm_new_crtc_state->stream);

	/* ABM settings */
	dm_new_crtc_state->abm_level = dm_new_conn_state->abm_level;

	/*
	 * Color management settings. We also update color properties
	 * when a modeset is needed, to ensure it gets reprogrammed.
	 */
	if (dm_new_crtc_state->base.color_mgmt_changed ||
	    drm_atomic_crtc_needs_modeset(new_crtc_state)) {
		ret = amdgpu_dm_update_crtc_color_mgmt(dm_new_crtc_state);
		if (ret)
			goto fail;
	}

	/* Update Freesync settings. */
	get_freesync_config_for_crtc(dm_new_crtc_state,
				     dm_new_conn_state);

	return ret;

fail:
	if (new_stream)
		dc_stream_release(new_stream);
	return ret;
}

static bool should_reset_plane(struct drm_atomic_state *state,
			       struct drm_plane *plane,
			       struct drm_plane_state *old_plane_state,
			       struct drm_plane_state *new_plane_state)
{
	struct drm_plane *other;
	struct drm_plane_state *old_other_state, *new_other_state;
	struct drm_crtc_state *new_crtc_state;
	int i;

	/*
	 * TODO: Remove this hack once the checks below are sufficient
	 * enough to determine when we need to reset all the planes on
	 * the stream.
	 */
	if (state->allow_modeset)
		return true;

	/* Exit early if we know that we're adding or removing the plane. */
	if (old_plane_state->crtc != new_plane_state->crtc)
		return true;

	/* old crtc == new_crtc == NULL, plane not in context. */
	if (!new_plane_state->crtc)
		return false;

	new_crtc_state =
		drm_atomic_get_new_crtc_state(state, new_plane_state->crtc);

	if (!new_crtc_state)
		return true;

	/* CRTC Degamma changes currently require us to recreate planes. */
	if (new_crtc_state->color_mgmt_changed)
		return true;

	if (drm_atomic_crtc_needs_modeset(new_crtc_state))
		return true;

	/*
	 * If there are any new primary or overlay planes being added or
	 * removed then the z-order can potentially change. To ensure
	 * correct z-order and pipe acquisition the current DC architecture
	 * requires us to remove and recreate all existing planes.
	 *
	 * TODO: Come up with a more elegant solution for this.
	 */
	for_each_oldnew_plane_in_state(state, other, old_other_state, new_other_state, i) {
		struct amdgpu_framebuffer *old_afb, *new_afb;
		if (other->type == DRM_PLANE_TYPE_CURSOR)
			continue;

		if (old_other_state->crtc != new_plane_state->crtc &&
		    new_other_state->crtc != new_plane_state->crtc)
			continue;

		if (old_other_state->crtc != new_other_state->crtc)
			return true;

		/* Src/dst size and scaling updates. */
		if (old_other_state->src_w != new_other_state->src_w ||
		    old_other_state->src_h != new_other_state->src_h ||
		    old_other_state->crtc_w != new_other_state->crtc_w ||
		    old_other_state->crtc_h != new_other_state->crtc_h)
			return true;

		/* Rotation / mirroring updates. */
		if (old_other_state->rotation != new_other_state->rotation)
			return true;

		/* Blending updates. */
		if (old_other_state->pixel_blend_mode !=
		    new_other_state->pixel_blend_mode)
			return true;

		/* Alpha updates. */
		if (old_other_state->alpha != new_other_state->alpha)
			return true;

		/* Colorspace changes. */
		if (old_other_state->color_range != new_other_state->color_range ||
		    old_other_state->color_encoding != new_other_state->color_encoding)
			return true;

		/* Framebuffer checks fall at the end. */
		if (!old_other_state->fb || !new_other_state->fb)
			continue;

		/* Pixel format changes can require bandwidth updates. */
		if (old_other_state->fb->format != new_other_state->fb->format)
			return true;

		old_afb = (struct amdgpu_framebuffer *)old_other_state->fb;
		new_afb = (struct amdgpu_framebuffer *)new_other_state->fb;

		/* Tiling and DCC changes also require bandwidth updates. */
		if (old_afb->tiling_flags != new_afb->tiling_flags ||
		    old_afb->base.modifier != new_afb->base.modifier)
			return true;
	}

	return false;
}

static int dm_check_cursor_fb(struct amdgpu_crtc *new_acrtc,
			      struct drm_plane_state *new_plane_state,
			      struct drm_framebuffer *fb)
{
	struct amdgpu_device *adev = drm_to_adev(new_acrtc->base.dev);
	struct amdgpu_framebuffer *afb = to_amdgpu_framebuffer(fb);
	unsigned int pitch;
	bool linear;

	if (fb->width > new_acrtc->max_cursor_width ||
	    fb->height > new_acrtc->max_cursor_height) {
		DRM_DEBUG_ATOMIC("Bad cursor FB size %dx%d\n",
				 new_plane_state->fb->width,
				 new_plane_state->fb->height);
		return -EINVAL;
	}
	if (new_plane_state->src_w != fb->width << 16 ||
	    new_plane_state->src_h != fb->height << 16) {
		DRM_DEBUG_ATOMIC("Cropping not supported for cursor plane\n");
		return -EINVAL;
	}

	/* Pitch in pixels */
	pitch = fb->pitches[0] / fb->format->cpp[0];

	if (fb->width != pitch) {
		DRM_DEBUG_ATOMIC("Cursor FB width %d doesn't match pitch %d",
				 fb->width, pitch);
		return -EINVAL;
	}

	switch (pitch) {
	case 64:
	case 128:
	case 256:
		/* FB pitch is supported by cursor plane */
		break;
	default:
		DRM_DEBUG_ATOMIC("Bad cursor FB pitch %d px\n", pitch);
		return -EINVAL;
	}

	/* Core DRM takes care of checking FB modifiers, so we only need to
	 * check tiling flags when the FB doesn't have a modifier. */
	if (!(fb->flags & DRM_MODE_FB_MODIFIERS)) {
		if (adev->family < AMDGPU_FAMILY_AI) {
			linear = AMDGPU_TILING_GET(afb->tiling_flags, ARRAY_MODE) != DC_ARRAY_2D_TILED_THIN1 &&
			         AMDGPU_TILING_GET(afb->tiling_flags, ARRAY_MODE) != DC_ARRAY_1D_TILED_THIN1 &&
				 AMDGPU_TILING_GET(afb->tiling_flags, MICRO_TILE_MODE) == 0;
		} else {
			linear = AMDGPU_TILING_GET(afb->tiling_flags, SWIZZLE_MODE) == 0;
		}
		if (!linear) {
			DRM_DEBUG_ATOMIC("Cursor FB not linear");
			return -EINVAL;
		}
	}

	return 0;
}

static int dm_update_plane_state(struct dc *dc,
				 struct drm_atomic_state *state,
				 struct drm_plane *plane,
				 struct drm_plane_state *old_plane_state,
				 struct drm_plane_state *new_plane_state,
				 bool enable,
				 bool *lock_and_validation_needed)
{

	struct dm_atomic_state *dm_state = NULL;
	struct drm_crtc *new_plane_crtc, *old_plane_crtc;
	struct drm_crtc_state *old_crtc_state, *new_crtc_state;
	struct dm_crtc_state *dm_new_crtc_state, *dm_old_crtc_state;
	struct dm_plane_state *dm_new_plane_state, *dm_old_plane_state;
	struct amdgpu_crtc *new_acrtc;
	bool needs_reset;
	int ret = 0;


	new_plane_crtc = new_plane_state->crtc;
	old_plane_crtc = old_plane_state->crtc;
	dm_new_plane_state = to_dm_plane_state(new_plane_state);
	dm_old_plane_state = to_dm_plane_state(old_plane_state);

	if (plane->type == DRM_PLANE_TYPE_CURSOR) {
		if (!enable || !new_plane_crtc ||
			drm_atomic_plane_disabling(plane->state, new_plane_state))
			return 0;

		new_acrtc = to_amdgpu_crtc(new_plane_crtc);

		if (new_plane_state->src_x != 0 || new_plane_state->src_y != 0) {
			DRM_DEBUG_ATOMIC("Cropping not supported for cursor plane\n");
			return -EINVAL;
		}

		if (new_plane_state->fb) {
			ret = dm_check_cursor_fb(new_acrtc, new_plane_state,
						 new_plane_state->fb);
			if (ret)
				return ret;
		}

		return 0;
	}

	needs_reset = should_reset_plane(state, plane, old_plane_state,
					 new_plane_state);

	/* Remove any changed/removed planes */
	if (!enable) {
		if (!needs_reset)
			return 0;

		if (!old_plane_crtc)
			return 0;

		old_crtc_state = drm_atomic_get_old_crtc_state(
				state, old_plane_crtc);
		dm_old_crtc_state = to_dm_crtc_state(old_crtc_state);

		if (!dm_old_crtc_state->stream)
			return 0;

		DRM_DEBUG_ATOMIC("Disabling DRM plane: %d on DRM crtc %d\n",
				plane->base.id, old_plane_crtc->base.id);

		ret = dm_atomic_get_state(state, &dm_state);
		if (ret)
			return ret;

		if (!dc_remove_plane_from_context(
				dc,
				dm_old_crtc_state->stream,
				dm_old_plane_state->dc_state,
				dm_state->context)) {

			return -EINVAL;
		}


		dc_plane_state_release(dm_old_plane_state->dc_state);
		dm_new_plane_state->dc_state = NULL;

		*lock_and_validation_needed = true;

	} else { /* Add new planes */
		struct dc_plane_state *dc_new_plane_state;

		if (drm_atomic_plane_disabling(plane->state, new_plane_state))
			return 0;

		if (!new_plane_crtc)
			return 0;

		new_crtc_state = drm_atomic_get_new_crtc_state(state, new_plane_crtc);
		dm_new_crtc_state = to_dm_crtc_state(new_crtc_state);

		if (!dm_new_crtc_state->stream)
			return 0;

		if (!needs_reset)
			return 0;

		ret = dm_plane_helper_check_state(new_plane_state, new_crtc_state);
		if (ret)
			return ret;

		WARN_ON(dm_new_plane_state->dc_state);

		dc_new_plane_state = dc_create_plane_state(dc);
		if (!dc_new_plane_state)
			return -ENOMEM;

		DRM_DEBUG_ATOMIC("Enabling DRM plane: %d on DRM crtc %d\n",
				 plane->base.id, new_plane_crtc->base.id);

		ret = fill_dc_plane_attributes(
			drm_to_adev(new_plane_crtc->dev),
			dc_new_plane_state,
			new_plane_state,
			new_crtc_state);
		if (ret) {
			dc_plane_state_release(dc_new_plane_state);
			return ret;
		}

		ret = dm_atomic_get_state(state, &dm_state);
		if (ret) {
			dc_plane_state_release(dc_new_plane_state);
			return ret;
		}

		/*
		 * Any atomic check errors that occur after this will
		 * not need a release. The plane state will be attached
		 * to the stream, and therefore part of the atomic
		 * state. It'll be released when the atomic state is
		 * cleaned.
		 */
		if (!dc_add_plane_to_context(
				dc,
				dm_new_crtc_state->stream,
				dc_new_plane_state,
				dm_state->context)) {

			dc_plane_state_release(dc_new_plane_state);
			return -EINVAL;
		}

		dm_new_plane_state->dc_state = dc_new_plane_state;

		/* Tell DC to do a full surface update every time there
		 * is a plane change. Inefficient, but works for now.
		 */
		dm_new_plane_state->dc_state->update_flags.bits.full_update = 1;

		*lock_and_validation_needed = true;
	}


	return ret;
}

static int dm_check_crtc_cursor(struct drm_atomic_state *state,
				struct drm_crtc *crtc,
				struct drm_crtc_state *new_crtc_state)
{
	struct drm_plane *cursor = crtc->cursor, *underlying;
	struct drm_plane_state *new_cursor_state, *new_underlying_state;
	int i;
	int cursor_scale_w, cursor_scale_h, underlying_scale_w, underlying_scale_h;

	/* On DCE and DCN there is no dedicated hardware cursor plane. We get a
	 * cursor per pipe but it's going to inherit the scaling and
	 * positioning from the underlying pipe. Check the cursor plane's
	 * blending properties match the underlying planes'. */

	new_cursor_state = drm_atomic_get_new_plane_state(state, cursor);
	if (!new_cursor_state || !new_cursor_state->fb) {
		return 0;
	}

	cursor_scale_w = new_cursor_state->crtc_w * 1000 /
			 (new_cursor_state->src_w >> 16);
	cursor_scale_h = new_cursor_state->crtc_h * 1000 /
			 (new_cursor_state->src_h >> 16);

	for_each_new_plane_in_state_reverse(state, underlying, new_underlying_state, i) {
		/* Narrow down to non-cursor planes on the same CRTC as the cursor */
		if (new_underlying_state->crtc != crtc || underlying == crtc->cursor)
			continue;

		/* Ignore disabled planes */
		if (!new_underlying_state->fb)
			continue;

		underlying_scale_w = new_underlying_state->crtc_w * 1000 /
				     (new_underlying_state->src_w >> 16);
		underlying_scale_h = new_underlying_state->crtc_h * 1000 /
				     (new_underlying_state->src_h >> 16);

		if (cursor_scale_w != underlying_scale_w ||
		    cursor_scale_h != underlying_scale_h) {
			drm_dbg_atomic(crtc->dev,
				       "Cursor [PLANE:%d:%s] scaling doesn't match underlying [PLANE:%d:%s]\n",
				       cursor->base.id, cursor->name, underlying->base.id, underlying->name);
			return -EINVAL;
		}

		/* If this plane covers the whole CRTC, no need to check planes underneath */
		if (new_underlying_state->crtc_x <= 0 &&
		    new_underlying_state->crtc_y <= 0 &&
		    new_underlying_state->crtc_x + new_underlying_state->crtc_w >= new_crtc_state->mode.hdisplay &&
		    new_underlying_state->crtc_y + new_underlying_state->crtc_h >= new_crtc_state->mode.vdisplay)
			break;
	}

	return 0;
}

#if defined(CONFIG_DRM_AMD_DC_DCN)
static int add_affected_mst_dsc_crtcs(struct drm_atomic_state *state, struct drm_crtc *crtc)
{
	struct drm_connector *connector;
	struct drm_connector_state *conn_state;
	struct amdgpu_dm_connector *aconnector = NULL;
	int i;
	for_each_new_connector_in_state(state, connector, conn_state, i) {
		if (conn_state->crtc != crtc)
			continue;

		aconnector = to_amdgpu_dm_connector(connector);
		if (!aconnector->port || !aconnector->mst_port)
			aconnector = NULL;
		else
			break;
	}

	if (!aconnector)
		return 0;

	return drm_dp_mst_add_affected_dsc_crtcs(state, &aconnector->mst_port->mst_mgr);
}
#endif

<<<<<<< HEAD
static int validate_overlay(struct drm_atomic_state *state)
{
	int i;
	struct drm_plane *plane;
	struct drm_plane_state *new_plane_state;
	struct drm_plane_state *primary_state, *overlay_state = NULL;

	/* Check if primary plane is contained inside overlay */
	for_each_new_plane_in_state_reverse(state, plane, new_plane_state, i) {
		if (plane->type == DRM_PLANE_TYPE_OVERLAY) {
			if (drm_atomic_plane_disabling(plane->state, new_plane_state))
				return 0;

			overlay_state = new_plane_state;
			continue;
		}
	}

	/* check if we're making changes to the overlay plane */
	if (!overlay_state)
		return 0;

	/* check if overlay plane is enabled */
	if (!overlay_state->crtc)
		return 0;

	/* find the primary plane for the CRTC that the overlay is enabled on */
	primary_state = drm_atomic_get_plane_state(state, overlay_state->crtc->primary);
	if (IS_ERR(primary_state))
		return PTR_ERR(primary_state);

	/* check if primary plane is enabled */
	if (!primary_state->crtc)
		return 0;

	/* Perform the bounds check to ensure the overlay plane covers the primary */
	if (primary_state->crtc_x < overlay_state->crtc_x ||
	    primary_state->crtc_y < overlay_state->crtc_y ||
	    primary_state->crtc_x + primary_state->crtc_w > overlay_state->crtc_x + overlay_state->crtc_w ||
	    primary_state->crtc_y + primary_state->crtc_h > overlay_state->crtc_y + overlay_state->crtc_h) {
		DRM_DEBUG_ATOMIC("Overlay plane is enabled with hardware cursor but does not fully cover primary plane\n");
		return -EINVAL;
	}

	return 0;
}

=======
>>>>>>> df0cc57e
/**
 * amdgpu_dm_atomic_check() - Atomic check implementation for AMDgpu DM.
 * @dev: The DRM device
 * @state: The atomic state to commit
 *
 * Validate that the given atomic state is programmable by DC into hardware.
 * This involves constructing a &struct dc_state reflecting the new hardware
 * state we wish to commit, then querying DC to see if it is programmable. It's
 * important not to modify the existing DC state. Otherwise, atomic_check
 * may unexpectedly commit hardware changes.
 *
 * When validating the DC state, it's important that the right locks are
 * acquired. For full updates case which removes/adds/updates streams on one
 * CRTC while flipping on another CRTC, acquiring global lock will guarantee
 * that any such full update commit will wait for completion of any outstanding
 * flip using DRMs synchronization events.
 *
 * Note that DM adds the affected connectors for all CRTCs in state, when that
 * might not seem necessary. This is because DC stream creation requires the
 * DC sink, which is tied to the DRM connector state. Cleaning this up should
 * be possible but non-trivial - a possible TODO item.
 *
 * Return: -Error code if validation failed.
 */
static int amdgpu_dm_atomic_check(struct drm_device *dev,
				  struct drm_atomic_state *state)
{
	struct amdgpu_device *adev = drm_to_adev(dev);
	struct dm_atomic_state *dm_state = NULL;
	struct dc *dc = adev->dm.dc;
	struct drm_connector *connector;
	struct drm_connector_state *old_con_state, *new_con_state;
	struct drm_crtc *crtc;
	struct drm_crtc_state *old_crtc_state, *new_crtc_state;
	struct drm_plane *plane;
	struct drm_plane_state *old_plane_state, *new_plane_state;
	enum dc_status status;
	int ret, i;
	bool lock_and_validation_needed = false;
	struct dm_crtc_state *dm_old_crtc_state;
#if defined(CONFIG_DRM_AMD_DC_DCN)
	struct dsc_mst_fairness_vars vars[MAX_PIPES];
<<<<<<< HEAD
=======
	struct drm_dp_mst_topology_state *mst_state;
	struct drm_dp_mst_topology_mgr *mgr;
>>>>>>> df0cc57e
#endif

	trace_amdgpu_dm_atomic_check_begin(state);

	ret = drm_atomic_helper_check_modeset(dev, state);
	if (ret)
		goto fail;

	/* Check connector changes */
	for_each_oldnew_connector_in_state(state, connector, old_con_state, new_con_state, i) {
		struct dm_connector_state *dm_old_con_state = to_dm_connector_state(old_con_state);
		struct dm_connector_state *dm_new_con_state = to_dm_connector_state(new_con_state);

		/* Skip connectors that are disabled or part of modeset already. */
		if (!old_con_state->crtc && !new_con_state->crtc)
			continue;

		if (!new_con_state->crtc)
			continue;

		new_crtc_state = drm_atomic_get_crtc_state(state, new_con_state->crtc);
		if (IS_ERR(new_crtc_state)) {
			ret = PTR_ERR(new_crtc_state);
			goto fail;
		}

		if (dm_old_con_state->abm_level !=
		    dm_new_con_state->abm_level)
			new_crtc_state->connectors_changed = true;
	}

#if defined(CONFIG_DRM_AMD_DC_DCN)
	if (dc_resource_is_dsc_encoding_supported(dc)) {
		for_each_oldnew_crtc_in_state(state, crtc, old_crtc_state, new_crtc_state, i) {
			if (drm_atomic_crtc_needs_modeset(new_crtc_state)) {
				ret = add_affected_mst_dsc_crtcs(state, crtc);
				if (ret)
					goto fail;
			}
		}
	}
#endif
	for_each_oldnew_crtc_in_state(state, crtc, old_crtc_state, new_crtc_state, i) {
		dm_old_crtc_state = to_dm_crtc_state(old_crtc_state);

		if (!drm_atomic_crtc_needs_modeset(new_crtc_state) &&
		    !new_crtc_state->color_mgmt_changed &&
		    old_crtc_state->vrr_enabled == new_crtc_state->vrr_enabled &&
			dm_old_crtc_state->dsc_force_changed == false)
			continue;

		ret = amdgpu_dm_verify_lut_sizes(new_crtc_state);
		if (ret)
			goto fail;

		if (!new_crtc_state->enable)
			continue;

		ret = drm_atomic_add_affected_connectors(state, crtc);
		if (ret)
			goto fail;

		ret = drm_atomic_add_affected_planes(state, crtc);
		if (ret)
			goto fail;

		if (dm_old_crtc_state->dsc_force_changed)
			new_crtc_state->mode_changed = true;
	}

	/*
	 * Add all primary and overlay planes on the CRTC to the state
	 * whenever a plane is enabled to maintain correct z-ordering
	 * and to enable fast surface updates.
	 */
	drm_for_each_crtc(crtc, dev) {
		bool modified = false;

		for_each_oldnew_plane_in_state(state, plane, old_plane_state, new_plane_state, i) {
			if (plane->type == DRM_PLANE_TYPE_CURSOR)
				continue;

			if (new_plane_state->crtc == crtc ||
			    old_plane_state->crtc == crtc) {
				modified = true;
				break;
			}
		}

		if (!modified)
			continue;

		drm_for_each_plane_mask(plane, state->dev, crtc->state->plane_mask) {
			if (plane->type == DRM_PLANE_TYPE_CURSOR)
				continue;

			new_plane_state =
				drm_atomic_get_plane_state(state, plane);

			if (IS_ERR(new_plane_state)) {
				ret = PTR_ERR(new_plane_state);
				goto fail;
			}
		}
	}

	/* Remove exiting planes if they are modified */
	for_each_oldnew_plane_in_state_reverse(state, plane, old_plane_state, new_plane_state, i) {
		ret = dm_update_plane_state(dc, state, plane,
					    old_plane_state,
					    new_plane_state,
					    false,
					    &lock_and_validation_needed);
		if (ret)
			goto fail;
	}

	/* Disable all crtcs which require disable */
	for_each_oldnew_crtc_in_state(state, crtc, old_crtc_state, new_crtc_state, i) {
		ret = dm_update_crtc_state(&adev->dm, state, crtc,
					   old_crtc_state,
					   new_crtc_state,
					   false,
					   &lock_and_validation_needed);
		if (ret)
			goto fail;
	}

	/* Enable all crtcs which require enable */
	for_each_oldnew_crtc_in_state(state, crtc, old_crtc_state, new_crtc_state, i) {
		ret = dm_update_crtc_state(&adev->dm, state, crtc,
					   old_crtc_state,
					   new_crtc_state,
					   true,
					   &lock_and_validation_needed);
		if (ret)
			goto fail;
	}

	/* Add new/modified planes */
	for_each_oldnew_plane_in_state_reverse(state, plane, old_plane_state, new_plane_state, i) {
		ret = dm_update_plane_state(dc, state, plane,
					    old_plane_state,
					    new_plane_state,
					    true,
					    &lock_and_validation_needed);
		if (ret)
			goto fail;
	}

	/* Run this here since we want to validate the streams we created */
	ret = drm_atomic_helper_check_planes(dev, state);
	if (ret)
		goto fail;

	/* Check cursor planes scaling */
	for_each_new_crtc_in_state(state, crtc, new_crtc_state, i) {
		ret = dm_check_crtc_cursor(state, crtc, new_crtc_state);
		if (ret)
			goto fail;
	}

	if (state->legacy_cursor_update) {
		/*
		 * This is a fast cursor update coming from the plane update
		 * helper, check if it can be done asynchronously for better
		 * performance.
		 */
		state->async_update =
			!drm_atomic_helper_async_check(dev, state);

		/*
		 * Skip the remaining global validation if this is an async
		 * update. Cursor updates can be done without affecting
		 * state or bandwidth calcs and this avoids the performance
		 * penalty of locking the private state object and
		 * allocating a new dc_state.
		 */
		if (state->async_update)
			return 0;
	}

	/* Check scaling and underscan changes*/
	/* TODO Removed scaling changes validation due to inability to commit
	 * new stream into context w\o causing full reset. Need to
	 * decide how to handle.
	 */
	for_each_oldnew_connector_in_state(state, connector, old_con_state, new_con_state, i) {
		struct dm_connector_state *dm_old_con_state = to_dm_connector_state(old_con_state);
		struct dm_connector_state *dm_new_con_state = to_dm_connector_state(new_con_state);
		struct amdgpu_crtc *acrtc = to_amdgpu_crtc(dm_new_con_state->base.crtc);

		/* Skip any modesets/resets */
		if (!acrtc || drm_atomic_crtc_needs_modeset(
				drm_atomic_get_new_crtc_state(state, &acrtc->base)))
			continue;

		/* Skip any thing not scale or underscan changes */
		if (!is_scaling_state_different(dm_new_con_state, dm_old_con_state))
			continue;

		lock_and_validation_needed = true;
	}

#if defined(CONFIG_DRM_AMD_DC_DCN)
	/* set the slot info for each mst_state based on the link encoding format */
	for_each_new_mst_mgr_in_state(state, mgr, mst_state, i) {
		struct amdgpu_dm_connector *aconnector;
		struct drm_connector *connector;
		struct drm_connector_list_iter iter;
		u8 link_coding_cap;

		if (!mgr->mst_state )
			continue;

		drm_connector_list_iter_begin(dev, &iter);
		drm_for_each_connector_iter(connector, &iter) {
			int id = connector->index;

			if (id == mst_state->mgr->conn_base_id) {
				aconnector = to_amdgpu_dm_connector(connector);
				link_coding_cap = dc_link_dp_mst_decide_link_encoding_format(aconnector->dc_link);
				drm_dp_mst_update_slots(mst_state, link_coding_cap);

				break;
			}
		}
		drm_connector_list_iter_end(&iter);

	}
#endif
	/**
	 * Streams and planes are reset when there are changes that affect
	 * bandwidth. Anything that affects bandwidth needs to go through
	 * DC global validation to ensure that the configuration can be applied
	 * to hardware.
	 *
	 * We have to currently stall out here in atomic_check for outstanding
	 * commits to finish in this case because our IRQ handlers reference
	 * DRM state directly - we can end up disabling interrupts too early
	 * if we don't.
	 *
	 * TODO: Remove this stall and drop DM state private objects.
	 */
	if (lock_and_validation_needed) {
		ret = dm_atomic_get_state(state, &dm_state);
		if (ret)
			goto fail;

		ret = do_aquire_global_lock(dev, state);
		if (ret)
			goto fail;

#if defined(CONFIG_DRM_AMD_DC_DCN)
		if (!compute_mst_dsc_configs_for_state(state, dm_state->context, vars))
			goto fail;

		ret = dm_update_mst_vcpi_slots_for_dsc(state, dm_state->context, vars);
		if (ret)
			goto fail;
#endif

		/*
		 * Perform validation of MST topology in the state:
		 * We need to perform MST atomic check before calling
		 * dc_validate_global_state(), or there is a chance
		 * to get stuck in an infinite loop and hang eventually.
		 */
		ret = drm_dp_mst_atomic_check(state);
		if (ret)
			goto fail;
		status = dc_validate_global_state(dc, dm_state->context, false);
		if (status != DC_OK) {
			drm_dbg_atomic(dev,
				       "DC global validation failure: %s (%d)",
				       dc_status_to_str(status), status);
			ret = -EINVAL;
			goto fail;
		}
	} else {
		/*
		 * The commit is a fast update. Fast updates shouldn't change
		 * the DC context, affect global validation, and can have their
		 * commit work done in parallel with other commits not touching
		 * the same resource. If we have a new DC context as part of
		 * the DM atomic state from validation we need to free it and
		 * retain the existing one instead.
		 *
		 * Furthermore, since the DM atomic state only contains the DC
		 * context and can safely be annulled, we can free the state
		 * and clear the associated private object now to free
		 * some memory and avoid a possible use-after-free later.
		 */

		for (i = 0; i < state->num_private_objs; i++) {
			struct drm_private_obj *obj = state->private_objs[i].ptr;

			if (obj->funcs == adev->dm.atomic_obj.funcs) {
				int j = state->num_private_objs-1;

				dm_atomic_destroy_state(obj,
						state->private_objs[i].state);

				/* If i is not at the end of the array then the
				 * last element needs to be moved to where i was
				 * before the array can safely be truncated.
				 */
				if (i != j)
					state->private_objs[i] =
						state->private_objs[j];

				state->private_objs[j].ptr = NULL;
				state->private_objs[j].state = NULL;
				state->private_objs[j].old_state = NULL;
				state->private_objs[j].new_state = NULL;

				state->num_private_objs = j;
				break;
			}
		}
	}

	/* Store the overall update type for use later in atomic check. */
	for_each_new_crtc_in_state (state, crtc, new_crtc_state, i) {
		struct dm_crtc_state *dm_new_crtc_state =
			to_dm_crtc_state(new_crtc_state);

		dm_new_crtc_state->update_type = lock_and_validation_needed ?
							 UPDATE_TYPE_FULL :
							 UPDATE_TYPE_FAST;
	}

	/* Must be success */
	WARN_ON(ret);

	trace_amdgpu_dm_atomic_check_finish(state, ret);

	return ret;

fail:
	if (ret == -EDEADLK)
		DRM_DEBUG_DRIVER("Atomic check stopped to avoid deadlock.\n");
	else if (ret == -EINTR || ret == -EAGAIN || ret == -ERESTARTSYS)
		DRM_DEBUG_DRIVER("Atomic check stopped due to signal.\n");
	else
		DRM_DEBUG_DRIVER("Atomic check failed with err: %d \n", ret);

	trace_amdgpu_dm_atomic_check_finish(state, ret);

	return ret;
}

static bool is_dp_capable_without_timing_msa(struct dc *dc,
					     struct amdgpu_dm_connector *amdgpu_dm_connector)
{
	uint8_t dpcd_data;
	bool capable = false;

	if (amdgpu_dm_connector->dc_link &&
		dm_helpers_dp_read_dpcd(
				NULL,
				amdgpu_dm_connector->dc_link,
				DP_DOWN_STREAM_PORT_COUNT,
				&dpcd_data,
				sizeof(dpcd_data))) {
		capable = (dpcd_data & DP_MSA_TIMING_PAR_IGNORED) ? true:false;
	}

	return capable;
}

static bool dm_edid_parser_send_cea(struct amdgpu_display_manager *dm,
		unsigned int offset,
		unsigned int total_length,
		uint8_t *data,
		unsigned int length,
		struct amdgpu_hdmi_vsdb_info *vsdb)
{
	bool res;
	union dmub_rb_cmd cmd;
	struct dmub_cmd_send_edid_cea *input;
	struct dmub_cmd_edid_cea_output *output;

	if (length > DMUB_EDID_CEA_DATA_CHUNK_BYTES)
		return false;

	memset(&cmd, 0, sizeof(cmd));

	input = &cmd.edid_cea.data.input;

	cmd.edid_cea.header.type = DMUB_CMD__EDID_CEA;
	cmd.edid_cea.header.sub_type = 0;
	cmd.edid_cea.header.payload_bytes =
		sizeof(cmd.edid_cea) - sizeof(cmd.edid_cea.header);
	input->offset = offset;
	input->length = length;
	input->total_length = total_length;
	memcpy(input->payload, data, length);

	res = dc_dmub_srv_cmd_with_reply_data(dm->dc->ctx->dmub_srv, &cmd);
	if (!res) {
		DRM_ERROR("EDID CEA parser failed\n");
		return false;
	}

	output = &cmd.edid_cea.data.output;

	if (output->type == DMUB_CMD__EDID_CEA_ACK) {
		if (!output->ack.success) {
			DRM_ERROR("EDID CEA ack failed at offset %d\n",
					output->ack.offset);
		}
	} else if (output->type == DMUB_CMD__EDID_CEA_AMD_VSDB) {
		if (!output->amd_vsdb.vsdb_found)
			return false;

		vsdb->freesync_supported = output->amd_vsdb.freesync_supported;
		vsdb->amd_vsdb_version = output->amd_vsdb.amd_vsdb_version;
		vsdb->min_refresh_rate_hz = output->amd_vsdb.min_frame_rate;
		vsdb->max_refresh_rate_hz = output->amd_vsdb.max_frame_rate;
	} else {
		DRM_WARN("Unknown EDID CEA parser results\n");
		return false;
	}

	return true;
}

static bool parse_edid_cea_dmcu(struct amdgpu_display_manager *dm,
		uint8_t *edid_ext, int len,
		struct amdgpu_hdmi_vsdb_info *vsdb_info)
{
	int i;

	/* send extension block to DMCU for parsing */
	for (i = 0; i < len; i += 8) {
		bool res;
		int offset;

		/* send 8 bytes a time */
		if (!dc_edid_parser_send_cea(dm->dc, i, len, &edid_ext[i], 8))
			return false;

		if (i+8 == len) {
			/* EDID block sent completed, expect result */
			int version, min_rate, max_rate;

			res = dc_edid_parser_recv_amd_vsdb(dm->dc, &version, &min_rate, &max_rate);
			if (res) {
				/* amd vsdb found */
				vsdb_info->freesync_supported = 1;
				vsdb_info->amd_vsdb_version = version;
				vsdb_info->min_refresh_rate_hz = min_rate;
				vsdb_info->max_refresh_rate_hz = max_rate;
				return true;
			}
			/* not amd vsdb */
			return false;
		}

		/* check for ack*/
		res = dc_edid_parser_recv_cea_ack(dm->dc, &offset);
		if (!res)
			return false;
	}

	return false;
}

static bool parse_edid_cea_dmub(struct amdgpu_display_manager *dm,
		uint8_t *edid_ext, int len,
		struct amdgpu_hdmi_vsdb_info *vsdb_info)
{
	int i;

	/* send extension block to DMCU for parsing */
	for (i = 0; i < len; i += 8) {
		/* send 8 bytes a time */
		if (!dm_edid_parser_send_cea(dm, i, len, &edid_ext[i], 8, vsdb_info))
			return false;
	}

	return vsdb_info->freesync_supported;
}

static bool parse_edid_cea(struct amdgpu_dm_connector *aconnector,
		uint8_t *edid_ext, int len,
		struct amdgpu_hdmi_vsdb_info *vsdb_info)
{
	struct amdgpu_device *adev = drm_to_adev(aconnector->base.dev);

	if (adev->dm.dmub_srv)
		return parse_edid_cea_dmub(&adev->dm, edid_ext, len, vsdb_info);
	else
		return parse_edid_cea_dmcu(&adev->dm, edid_ext, len, vsdb_info);
}

static int parse_hdmi_amd_vsdb(struct amdgpu_dm_connector *aconnector,
		struct edid *edid, struct amdgpu_hdmi_vsdb_info *vsdb_info)
{
	uint8_t *edid_ext = NULL;
	int i;
	bool valid_vsdb_found = false;

	/*----- drm_find_cea_extension() -----*/
	/* No EDID or EDID extensions */
	if (edid == NULL || edid->extensions == 0)
		return -ENODEV;

	/* Find CEA extension */
	for (i = 0; i < edid->extensions; i++) {
		edid_ext = (uint8_t *)edid + EDID_LENGTH * (i + 1);
		if (edid_ext[0] == CEA_EXT)
			break;
	}

	if (i == edid->extensions)
		return -ENODEV;

	/*----- cea_db_offsets() -----*/
	if (edid_ext[0] != CEA_EXT)
		return -ENODEV;

	valid_vsdb_found = parse_edid_cea(aconnector, edid_ext, EDID_LENGTH, vsdb_info);

	return valid_vsdb_found ? i : -ENODEV;
}

void amdgpu_dm_update_freesync_caps(struct drm_connector *connector,
					struct edid *edid)
{
	int i = 0;
	struct detailed_timing *timing;
	struct detailed_non_pixel *data;
	struct detailed_data_monitor_range *range;
	struct amdgpu_dm_connector *amdgpu_dm_connector =
			to_amdgpu_dm_connector(connector);
	struct dm_connector_state *dm_con_state = NULL;
	struct dc_sink *sink;

	struct drm_device *dev = connector->dev;
	struct amdgpu_device *adev = drm_to_adev(dev);
	bool freesync_capable = false;
	struct amdgpu_hdmi_vsdb_info vsdb_info = {0};

	if (!connector->state) {
		DRM_ERROR("%s - Connector has no state", __func__);
		goto update;
	}

	sink = amdgpu_dm_connector->dc_sink ?
		amdgpu_dm_connector->dc_sink :
		amdgpu_dm_connector->dc_em_sink;

	if (!edid || !sink) {
		dm_con_state = to_dm_connector_state(connector->state);

		amdgpu_dm_connector->min_vfreq = 0;
		amdgpu_dm_connector->max_vfreq = 0;
		amdgpu_dm_connector->pixel_clock_mhz = 0;
		connector->display_info.monitor_range.min_vfreq = 0;
		connector->display_info.monitor_range.max_vfreq = 0;
		freesync_capable = false;

		goto update;
	}

	dm_con_state = to_dm_connector_state(connector->state);

	if (!adev->dm.freesync_module)
		goto update;


	if (sink->sink_signal == SIGNAL_TYPE_DISPLAY_PORT
		|| sink->sink_signal == SIGNAL_TYPE_EDP) {
		bool edid_check_required = false;

		if (edid) {
			edid_check_required = is_dp_capable_without_timing_msa(
						adev->dm.dc,
						amdgpu_dm_connector);
		}

		if (edid_check_required == true && (edid->version > 1 ||
		   (edid->version == 1 && edid->revision > 1))) {
			for (i = 0; i < 4; i++) {

				timing	= &edid->detailed_timings[i];
				data	= &timing->data.other_data;
				range	= &data->data.range;
				/*
				 * Check if monitor has continuous frequency mode
				 */
				if (data->type != EDID_DETAIL_MONITOR_RANGE)
					continue;
				/*
				 * Check for flag range limits only. If flag == 1 then
				 * no additional timing information provided.
				 * Default GTF, GTF Secondary curve and CVT are not
				 * supported
				 */
				if (range->flags != 1)
					continue;

				amdgpu_dm_connector->min_vfreq = range->min_vfreq;
				amdgpu_dm_connector->max_vfreq = range->max_vfreq;
				amdgpu_dm_connector->pixel_clock_mhz =
					range->pixel_clock_mhz * 10;

				connector->display_info.monitor_range.min_vfreq = range->min_vfreq;
				connector->display_info.monitor_range.max_vfreq = range->max_vfreq;

				break;
			}

			if (amdgpu_dm_connector->max_vfreq -
			    amdgpu_dm_connector->min_vfreq > 10) {

				freesync_capable = true;
			}
		}
	} else if (edid && sink->sink_signal == SIGNAL_TYPE_HDMI_TYPE_A) {
		i = parse_hdmi_amd_vsdb(amdgpu_dm_connector, edid, &vsdb_info);
		if (i >= 0 && vsdb_info.freesync_supported) {
			timing  = &edid->detailed_timings[i];
			data    = &timing->data.other_data;

			amdgpu_dm_connector->min_vfreq = vsdb_info.min_refresh_rate_hz;
			amdgpu_dm_connector->max_vfreq = vsdb_info.max_refresh_rate_hz;
			if (amdgpu_dm_connector->max_vfreq - amdgpu_dm_connector->min_vfreq > 10)
				freesync_capable = true;

			connector->display_info.monitor_range.min_vfreq = vsdb_info.min_refresh_rate_hz;
			connector->display_info.monitor_range.max_vfreq = vsdb_info.max_refresh_rate_hz;
		}
	}

update:
	if (dm_con_state)
		dm_con_state->freesync_capable = freesync_capable;

	if (connector->vrr_capable_property)
		drm_connector_set_vrr_capable_property(connector,
						       freesync_capable);
}

void amdgpu_dm_trigger_timing_sync(struct drm_device *dev)
{
	struct amdgpu_device *adev = drm_to_adev(dev);
	struct dc *dc = adev->dm.dc;
	int i;

	mutex_lock(&adev->dm.dc_lock);
	if (dc->current_state) {
		for (i = 0; i < dc->current_state->stream_count; ++i)
			dc->current_state->streams[i]
				->triggered_crtc_reset.enabled =
				adev->dm.force_timing_sync;

		dm_enable_per_frame_crtc_master_sync(dc->current_state);
		dc_trigger_sync(dc, dc->current_state);
	}
	mutex_unlock(&adev->dm.dc_lock);
}

void dm_write_reg_func(const struct dc_context *ctx, uint32_t address,
		       uint32_t value, const char *func_name)
{
#ifdef DM_CHECK_ADDR_0
	if (address == 0) {
		DC_ERR("invalid register write. address = 0");
		return;
	}
#endif
	cgs_write_register(ctx->cgs_device, address, value);
	trace_amdgpu_dc_wreg(&ctx->perf_trace->write_count, address, value);
}

uint32_t dm_read_reg_func(const struct dc_context *ctx, uint32_t address,
			  const char *func_name)
{
	uint32_t value;
#ifdef DM_CHECK_ADDR_0
	if (address == 0) {
		DC_ERR("invalid register read; address = 0\n");
		return 0;
	}
#endif

	if (ctx->dmub_srv &&
	    ctx->dmub_srv->reg_helper_offload.gather_in_progress &&
	    !ctx->dmub_srv->reg_helper_offload.should_burst_write) {
		ASSERT(false);
		return 0;
	}

	value = cgs_read_register(ctx->cgs_device, address);

	trace_amdgpu_dc_rreg(&ctx->perf_trace->read_count, address, value);

	return value;
}

<<<<<<< HEAD
int amdgpu_dm_process_dmub_aux_transfer_sync(struct dc_context *ctx, unsigned int linkIndex,
				struct aux_payload *payload, enum aux_return_code_type *operation_result)
=======
int amdgpu_dm_set_dmub_async_sync_status(bool is_cmd_aux, struct dc_context *ctx,
	uint8_t status_type, uint32_t *operation_result)
{
	struct amdgpu_device *adev = ctx->driver_context;
	int return_status = -1;
	struct dmub_notification *p_notify = adev->dm.dmub_notify;

	if (is_cmd_aux) {
		if (status_type == DMUB_ASYNC_TO_SYNC_ACCESS_SUCCESS) {
			return_status = p_notify->aux_reply.length;
			*operation_result = p_notify->result;
		} else if (status_type == DMUB_ASYNC_TO_SYNC_ACCESS_TIMEOUT) {
			*operation_result = AUX_RET_ERROR_TIMEOUT;
		} else if (status_type == DMUB_ASYNC_TO_SYNC_ACCESS_FAIL) {
			*operation_result = AUX_RET_ERROR_ENGINE_ACQUIRE;
		} else {
			*operation_result = AUX_RET_ERROR_UNKNOWN;
		}
	} else {
		if (status_type == DMUB_ASYNC_TO_SYNC_ACCESS_SUCCESS) {
			return_status = 0;
			*operation_result = p_notify->sc_status;
		} else {
			*operation_result = SET_CONFIG_UNKNOWN_ERROR;
		}
	}

	return return_status;
}

int amdgpu_dm_process_dmub_aux_transfer_sync(bool is_cmd_aux, struct dc_context *ctx,
	unsigned int link_index, void *cmd_payload, void *operation_result)
>>>>>>> df0cc57e
{
	struct amdgpu_device *adev = ctx->driver_context;
	int ret = 0;

<<<<<<< HEAD
	dc_process_dmub_aux_transfer_async(ctx->dc, linkIndex, payload);
	ret = wait_for_completion_interruptible_timeout(&adev->dm.dmub_aux_transfer_done, 10*HZ);
	if (ret == 0) {
		*operation_result = AUX_RET_ERROR_TIMEOUT;
		return -1;
	}
	*operation_result = (enum aux_return_code_type)adev->dm.dmub_notify->result;

	if (adev->dm.dmub_notify->result == AUX_RET_SUCCESS) {
		(*payload->reply) = adev->dm.dmub_notify->aux_reply.command;

		// For read case, Copy data to payload
		if (!payload->write && adev->dm.dmub_notify->aux_reply.length &&
		(*payload->reply == AUX_TRANSACTION_REPLY_AUX_ACK))
			memcpy(payload->data, adev->dm.dmub_notify->aux_reply.data,
			adev->dm.dmub_notify->aux_reply.length);
	}

	return adev->dm.dmub_notify->aux_reply.length;
=======
	if (is_cmd_aux) {
		dc_process_dmub_aux_transfer_async(ctx->dc,
			link_index, (struct aux_payload *)cmd_payload);
	} else if (dc_process_dmub_set_config_async(ctx->dc, link_index,
					(struct set_config_cmd_payload *)cmd_payload,
					adev->dm.dmub_notify)) {
		return amdgpu_dm_set_dmub_async_sync_status(is_cmd_aux,
					ctx, DMUB_ASYNC_TO_SYNC_ACCESS_SUCCESS,
					(uint32_t *)operation_result);
	}

	ret = wait_for_completion_timeout(&adev->dm.dmub_aux_transfer_done, 10 * HZ);
	if (ret == 0) {
		DRM_ERROR("wait_for_completion_timeout timeout!");
		return amdgpu_dm_set_dmub_async_sync_status(is_cmd_aux,
				ctx, DMUB_ASYNC_TO_SYNC_ACCESS_TIMEOUT,
				(uint32_t *)operation_result);
	}

	if (is_cmd_aux) {
		if (adev->dm.dmub_notify->result == AUX_RET_SUCCESS) {
			struct aux_payload *payload = (struct aux_payload *)cmd_payload;

			payload->reply[0] = adev->dm.dmub_notify->aux_reply.command;
			if (!payload->write && adev->dm.dmub_notify->aux_reply.length &&
			    payload->reply[0] == AUX_TRANSACTION_REPLY_AUX_ACK) {
				memcpy(payload->data, adev->dm.dmub_notify->aux_reply.data,
				       adev->dm.dmub_notify->aux_reply.length);
			}
		}
	}

	return amdgpu_dm_set_dmub_async_sync_status(is_cmd_aux,
			ctx, DMUB_ASYNC_TO_SYNC_ACCESS_SUCCESS,
			(uint32_t *)operation_result);
>>>>>>> df0cc57e
}<|MERGE_RESOLUTION|>--- conflicted
+++ resolved
@@ -29,10 +29,7 @@
 #include "dm_services_types.h"
 #include "dc.h"
 #include "dc_link_dp.h"
-<<<<<<< HEAD
-=======
 #include "link_enc_cfg.h"
->>>>>>> df0cc57e
 #include "dc/inc/core_types.h"
 #include "dal_asic_id.h"
 #include "dmub/dmub_srv.h"
@@ -624,9 +621,6 @@
 
 	amdgpu_dm_crtc_handle_crc_window_irq(&acrtc->base);
 }
-<<<<<<< HEAD
-#endif
-=======
 #endif /* CONFIG_DRM_AMD_SECURE_DISPLAY */
 
 /**
@@ -743,7 +737,6 @@
 	kfree(dmub_hpd_wrk);
 
 }
->>>>>>> df0cc57e
 
 #define DMUB_TRACE_MAX_READ 64
 /**
@@ -761,24 +754,6 @@
 	struct amdgpu_display_manager *dm = &adev->dm;
 	struct dmcub_trace_buf_entry entry = { 0 };
 	uint32_t count = 0;
-<<<<<<< HEAD
-
-	if (dc_enable_dmub_notifications(adev->dm.dc)) {
-		if (irq_params->irq_src == DC_IRQ_SOURCE_DMCUB_OUTBOX) {
-			do {
-				dc_stat_get_dmub_notification(adev->dm.dc, &notify);
-			} while (notify.pending_notification);
-
-			if (adev->dm.dmub_notify)
-				memcpy(adev->dm.dmub_notify, &notify, sizeof(struct dmub_notification));
-			if (notify.type == DMUB_NOTIFICATION_AUX_REPLY)
-				complete(&adev->dm.dmub_aux_transfer_done);
-			// TODO : HPD Implementation
-
-		} else {
-			DRM_ERROR("DM: Failed to receive correct outbox IRQ !");
-		}
-=======
 	struct dmub_hpd_work *dmub_hpd_wrk;
 	struct dc_link *plink = NULL;
 
@@ -824,7 +799,6 @@
 				dm->dmub_callback[notify.type](adev, &notify);
 			}
 		} while (notify.pending_notification);
->>>>>>> df0cc57e
 	}
 
 
@@ -842,16 +816,10 @@
 
 	} while (count <= DMUB_TRACE_MAX_READ);
 
-<<<<<<< HEAD
-	ASSERT(count <= DMUB_TRACE_MAX_READ);
-}
-#endif
-=======
 	if (count > DMUB_TRACE_MAX_READ)
 		DRM_DEBUG_DRIVER("Warning : count > DMUB_TRACE_MAX_READ");
 }
 #endif /* CONFIG_DRM_AMD_DC_DCN */
->>>>>>> df0cc57e
 
 static int dm_set_clockgating_state(void *handle,
 		  enum amd_clockgating_state state)
@@ -1274,18 +1242,6 @@
 			   vblank_work->acrtc->dm_irq_params.allow_psr_entry) {
 			amdgpu_dm_psr_enable(vblank_work->stream);
 		}
-<<<<<<< HEAD
-	}
-
-	mutex_unlock(&dm->dc_lock);
-
-	dc_stream_release(vblank_work->stream);
-
-	kfree(vblank_work);
-}
-
-#endif
-=======
 	}
 
 	mutex_unlock(&dm->dc_lock);
@@ -1404,7 +1360,6 @@
 	return false;
 }
 
->>>>>>> df0cc57e
 static int amdgpu_dm_init(struct amdgpu_device *adev)
 {
 	struct dc_init_data init_data;
@@ -1460,17 +1415,6 @@
 	switch (adev->asic_type) {
 	case CHIP_CARRIZO:
 	case CHIP_STONEY:
-<<<<<<< HEAD
-	case CHIP_RAVEN:
-	case CHIP_RENOIR:
-		init_data.flags.gpu_vm_support = true;
-		if (ASICREV_IS_GREEN_SARDINE(adev->external_rev_id))
-			init_data.flags.disable_dmcu = true;
-		break;
-	case CHIP_VANGOGH:
-	case CHIP_YELLOW_CARP:
-=======
->>>>>>> df0cc57e
 		init_data.flags.gpu_vm_support = true;
 		break;
 	default:
@@ -1613,9 +1557,6 @@
 			DRM_INFO("amdgpu: fail to allocate adev->dm.dmub_notify");
 			goto error;
 		}
-<<<<<<< HEAD
-		amdgpu_dm_outbox_init(adev);
-=======
 
 		adev->dm.delayed_hpd_wq = create_singlethread_workqueue("amdgpu_dm_hpd_wq");
 		if (!adev->dm.delayed_hpd_wq) {
@@ -1639,7 +1580,6 @@
 			goto error;
 		}
 #endif /* CONFIG_DRM_AMD_DC_DCN */
->>>>>>> df0cc57e
 	}
 
 	if (amdgpu_dm_initialize_drm_device(adev)) {
@@ -1721,11 +1661,8 @@
 	if (dc_enable_dmub_notifications(adev->dm.dc)) {
 		kfree(adev->dm.dmub_notify);
 		adev->dm.dmub_notify = NULL;
-<<<<<<< HEAD
-=======
 		destroy_workqueue(adev->dm.delayed_hpd_wq);
 		adev->dm.delayed_hpd_wq = NULL;
->>>>>>> df0cc57e
 	}
 
 	if (adev->dm.dmub_bo)
@@ -1798,18 +1735,6 @@
 	case CHIP_VEGA10:
 	case CHIP_VEGA12:
 	case CHIP_VEGA20:
-<<<<<<< HEAD
-	case CHIP_NAVI10:
-	case CHIP_NAVI14:
-	case CHIP_RENOIR:
-	case CHIP_SIENNA_CICHLID:
-	case CHIP_NAVY_FLOUNDER:
-	case CHIP_DIMGREY_CAVEFISH:
-	case CHIP_BEIGE_GOBY:
-	case CHIP_VANGOGH:
-	case CHIP_YELLOW_CARP:
-=======
->>>>>>> df0cc57e
 		return 0;
 	case CHIP_NAVI12:
 		fw_name_dmcu = FIRMWARE_NAVI12_DMCU;
@@ -1940,14 +1865,6 @@
 		dmub_asic = DMUB_ASIC_DCN302;
 		fw_name_dmub = FIRMWARE_DIMGREY_CAVEFISH_DMUB;
 		break;
-<<<<<<< HEAD
-	case CHIP_BEIGE_GOBY:
-		dmub_asic = DMUB_ASIC_DCN303;
-		fw_name_dmub = FIRMWARE_BEIGE_GOBY_DMUB;
-		break;
-	case CHIP_YELLOW_CARP:
-		dmub_asic = DMUB_ASIC_DCN31;
-=======
 	case IP_VERSION(3, 0, 3):
 		dmub_asic = DMUB_ASIC_DCN303;
 		fw_name_dmub = FIRMWARE_BEIGE_GOBY_DMUB;
@@ -1955,7 +1872,6 @@
 	case IP_VERSION(3, 1, 2):
 	case IP_VERSION(3, 1, 3):
 		dmub_asic = (adev->external_rev_id == YELLOW_CARP_B0) ? DMUB_ASIC_DCN31B : DMUB_ASIC_DCN31;
->>>>>>> df0cc57e
 		fw_name_dmub = FIRMWARE_YELLOW_CARP_DMUB;
 		break;
 
@@ -3260,14 +3176,10 @@
 	enum dc_connection_type new_connection_type = dc_connection_none;
 	struct amdgpu_device *adev = drm_to_adev(dev);
 	union hpd_irq_data hpd_irq_data;
-<<<<<<< HEAD
-	bool lock_flag = 0;
-=======
 	bool link_loss = false;
 	bool has_left_work = false;
 	int idx = aconnector->base.index;
 	struct hpd_rx_irq_offload_work_queue *offload_wq = &adev->dm.hpd_rx_offload_wq[idx];
->>>>>>> df0cc57e
 
 	memset(&hpd_irq_data, 0, sizeof(hpd_irq_data));
 
@@ -3317,32 +3229,6 @@
 		}
 	}
 
-<<<<<<< HEAD
-	/*
-	 * TODO: We need the lock to avoid touching DC state while it's being
-	 * modified during automated compliance testing, or when link loss
-	 * happens. While this should be split into subhandlers and proper
-	 * interfaces to avoid having to conditionally lock like this in the
-	 * outer layer, we need this workaround temporarily to allow MST
-	 * lightup in some scenarios to avoid timeout.
-	 */
-	if (!amdgpu_in_reset(adev) &&
-	    (hpd_rx_irq_check_link_loss_status(dc_link, &hpd_irq_data) ||
-	     hpd_irq_data.bytes.device_service_irq.bits.AUTOMATED_TEST)) {
-		mutex_lock(&adev->dm.dc_lock);
-		lock_flag = 1;
-	}
-
-#ifdef CONFIG_DRM_AMD_DC_HDCP
-	result = dc_link_handle_hpd_rx_irq(dc_link, &hpd_irq_data, NULL);
-#else
-	result = dc_link_handle_hpd_rx_irq(dc_link, NULL, NULL);
-#endif
-	if (!amdgpu_in_reset(adev) && lock_flag)
-		mutex_unlock(&adev->dm.dc_lock);
-
-=======
->>>>>>> df0cc57e
 out:
 	if (result && !is_mst_root_connector) {
 		/* Downstream Port status changed. */
@@ -4050,12 +3936,9 @@
 	caps = dm->backlight_caps[bl_idx];
 
 	dm->brightness[bl_idx] = user_brightness;
-<<<<<<< HEAD
-=======
 	/* update scratch register */
 	if (bl_idx == 0)
 		amdgpu_atombios_scratch_regs_set_backlight_level(dm->adev, dm->brightness[bl_idx]);
->>>>>>> df0cc57e
 	brightness = convert_brightness_from_user(&caps, dm->brightness[bl_idx]);
 	link = (struct dc_link *)dm->backlight_link[bl_idx];
 
@@ -4319,28 +4202,17 @@
 
 #if defined(CONFIG_DRM_AMD_DC_DCN)
 	/* Use Outbox interrupt */
-<<<<<<< HEAD
-	switch (adev->asic_type) {
-	case CHIP_SIENNA_CICHLID:
-	case CHIP_NAVY_FLOUNDER:
-	case CHIP_YELLOW_CARP:
-	case CHIP_RENOIR:
-=======
 	switch (adev->ip_versions[DCE_HWIP][0]) {
 	case IP_VERSION(3, 0, 0):
 	case IP_VERSION(3, 1, 2):
 	case IP_VERSION(3, 1, 3):
 	case IP_VERSION(2, 1, 0):
->>>>>>> df0cc57e
 		if (register_outbox_irq_handlers(dm->adev)) {
 			DRM_ERROR("DM: Failed to initialize IRQ\n");
 			goto fail;
 		}
 		break;
 	default:
-<<<<<<< HEAD
-		DRM_DEBUG_KMS("Unsupported ASIC type for outbox: 0x%X\n", adev->asic_type);
-=======
 		DRM_DEBUG_KMS("Unsupported DCN IP version for outbox: 0x%X\n",
 			      adev->ip_versions[DCE_HWIP][0]);
 	}
@@ -4356,7 +4228,6 @@
 			psr_feature_enabled = amdgpu_dc_feature_mask & DC_PSR_MASK;
 			break;
 		}
->>>>>>> df0cc57e
 	}
 #endif
 
@@ -4446,21 +4317,6 @@
 		break;
 	default:
 #if defined(CONFIG_DRM_AMD_DC_DCN)
-<<<<<<< HEAD
-	case CHIP_RAVEN:
-	case CHIP_NAVI12:
-	case CHIP_NAVI10:
-	case CHIP_NAVI14:
-	case CHIP_RENOIR:
-	case CHIP_SIENNA_CICHLID:
-	case CHIP_NAVY_FLOUNDER:
-	case CHIP_DIMGREY_CAVEFISH:
-	case CHIP_BEIGE_GOBY:
-	case CHIP_VANGOGH:
-	case CHIP_YELLOW_CARP:
-		if (dcn10_register_irq_handlers(dm->adev)) {
-			DRM_ERROR("DM: Failed to initialize IRQ\n");
-=======
 		switch (adev->ip_versions[DCE_HWIP][0]) {
 		case IP_VERSION(1, 0, 0):
 		case IP_VERSION(1, 0, 1):
@@ -4482,7 +4338,6 @@
 		default:
 			DRM_ERROR("Unsupported DCE IP versions: 0x%X\n",
 					adev->ip_versions[DCE_HWIP][0]);
->>>>>>> df0cc57e
 			goto fail;
 		}
 #endif
@@ -4635,39 +4490,6 @@
 		break;
 	default:
 #if defined(CONFIG_DRM_AMD_DC_DCN)
-<<<<<<< HEAD
-	case CHIP_RAVEN:
-	case CHIP_RENOIR:
-	case CHIP_VANGOGH:
-		adev->mode_info.num_crtc = 4;
-		adev->mode_info.num_hpd = 4;
-		adev->mode_info.num_dig = 4;
-		break;
-	case CHIP_NAVI10:
-	case CHIP_NAVI12:
-	case CHIP_SIENNA_CICHLID:
-	case CHIP_NAVY_FLOUNDER:
-		adev->mode_info.num_crtc = 6;
-		adev->mode_info.num_hpd = 6;
-		adev->mode_info.num_dig = 6;
-		break;
-	case CHIP_YELLOW_CARP:
-		adev->mode_info.num_crtc = 4;
-		adev->mode_info.num_hpd = 4;
-		adev->mode_info.num_dig = 4;
-		break;
-	case CHIP_NAVI14:
-	case CHIP_DIMGREY_CAVEFISH:
-		adev->mode_info.num_crtc = 5;
-		adev->mode_info.num_hpd = 5;
-		adev->mode_info.num_dig = 5;
-		break;
-	case CHIP_BEIGE_GOBY:
-		adev->mode_info.num_crtc = 2;
-		adev->mode_info.num_hpd = 2;
-		adev->mode_info.num_dig = 2;
-		break;
-=======
 		switch (adev->ip_versions[DCE_HWIP][0]) {
 		case IP_VERSION(2, 0, 2):
 		case IP_VERSION(3, 0, 0):
@@ -4702,7 +4524,6 @@
 					adev->ip_versions[DCE_HWIP][0]);
 			return -EINVAL;
 		}
->>>>>>> df0cc57e
 #endif
 		break;
 	}
@@ -4925,16 +4746,7 @@
 	tiling_info->gfx9.num_rb_per_se =
 		adev->gfx.config.gb_addr_config_fields.num_rb_per_se;
 	tiling_info->gfx9.shaderEnable = 1;
-<<<<<<< HEAD
-	if (adev->asic_type == CHIP_SIENNA_CICHLID ||
-	    adev->asic_type == CHIP_NAVY_FLOUNDER ||
-	    adev->asic_type == CHIP_DIMGREY_CAVEFISH ||
-	    adev->asic_type == CHIP_BEIGE_GOBY ||
-	    adev->asic_type == CHIP_YELLOW_CARP ||
-	    adev->asic_type == CHIP_VANGOGH)
-=======
 	if (adev->ip_versions[GC_HWIP][0] >= IP_VERSION(10, 3, 0))
->>>>>>> df0cc57e
 		tiling_info->gfx9.num_pkrs = adev->gfx.config.gb_addr_config_fields.num_pkrs;
 }
 
@@ -5375,11 +5187,7 @@
 	case AMDGPU_FAMILY_NV:
 	case AMDGPU_FAMILY_VGH:
 	case AMDGPU_FAMILY_YC:
-<<<<<<< HEAD
-		if (adev->asic_type >= CHIP_SIENNA_CICHLID)
-=======
 		if (adev->ip_versions[GC_HWIP][0] >= IP_VERSION(10, 3, 0))
->>>>>>> df0cc57e
 			add_gfx10_3_modifiers(adev, mods, &size, &capacity);
 		else
 			add_gfx10_1_modifiers(adev, mods, &size, &capacity);
@@ -6272,11 +6080,6 @@
 {
 	struct drm_connector *drm_connector = &aconnector->base;
 	uint32_t link_bandwidth_kbps;
-<<<<<<< HEAD
-
-	link_bandwidth_kbps = dc_link_bandwidth_kbps(aconnector->dc_link,
-							dc_link_get_link_cap(aconnector->dc_link));
-=======
 	uint32_t max_dsc_target_bpp_limit_override = 0;
 
 	link_bandwidth_kbps = dc_link_bandwidth_kbps(aconnector->dc_link,
@@ -6286,7 +6089,6 @@
 		max_dsc_target_bpp_limit_override =
 			stream->link->local_sink->edid_caps.panel_patch.max_dsc_target_bpp_limit;
 	
->>>>>>> df0cc57e
 	/* Set DSC policy according to dsc_clock_en */
 	dc_dsc_policy_set_enable_dsc_when_not_needed(
 		aconnector->dsc_settings.dsc_force_enable == DSC_CLK_FORCE_ENABLE);
@@ -6296,11 +6098,7 @@
 		if (dc_dsc_compute_config(aconnector->dc_link->ctx->dc->res_pool->dscs[0],
 						dsc_caps,
 						aconnector->dc_link->ctx->dc->debug.dsc_min_slice_height_override,
-<<<<<<< HEAD
-						0,
-=======
 						max_dsc_target_bpp_limit_override,
->>>>>>> df0cc57e
 						link_bandwidth_kbps,
 						&stream->timing,
 						&stream->timing.dsc_cfg)) {
@@ -6322,11 +6120,7 @@
 	if (stream->timing.flags.DSC && aconnector->dsc_settings.dsc_bits_per_pixel)
 		stream->timing.dsc_cfg.bits_per_pixel = aconnector->dsc_settings.dsc_bits_per_pixel;
 }
-<<<<<<< HEAD
-#endif
-=======
 #endif /* CONFIG_DRM_AMD_DC_DCN */
->>>>>>> df0cc57e
 
 /**
  * DOC: FreeSync Video
@@ -6344,11 +6138,7 @@
  * - Cinema HFR (48 FPS)
  * - TV/PAL (50 FPS)
  * - Commonly used (60 FPS)
-<<<<<<< HEAD
- * - Multiples of 24 (48,72,96 FPS)
-=======
  * - Multiples of 24 (48,72,96,120 FPS)
->>>>>>> df0cc57e
  *
  * The list of standards video format is not huge and can be added to the
  * connector modeset list beforehand. With that, userspace can leverage
@@ -7501,13 +7291,8 @@
 	struct drm_connector_state *new_con_state;
 	struct amdgpu_dm_connector *aconnector;
 	struct dm_connector_state *dm_conn_state;
-<<<<<<< HEAD
-	int i, j, clock;
-	int vcpi, pbn_div, pbn = 0;
-=======
 	int i, j;
 	int vcpi, pbn_div, pbn, slot_num = 0;
->>>>>>> df0cc57e
 
 	for_each_new_connector_in_state(state, connector, new_con_state, i) {
 
@@ -7561,19 +7346,6 @@
 			continue;
 		}
 
-<<<<<<< HEAD
-		pbn_div = dm_mst_get_pbn_divider(stream->link);
-		clock = stream->timing.pix_clk_100hz / 10;
-		/* pbn is calculated by compute_mst_dsc_configs_for_state*/
-		for (j = 0; j < dc_state->stream_count; j++) {
-			if (vars[j].aconnector == aconnector) {
-				pbn = vars[j].pbn;
-				break;
-			}
-		}
-
-=======
->>>>>>> df0cc57e
 		vcpi = drm_dp_mst_atomic_enable_dsc(state,
 						    aconnector->port,
 						    pbn, pbn_div,
@@ -8347,11 +8119,7 @@
 	 */
 	static const uint32_t common_rates[] = {
 		23976, 24000, 25000, 29970, 30000,
-<<<<<<< HEAD
-		48000, 50000, 60000, 72000, 96000
-=======
 		48000, 50000, 60000, 72000, 96000, 120000
->>>>>>> df0cc57e
 	};
 
 	/*
@@ -10972,56 +10740,6 @@
 }
 #endif
 
-<<<<<<< HEAD
-static int validate_overlay(struct drm_atomic_state *state)
-{
-	int i;
-	struct drm_plane *plane;
-	struct drm_plane_state *new_plane_state;
-	struct drm_plane_state *primary_state, *overlay_state = NULL;
-
-	/* Check if primary plane is contained inside overlay */
-	for_each_new_plane_in_state_reverse(state, plane, new_plane_state, i) {
-		if (plane->type == DRM_PLANE_TYPE_OVERLAY) {
-			if (drm_atomic_plane_disabling(plane->state, new_plane_state))
-				return 0;
-
-			overlay_state = new_plane_state;
-			continue;
-		}
-	}
-
-	/* check if we're making changes to the overlay plane */
-	if (!overlay_state)
-		return 0;
-
-	/* check if overlay plane is enabled */
-	if (!overlay_state->crtc)
-		return 0;
-
-	/* find the primary plane for the CRTC that the overlay is enabled on */
-	primary_state = drm_atomic_get_plane_state(state, overlay_state->crtc->primary);
-	if (IS_ERR(primary_state))
-		return PTR_ERR(primary_state);
-
-	/* check if primary plane is enabled */
-	if (!primary_state->crtc)
-		return 0;
-
-	/* Perform the bounds check to ensure the overlay plane covers the primary */
-	if (primary_state->crtc_x < overlay_state->crtc_x ||
-	    primary_state->crtc_y < overlay_state->crtc_y ||
-	    primary_state->crtc_x + primary_state->crtc_w > overlay_state->crtc_x + overlay_state->crtc_w ||
-	    primary_state->crtc_y + primary_state->crtc_h > overlay_state->crtc_y + overlay_state->crtc_h) {
-		DRM_DEBUG_ATOMIC("Overlay plane is enabled with hardware cursor but does not fully cover primary plane\n");
-		return -EINVAL;
-	}
-
-	return 0;
-}
-
-=======
->>>>>>> df0cc57e
 /**
  * amdgpu_dm_atomic_check() - Atomic check implementation for AMDgpu DM.
  * @dev: The DRM device
@@ -11064,11 +10782,8 @@
 	struct dm_crtc_state *dm_old_crtc_state;
 #if defined(CONFIG_DRM_AMD_DC_DCN)
 	struct dsc_mst_fairness_vars vars[MAX_PIPES];
-<<<<<<< HEAD
-=======
 	struct drm_dp_mst_topology_state *mst_state;
 	struct drm_dp_mst_topology_mgr *mgr;
->>>>>>> df0cc57e
 #endif
 
 	trace_amdgpu_dm_atomic_check_begin(state);
@@ -11772,10 +11487,6 @@
 	return value;
 }
 
-<<<<<<< HEAD
-int amdgpu_dm_process_dmub_aux_transfer_sync(struct dc_context *ctx, unsigned int linkIndex,
-				struct aux_payload *payload, enum aux_return_code_type *operation_result)
-=======
 int amdgpu_dm_set_dmub_async_sync_status(bool is_cmd_aux, struct dc_context *ctx,
 	uint8_t status_type, uint32_t *operation_result)
 {
@@ -11808,32 +11519,10 @@
 
 int amdgpu_dm_process_dmub_aux_transfer_sync(bool is_cmd_aux, struct dc_context *ctx,
 	unsigned int link_index, void *cmd_payload, void *operation_result)
->>>>>>> df0cc57e
 {
 	struct amdgpu_device *adev = ctx->driver_context;
 	int ret = 0;
 
-<<<<<<< HEAD
-	dc_process_dmub_aux_transfer_async(ctx->dc, linkIndex, payload);
-	ret = wait_for_completion_interruptible_timeout(&adev->dm.dmub_aux_transfer_done, 10*HZ);
-	if (ret == 0) {
-		*operation_result = AUX_RET_ERROR_TIMEOUT;
-		return -1;
-	}
-	*operation_result = (enum aux_return_code_type)adev->dm.dmub_notify->result;
-
-	if (adev->dm.dmub_notify->result == AUX_RET_SUCCESS) {
-		(*payload->reply) = adev->dm.dmub_notify->aux_reply.command;
-
-		// For read case, Copy data to payload
-		if (!payload->write && adev->dm.dmub_notify->aux_reply.length &&
-		(*payload->reply == AUX_TRANSACTION_REPLY_AUX_ACK))
-			memcpy(payload->data, adev->dm.dmub_notify->aux_reply.data,
-			adev->dm.dmub_notify->aux_reply.length);
-	}
-
-	return adev->dm.dmub_notify->aux_reply.length;
-=======
 	if (is_cmd_aux) {
 		dc_process_dmub_aux_transfer_async(ctx->dc,
 			link_index, (struct aux_payload *)cmd_payload);
@@ -11869,5 +11558,4 @@
 	return amdgpu_dm_set_dmub_async_sync_status(is_cmd_aux,
 			ctx, DMUB_ASYNC_TO_SYNC_ACCESS_SUCCESS,
 			(uint32_t *)operation_result);
->>>>>>> df0cc57e
 }