--- conflicted
+++ resolved
@@ -126,8 +126,6 @@
 		sock_prot_inuse_add(sock_net(sk), sk->sk_prot, -1);
 
 	spin_unlock(lock);
-<<<<<<< HEAD
-=======
 
 	/* tw_refcnt is set to 3 because we have :
 	 * - one reference for bhash chain.
@@ -139,7 +137,6 @@
 	 * so we are not allowed to use tw anymore.
 	 */
 	refcount_set(&tw->tw_refcnt, 3);
->>>>>>> 661e50bc
 }
 EXPORT_SYMBOL_GPL(inet_twsk_hashdance);
 
