// SPDX-License-Identifier: GPL-2.0
/*
 * Copyright (C) 2008 Red Hat.  All rights reserved.
 */

#include <linux/pagemap.h>
#include <linux/sched.h>
#include <linux/sched/signal.h>
#include <linux/slab.h>
#include <linux/math64.h>
#include <linux/ratelimit.h>
#include <linux/error-injection.h>
#include <linux/sched/mm.h>
#include "misc.h"
#include "ctree.h"
#include "free-space-cache.h"
#include "transaction.h"
#include "disk-io.h"
#include "extent_io.h"
#include "volumes.h"
#include "space-info.h"
#include "delalloc-space.h"
#include "block-group.h"
#include "discard.h"
#include "subpage.h"

#define BITS_PER_BITMAP		(PAGE_SIZE * 8UL)
#define MAX_CACHE_BYTES_PER_GIG	SZ_64K
#define FORCE_EXTENT_THRESHOLD	SZ_1M

struct btrfs_trim_range {
	u64 start;
	u64 bytes;
	struct list_head list;
};

static int link_free_space(struct btrfs_free_space_ctl *ctl,
			   struct btrfs_free_space *info);
static void unlink_free_space(struct btrfs_free_space_ctl *ctl,
			      struct btrfs_free_space *info);
static int search_bitmap(struct btrfs_free_space_ctl *ctl,
			 struct btrfs_free_space *bitmap_info, u64 *offset,
			 u64 *bytes, bool for_alloc);
static void free_bitmap(struct btrfs_free_space_ctl *ctl,
			struct btrfs_free_space *bitmap_info);
static void bitmap_clear_bits(struct btrfs_free_space_ctl *ctl,
			      struct btrfs_free_space *info, u64 offset,
			      u64 bytes);

static struct inode *__lookup_free_space_inode(struct btrfs_root *root,
					       struct btrfs_path *path,
					       u64 offset)
{
	struct btrfs_fs_info *fs_info = root->fs_info;
	struct btrfs_key key;
	struct btrfs_key location;
	struct btrfs_disk_key disk_key;
	struct btrfs_free_space_header *header;
	struct extent_buffer *leaf;
	struct inode *inode = NULL;
	unsigned nofs_flag;
	int ret;

	key.objectid = BTRFS_FREE_SPACE_OBJECTID;
	key.offset = offset;
	key.type = 0;

	ret = btrfs_search_slot(NULL, root, &key, path, 0, 0);
	if (ret < 0)
		return ERR_PTR(ret);
	if (ret > 0) {
		btrfs_release_path(path);
		return ERR_PTR(-ENOENT);
	}

	leaf = path->nodes[0];
	header = btrfs_item_ptr(leaf, path->slots[0],
				struct btrfs_free_space_header);
	btrfs_free_space_key(leaf, header, &disk_key);
	btrfs_disk_key_to_cpu(&location, &disk_key);
	btrfs_release_path(path);

	/*
	 * We are often under a trans handle at this point, so we need to make
	 * sure NOFS is set to keep us from deadlocking.
	 */
	nofs_flag = memalloc_nofs_save();
	inode = btrfs_iget_path(fs_info->sb, location.objectid, root, path);
	btrfs_release_path(path);
	memalloc_nofs_restore(nofs_flag);
	if (IS_ERR(inode))
		return inode;

	mapping_set_gfp_mask(inode->i_mapping,
			mapping_gfp_constraint(inode->i_mapping,
			~(__GFP_FS | __GFP_HIGHMEM)));

	return inode;
}

struct inode *lookup_free_space_inode(struct btrfs_block_group *block_group,
		struct btrfs_path *path)
{
	struct btrfs_fs_info *fs_info = block_group->fs_info;
	struct inode *inode = NULL;
	u32 flags = BTRFS_INODE_NODATASUM | BTRFS_INODE_NODATACOW;

	spin_lock(&block_group->lock);
	if (block_group->inode)
		inode = igrab(block_group->inode);
	spin_unlock(&block_group->lock);
	if (inode)
		return inode;

	inode = __lookup_free_space_inode(fs_info->tree_root, path,
					  block_group->start);
	if (IS_ERR(inode))
		return inode;

	spin_lock(&block_group->lock);
	if (!((BTRFS_I(inode)->flags & flags) == flags)) {
		btrfs_info(fs_info, "Old style space inode found, converting.");
		BTRFS_I(inode)->flags |= BTRFS_INODE_NODATASUM |
			BTRFS_INODE_NODATACOW;
		block_group->disk_cache_state = BTRFS_DC_CLEAR;
	}

	if (!block_group->iref) {
		block_group->inode = igrab(inode);
		block_group->iref = 1;
	}
	spin_unlock(&block_group->lock);

	return inode;
}

static int __create_free_space_inode(struct btrfs_root *root,
				     struct btrfs_trans_handle *trans,
				     struct btrfs_path *path,
				     u64 ino, u64 offset)
{
	struct btrfs_key key;
	struct btrfs_disk_key disk_key;
	struct btrfs_free_space_header *header;
	struct btrfs_inode_item *inode_item;
	struct extent_buffer *leaf;
	/* We inline CRCs for the free disk space cache */
	const u64 flags = BTRFS_INODE_NOCOMPRESS | BTRFS_INODE_PREALLOC |
			  BTRFS_INODE_NODATASUM | BTRFS_INODE_NODATACOW;
	int ret;

	ret = btrfs_insert_empty_inode(trans, root, path, ino);
	if (ret)
		return ret;

	leaf = path->nodes[0];
	inode_item = btrfs_item_ptr(leaf, path->slots[0],
				    struct btrfs_inode_item);
	btrfs_item_key(leaf, &disk_key, path->slots[0]);
	memzero_extent_buffer(leaf, (unsigned long)inode_item,
			     sizeof(*inode_item));
	btrfs_set_inode_generation(leaf, inode_item, trans->transid);
	btrfs_set_inode_size(leaf, inode_item, 0);
	btrfs_set_inode_nbytes(leaf, inode_item, 0);
	btrfs_set_inode_uid(leaf, inode_item, 0);
	btrfs_set_inode_gid(leaf, inode_item, 0);
	btrfs_set_inode_mode(leaf, inode_item, S_IFREG | 0600);
	btrfs_set_inode_flags(leaf, inode_item, flags);
	btrfs_set_inode_nlink(leaf, inode_item, 1);
	btrfs_set_inode_transid(leaf, inode_item, trans->transid);
	btrfs_set_inode_block_group(leaf, inode_item, offset);
	btrfs_mark_buffer_dirty(leaf);
	btrfs_release_path(path);

	key.objectid = BTRFS_FREE_SPACE_OBJECTID;
	key.offset = offset;
	key.type = 0;
	ret = btrfs_insert_empty_item(trans, root, path, &key,
				      sizeof(struct btrfs_free_space_header));
	if (ret < 0) {
		btrfs_release_path(path);
		return ret;
	}

	leaf = path->nodes[0];
	header = btrfs_item_ptr(leaf, path->slots[0],
				struct btrfs_free_space_header);
	memzero_extent_buffer(leaf, (unsigned long)header, sizeof(*header));
	btrfs_set_free_space_key(leaf, header, &disk_key);
	btrfs_mark_buffer_dirty(leaf);
	btrfs_release_path(path);

	return 0;
}

int create_free_space_inode(struct btrfs_trans_handle *trans,
			    struct btrfs_block_group *block_group,
			    struct btrfs_path *path)
{
	int ret;
	u64 ino;

	ret = btrfs_get_free_objectid(trans->fs_info->tree_root, &ino);
	if (ret < 0)
		return ret;

	return __create_free_space_inode(trans->fs_info->tree_root, trans, path,
					 ino, block_group->start);
}

/*
 * inode is an optional sink: if it is NULL, btrfs_remove_free_space_inode
 * handles lookup, otherwise it takes ownership and iputs the inode.
 * Don't reuse an inode pointer after passing it into this function.
 */
int btrfs_remove_free_space_inode(struct btrfs_trans_handle *trans,
				  struct inode *inode,
				  struct btrfs_block_group *block_group)
{
	struct btrfs_path *path;
	struct btrfs_key key;
	int ret = 0;

	path = btrfs_alloc_path();
	if (!path)
		return -ENOMEM;

	if (!inode)
		inode = lookup_free_space_inode(block_group, path);
	if (IS_ERR(inode)) {
		if (PTR_ERR(inode) != -ENOENT)
			ret = PTR_ERR(inode);
		goto out;
	}
	ret = btrfs_orphan_add(trans, BTRFS_I(inode));
	if (ret) {
		btrfs_add_delayed_iput(inode);
		goto out;
	}
	clear_nlink(inode);
	/* One for the block groups ref */
	spin_lock(&block_group->lock);
	if (block_group->iref) {
		block_group->iref = 0;
		block_group->inode = NULL;
		spin_unlock(&block_group->lock);
		iput(inode);
	} else {
		spin_unlock(&block_group->lock);
	}
	/* One for the lookup ref */
	btrfs_add_delayed_iput(inode);

	key.objectid = BTRFS_FREE_SPACE_OBJECTID;
	key.type = 0;
	key.offset = block_group->start;
	ret = btrfs_search_slot(trans, trans->fs_info->tree_root, &key, path,
				-1, 1);
	if (ret) {
		if (ret > 0)
			ret = 0;
		goto out;
	}
	ret = btrfs_del_item(trans, trans->fs_info->tree_root, path);
out:
	btrfs_free_path(path);
	return ret;
}

int btrfs_check_trunc_cache_free_space(struct btrfs_fs_info *fs_info,
				       struct btrfs_block_rsv *rsv)
{
	u64 needed_bytes;
	int ret;

	/* 1 for slack space, 1 for updating the inode */
	needed_bytes = btrfs_calc_insert_metadata_size(fs_info, 1) +
		btrfs_calc_metadata_size(fs_info, 1);

	spin_lock(&rsv->lock);
	if (rsv->reserved < needed_bytes)
		ret = -ENOSPC;
	else
		ret = 0;
	spin_unlock(&rsv->lock);
	return ret;
}

int btrfs_truncate_free_space_cache(struct btrfs_trans_handle *trans,
				    struct btrfs_block_group *block_group,
				    struct inode *inode)
{
	struct btrfs_root *root = BTRFS_I(inode)->root;
	int ret = 0;
	bool locked = false;

	if (block_group) {
		struct btrfs_path *path = btrfs_alloc_path();

		if (!path) {
			ret = -ENOMEM;
			goto fail;
		}
		locked = true;
		mutex_lock(&trans->transaction->cache_write_mutex);
		if (!list_empty(&block_group->io_list)) {
			list_del_init(&block_group->io_list);

			btrfs_wait_cache_io(trans, block_group, path);
			btrfs_put_block_group(block_group);
		}

		/*
		 * now that we've truncated the cache away, its no longer
		 * setup or written
		 */
		spin_lock(&block_group->lock);
		block_group->disk_cache_state = BTRFS_DC_CLEAR;
		spin_unlock(&block_group->lock);
		btrfs_free_path(path);
	}

	btrfs_i_size_write(BTRFS_I(inode), 0);
	truncate_pagecache(inode, 0);

	/*
	 * We skip the throttling logic for free space cache inodes, so we don't
	 * need to check for -EAGAIN.
	 */
	ret = btrfs_truncate_inode_items(trans, root, BTRFS_I(inode),
					 0, BTRFS_EXTENT_DATA_KEY, NULL);
	if (ret)
		goto fail;

	ret = btrfs_update_inode(trans, root, BTRFS_I(inode));

fail:
	if (locked)
		mutex_unlock(&trans->transaction->cache_write_mutex);
	if (ret)
		btrfs_abort_transaction(trans, ret);

	return ret;
}

static void readahead_cache(struct inode *inode)
{
	struct file_ra_state ra;
	unsigned long last_index;

	file_ra_state_init(&ra, inode->i_mapping);
	last_index = (i_size_read(inode) - 1) >> PAGE_SHIFT;

	page_cache_sync_readahead(inode->i_mapping, &ra, NULL, 0, last_index);
}

static int io_ctl_init(struct btrfs_io_ctl *io_ctl, struct inode *inode,
		       int write)
{
	int num_pages;

	num_pages = DIV_ROUND_UP(i_size_read(inode), PAGE_SIZE);

	/* Make sure we can fit our crcs and generation into the first page */
	if (write && (num_pages * sizeof(u32) + sizeof(u64)) > PAGE_SIZE)
		return -ENOSPC;

	memset(io_ctl, 0, sizeof(struct btrfs_io_ctl));

	io_ctl->pages = kcalloc(num_pages, sizeof(struct page *), GFP_NOFS);
	if (!io_ctl->pages)
		return -ENOMEM;

	io_ctl->num_pages = num_pages;
	io_ctl->fs_info = btrfs_sb(inode->i_sb);
	io_ctl->inode = inode;

	return 0;
}
ALLOW_ERROR_INJECTION(io_ctl_init, ERRNO);

static void io_ctl_free(struct btrfs_io_ctl *io_ctl)
{
	kfree(io_ctl->pages);
	io_ctl->pages = NULL;
}

static void io_ctl_unmap_page(struct btrfs_io_ctl *io_ctl)
{
	if (io_ctl->cur) {
		io_ctl->cur = NULL;
		io_ctl->orig = NULL;
	}
}

static void io_ctl_map_page(struct btrfs_io_ctl *io_ctl, int clear)
{
	ASSERT(io_ctl->index < io_ctl->num_pages);
	io_ctl->page = io_ctl->pages[io_ctl->index++];
	io_ctl->cur = page_address(io_ctl->page);
	io_ctl->orig = io_ctl->cur;
	io_ctl->size = PAGE_SIZE;
	if (clear)
		clear_page(io_ctl->cur);
}

static void io_ctl_drop_pages(struct btrfs_io_ctl *io_ctl)
{
	int i;

	io_ctl_unmap_page(io_ctl);

	for (i = 0; i < io_ctl->num_pages; i++) {
		if (io_ctl->pages[i]) {
			btrfs_page_clear_checked(io_ctl->fs_info,
					io_ctl->pages[i],
					page_offset(io_ctl->pages[i]),
					PAGE_SIZE);
			unlock_page(io_ctl->pages[i]);
			put_page(io_ctl->pages[i]);
		}
	}
}

static int io_ctl_prepare_pages(struct btrfs_io_ctl *io_ctl, bool uptodate)
{
	struct page *page;
	struct inode *inode = io_ctl->inode;
	gfp_t mask = btrfs_alloc_write_mask(inode->i_mapping);
	int i;

	for (i = 0; i < io_ctl->num_pages; i++) {
		int ret;

		page = find_or_create_page(inode->i_mapping, i, mask);
		if (!page) {
			io_ctl_drop_pages(io_ctl);
			return -ENOMEM;
		}

		ret = set_page_extent_mapped(page);
		if (ret < 0) {
			unlock_page(page);
			put_page(page);
			io_ctl_drop_pages(io_ctl);
			return ret;
		}

		io_ctl->pages[i] = page;
		if (uptodate && !PageUptodate(page)) {
			btrfs_readpage(NULL, page);
			lock_page(page);
			if (page->mapping != inode->i_mapping) {
				btrfs_err(BTRFS_I(inode)->root->fs_info,
					  "free space cache page truncated");
				io_ctl_drop_pages(io_ctl);
				return -EIO;
			}
			if (!PageUptodate(page)) {
				btrfs_err(BTRFS_I(inode)->root->fs_info,
					   "error reading free space cache");
				io_ctl_drop_pages(io_ctl);
				return -EIO;
			}
		}
	}

	for (i = 0; i < io_ctl->num_pages; i++)
		clear_page_dirty_for_io(io_ctl->pages[i]);

	return 0;
}

static void io_ctl_set_generation(struct btrfs_io_ctl *io_ctl, u64 generation)
{
	io_ctl_map_page(io_ctl, 1);

	/*
	 * Skip the csum areas.  If we don't check crcs then we just have a
	 * 64bit chunk at the front of the first page.
	 */
	io_ctl->cur += (sizeof(u32) * io_ctl->num_pages);
	io_ctl->size -= sizeof(u64) + (sizeof(u32) * io_ctl->num_pages);

	put_unaligned_le64(generation, io_ctl->cur);
	io_ctl->cur += sizeof(u64);
}

static int io_ctl_check_generation(struct btrfs_io_ctl *io_ctl, u64 generation)
{
	u64 cache_gen;

	/*
	 * Skip the crc area.  If we don't check crcs then we just have a 64bit
	 * chunk at the front of the first page.
	 */
	io_ctl->cur += sizeof(u32) * io_ctl->num_pages;
	io_ctl->size -= sizeof(u64) + (sizeof(u32) * io_ctl->num_pages);

	cache_gen = get_unaligned_le64(io_ctl->cur);
	if (cache_gen != generation) {
		btrfs_err_rl(io_ctl->fs_info,
			"space cache generation (%llu) does not match inode (%llu)",
				cache_gen, generation);
		io_ctl_unmap_page(io_ctl);
		return -EIO;
	}
	io_ctl->cur += sizeof(u64);
	return 0;
}

static void io_ctl_set_crc(struct btrfs_io_ctl *io_ctl, int index)
{
	u32 *tmp;
	u32 crc = ~(u32)0;
	unsigned offset = 0;

	if (index == 0)
		offset = sizeof(u32) * io_ctl->num_pages;

	crc = btrfs_crc32c(crc, io_ctl->orig + offset, PAGE_SIZE - offset);
	btrfs_crc32c_final(crc, (u8 *)&crc);
	io_ctl_unmap_page(io_ctl);
	tmp = page_address(io_ctl->pages[0]);
	tmp += index;
	*tmp = crc;
}

static int io_ctl_check_crc(struct btrfs_io_ctl *io_ctl, int index)
{
	u32 *tmp, val;
	u32 crc = ~(u32)0;
	unsigned offset = 0;

	if (index == 0)
		offset = sizeof(u32) * io_ctl->num_pages;

	tmp = page_address(io_ctl->pages[0]);
	tmp += index;
	val = *tmp;

	io_ctl_map_page(io_ctl, 0);
	crc = btrfs_crc32c(crc, io_ctl->orig + offset, PAGE_SIZE - offset);
	btrfs_crc32c_final(crc, (u8 *)&crc);
	if (val != crc) {
		btrfs_err_rl(io_ctl->fs_info,
			"csum mismatch on free space cache");
		io_ctl_unmap_page(io_ctl);
		return -EIO;
	}

	return 0;
}

static int io_ctl_add_entry(struct btrfs_io_ctl *io_ctl, u64 offset, u64 bytes,
			    void *bitmap)
{
	struct btrfs_free_space_entry *entry;

	if (!io_ctl->cur)
		return -ENOSPC;

	entry = io_ctl->cur;
	put_unaligned_le64(offset, &entry->offset);
	put_unaligned_le64(bytes, &entry->bytes);
	entry->type = (bitmap) ? BTRFS_FREE_SPACE_BITMAP :
		BTRFS_FREE_SPACE_EXTENT;
	io_ctl->cur += sizeof(struct btrfs_free_space_entry);
	io_ctl->size -= sizeof(struct btrfs_free_space_entry);

	if (io_ctl->size >= sizeof(struct btrfs_free_space_entry))
		return 0;

	io_ctl_set_crc(io_ctl, io_ctl->index - 1);

	/* No more pages to map */
	if (io_ctl->index >= io_ctl->num_pages)
		return 0;

	/* map the next page */
	io_ctl_map_page(io_ctl, 1);
	return 0;
}

static int io_ctl_add_bitmap(struct btrfs_io_ctl *io_ctl, void *bitmap)
{
	if (!io_ctl->cur)
		return -ENOSPC;

	/*
	 * If we aren't at the start of the current page, unmap this one and
	 * map the next one if there is any left.
	 */
	if (io_ctl->cur != io_ctl->orig) {
		io_ctl_set_crc(io_ctl, io_ctl->index - 1);
		if (io_ctl->index >= io_ctl->num_pages)
			return -ENOSPC;
		io_ctl_map_page(io_ctl, 0);
	}

	copy_page(io_ctl->cur, bitmap);
	io_ctl_set_crc(io_ctl, io_ctl->index - 1);
	if (io_ctl->index < io_ctl->num_pages)
		io_ctl_map_page(io_ctl, 0);
	return 0;
}

static void io_ctl_zero_remaining_pages(struct btrfs_io_ctl *io_ctl)
{
	/*
	 * If we're not on the boundary we know we've modified the page and we
	 * need to crc the page.
	 */
	if (io_ctl->cur != io_ctl->orig)
		io_ctl_set_crc(io_ctl, io_ctl->index - 1);
	else
		io_ctl_unmap_page(io_ctl);

	while (io_ctl->index < io_ctl->num_pages) {
		io_ctl_map_page(io_ctl, 1);
		io_ctl_set_crc(io_ctl, io_ctl->index - 1);
	}
}

static int io_ctl_read_entry(struct btrfs_io_ctl *io_ctl,
			    struct btrfs_free_space *entry, u8 *type)
{
	struct btrfs_free_space_entry *e;
	int ret;

	if (!io_ctl->cur) {
		ret = io_ctl_check_crc(io_ctl, io_ctl->index);
		if (ret)
			return ret;
	}

	e = io_ctl->cur;
	entry->offset = get_unaligned_le64(&e->offset);
	entry->bytes = get_unaligned_le64(&e->bytes);
	*type = e->type;
	io_ctl->cur += sizeof(struct btrfs_free_space_entry);
	io_ctl->size -= sizeof(struct btrfs_free_space_entry);

	if (io_ctl->size >= sizeof(struct btrfs_free_space_entry))
		return 0;

	io_ctl_unmap_page(io_ctl);

	return 0;
}

static int io_ctl_read_bitmap(struct btrfs_io_ctl *io_ctl,
			      struct btrfs_free_space *entry)
{
	int ret;

	ret = io_ctl_check_crc(io_ctl, io_ctl->index);
	if (ret)
		return ret;

	copy_page(entry->bitmap, io_ctl->cur);
	io_ctl_unmap_page(io_ctl);

	return 0;
}

static void recalculate_thresholds(struct btrfs_free_space_ctl *ctl)
{
	struct btrfs_block_group *block_group = ctl->private;
	u64 max_bytes;
	u64 bitmap_bytes;
	u64 extent_bytes;
	u64 size = block_group->length;
	u64 bytes_per_bg = BITS_PER_BITMAP * ctl->unit;
	u64 max_bitmaps = div64_u64(size + bytes_per_bg - 1, bytes_per_bg);

	max_bitmaps = max_t(u64, max_bitmaps, 1);

	ASSERT(ctl->total_bitmaps <= max_bitmaps);

	/*
	 * We are trying to keep the total amount of memory used per 1GiB of
	 * space to be MAX_CACHE_BYTES_PER_GIG.  However, with a reclamation
	 * mechanism of pulling extents >= FORCE_EXTENT_THRESHOLD out of
	 * bitmaps, we may end up using more memory than this.
	 */
	if (size < SZ_1G)
		max_bytes = MAX_CACHE_BYTES_PER_GIG;
	else
		max_bytes = MAX_CACHE_BYTES_PER_GIG * div_u64(size, SZ_1G);

	bitmap_bytes = ctl->total_bitmaps * ctl->unit;

	/*
	 * we want the extent entry threshold to always be at most 1/2 the max
	 * bytes we can have, or whatever is less than that.
	 */
	extent_bytes = max_bytes - bitmap_bytes;
	extent_bytes = min_t(u64, extent_bytes, max_bytes >> 1);

	ctl->extents_thresh =
		div_u64(extent_bytes, sizeof(struct btrfs_free_space));
}

static int __load_free_space_cache(struct btrfs_root *root, struct inode *inode,
				   struct btrfs_free_space_ctl *ctl,
				   struct btrfs_path *path, u64 offset)
{
	struct btrfs_fs_info *fs_info = root->fs_info;
	struct btrfs_free_space_header *header;
	struct extent_buffer *leaf;
	struct btrfs_io_ctl io_ctl;
	struct btrfs_key key;
	struct btrfs_free_space *e, *n;
	LIST_HEAD(bitmaps);
	u64 num_entries;
	u64 num_bitmaps;
	u64 generation;
	u8 type;
	int ret = 0;

	/* Nothing in the space cache, goodbye */
	if (!i_size_read(inode))
		return 0;

	key.objectid = BTRFS_FREE_SPACE_OBJECTID;
	key.offset = offset;
	key.type = 0;

	ret = btrfs_search_slot(NULL, root, &key, path, 0, 0);
	if (ret < 0)
		return 0;
	else if (ret > 0) {
		btrfs_release_path(path);
		return 0;
	}

	ret = -1;

	leaf = path->nodes[0];
	header = btrfs_item_ptr(leaf, path->slots[0],
				struct btrfs_free_space_header);
	num_entries = btrfs_free_space_entries(leaf, header);
	num_bitmaps = btrfs_free_space_bitmaps(leaf, header);
	generation = btrfs_free_space_generation(leaf, header);
	btrfs_release_path(path);

	if (!BTRFS_I(inode)->generation) {
		btrfs_info(fs_info,
			   "the free space cache file (%llu) is invalid, skip it",
			   offset);
		return 0;
	}

	if (BTRFS_I(inode)->generation != generation) {
		btrfs_err(fs_info,
			  "free space inode generation (%llu) did not match free space cache generation (%llu)",
			  BTRFS_I(inode)->generation, generation);
		return 0;
	}

	if (!num_entries)
		return 0;

	ret = io_ctl_init(&io_ctl, inode, 0);
	if (ret)
		return ret;

	readahead_cache(inode);

	ret = io_ctl_prepare_pages(&io_ctl, true);
	if (ret)
		goto out;

	ret = io_ctl_check_crc(&io_ctl, 0);
	if (ret)
		goto free_cache;

	ret = io_ctl_check_generation(&io_ctl, generation);
	if (ret)
		goto free_cache;

	while (num_entries) {
		e = kmem_cache_zalloc(btrfs_free_space_cachep,
				      GFP_NOFS);
		if (!e) {
			ret = -ENOMEM;
			goto free_cache;
		}

		ret = io_ctl_read_entry(&io_ctl, e, &type);
		if (ret) {
			kmem_cache_free(btrfs_free_space_cachep, e);
			goto free_cache;
		}

		if (!e->bytes) {
			ret = -1;
			kmem_cache_free(btrfs_free_space_cachep, e);
			goto free_cache;
		}

		if (type == BTRFS_FREE_SPACE_EXTENT) {
			spin_lock(&ctl->tree_lock);
			ret = link_free_space(ctl, e);
			spin_unlock(&ctl->tree_lock);
			if (ret) {
				btrfs_err(fs_info,
					"Duplicate entries in free space cache, dumping");
				kmem_cache_free(btrfs_free_space_cachep, e);
				goto free_cache;
			}
		} else {
			ASSERT(num_bitmaps);
			num_bitmaps--;
			e->bitmap = kmem_cache_zalloc(
					btrfs_free_space_bitmap_cachep, GFP_NOFS);
			if (!e->bitmap) {
				ret = -ENOMEM;
				kmem_cache_free(
					btrfs_free_space_cachep, e);
				goto free_cache;
			}
			spin_lock(&ctl->tree_lock);
			ret = link_free_space(ctl, e);
			ctl->total_bitmaps++;
			recalculate_thresholds(ctl);
			spin_unlock(&ctl->tree_lock);
			if (ret) {
				btrfs_err(fs_info,
					"Duplicate entries in free space cache, dumping");
				kmem_cache_free(btrfs_free_space_cachep, e);
				goto free_cache;
			}
			list_add_tail(&e->list, &bitmaps);
		}

		num_entries--;
	}

	io_ctl_unmap_page(&io_ctl);

	/*
	 * We add the bitmaps at the end of the entries in order that
	 * the bitmap entries are added to the cache.
	 */
	list_for_each_entry_safe(e, n, &bitmaps, list) {
		list_del_init(&e->list);
		ret = io_ctl_read_bitmap(&io_ctl, e);
		if (ret)
			goto free_cache;
	}

	io_ctl_drop_pages(&io_ctl);
	ret = 1;
out:
	io_ctl_free(&io_ctl);
	return ret;
free_cache:
	io_ctl_drop_pages(&io_ctl);
	__btrfs_remove_free_space_cache(ctl);
	goto out;
}

static int copy_free_space_cache(struct btrfs_block_group *block_group,
				 struct btrfs_free_space_ctl *ctl)
{
	struct btrfs_free_space *info;
	struct rb_node *n;
	int ret = 0;

	while (!ret && (n = rb_first(&ctl->free_space_offset)) != NULL) {
		info = rb_entry(n, struct btrfs_free_space, offset_index);
		if (!info->bitmap) {
			unlink_free_space(ctl, info);
			ret = btrfs_add_free_space(block_group, info->offset,
						   info->bytes);
			kmem_cache_free(btrfs_free_space_cachep, info);
		} else {
			u64 offset = info->offset;
			u64 bytes = ctl->unit;

			while (search_bitmap(ctl, info, &offset, &bytes,
					     false) == 0) {
				ret = btrfs_add_free_space(block_group, offset,
							   bytes);
				if (ret)
					break;
				bitmap_clear_bits(ctl, info, offset, bytes);
				offset = info->offset;
				bytes = ctl->unit;
			}
			free_bitmap(ctl, info);
		}
		cond_resched();
	}
	return ret;
}

int load_free_space_cache(struct btrfs_block_group *block_group)
{
	struct btrfs_fs_info *fs_info = block_group->fs_info;
	struct btrfs_free_space_ctl *ctl = block_group->free_space_ctl;
	struct btrfs_free_space_ctl tmp_ctl = {};
	struct inode *inode;
	struct btrfs_path *path;
	int ret = 0;
	bool matched;
	u64 used = block_group->used;

	/*
	 * Because we could potentially discard our loaded free space, we want
	 * to load everything into a temporary structure first, and then if it's
	 * valid copy it all into the actual free space ctl.
	 */
	btrfs_init_free_space_ctl(block_group, &tmp_ctl);

	/*
	 * If this block group has been marked to be cleared for one reason or
	 * another then we can't trust the on disk cache, so just return.
	 */
	spin_lock(&block_group->lock);
	if (block_group->disk_cache_state != BTRFS_DC_WRITTEN) {
		spin_unlock(&block_group->lock);
		return 0;
	}
	spin_unlock(&block_group->lock);

	path = btrfs_alloc_path();
	if (!path)
		return 0;
	path->search_commit_root = 1;
	path->skip_locking = 1;

	/*
	 * We must pass a path with search_commit_root set to btrfs_iget in
	 * order to avoid a deadlock when allocating extents for the tree root.
	 *
	 * When we are COWing an extent buffer from the tree root, when looking
	 * for a free extent, at extent-tree.c:find_free_extent(), we can find
	 * block group without its free space cache loaded. When we find one
	 * we must load its space cache which requires reading its free space
	 * cache's inode item from the root tree. If this inode item is located
	 * in the same leaf that we started COWing before, then we end up in
	 * deadlock on the extent buffer (trying to read lock it when we
	 * previously write locked it).
	 *
	 * It's safe to read the inode item using the commit root because
	 * block groups, once loaded, stay in memory forever (until they are
	 * removed) as well as their space caches once loaded. New block groups
	 * once created get their ->cached field set to BTRFS_CACHE_FINISHED so
	 * we will never try to read their inode item while the fs is mounted.
	 */
	inode = lookup_free_space_inode(block_group, path);
	if (IS_ERR(inode)) {
		btrfs_free_path(path);
		return 0;
	}

	/* We may have converted the inode and made the cache invalid. */
	spin_lock(&block_group->lock);
	if (block_group->disk_cache_state != BTRFS_DC_WRITTEN) {
		spin_unlock(&block_group->lock);
		btrfs_free_path(path);
		goto out;
	}
	spin_unlock(&block_group->lock);

	ret = __load_free_space_cache(fs_info->tree_root, inode, &tmp_ctl,
				      path, block_group->start);
	btrfs_free_path(path);
	if (ret <= 0)
		goto out;

	matched = (tmp_ctl.free_space == (block_group->length - used -
					  block_group->bytes_super));

	if (matched) {
		ret = copy_free_space_cache(block_group, &tmp_ctl);
		/*
		 * ret == 1 means we successfully loaded the free space cache,
		 * so we need to re-set it here.
		 */
		if (ret == 0)
			ret = 1;
	} else {
		__btrfs_remove_free_space_cache(&tmp_ctl);
		btrfs_warn(fs_info,
			   "block group %llu has wrong amount of free space",
			   block_group->start);
		ret = -1;
	}
out:
	if (ret < 0) {
		/* This cache is bogus, make sure it gets cleared */
		spin_lock(&block_group->lock);
		block_group->disk_cache_state = BTRFS_DC_CLEAR;
		spin_unlock(&block_group->lock);
		ret = 0;

		btrfs_warn(fs_info,
			   "failed to load free space cache for block group %llu, rebuilding it now",
			   block_group->start);
	}

	spin_lock(&ctl->tree_lock);
	btrfs_discard_update_discardable(block_group);
	spin_unlock(&ctl->tree_lock);
	iput(inode);
	return ret;
}

static noinline_for_stack
int write_cache_extent_entries(struct btrfs_io_ctl *io_ctl,
			      struct btrfs_free_space_ctl *ctl,
			      struct btrfs_block_group *block_group,
			      int *entries, int *bitmaps,
			      struct list_head *bitmap_list)
{
	int ret;
	struct btrfs_free_cluster *cluster = NULL;
	struct btrfs_free_cluster *cluster_locked = NULL;
	struct rb_node *node = rb_first(&ctl->free_space_offset);
	struct btrfs_trim_range *trim_entry;

	/* Get the cluster for this block_group if it exists */
	if (block_group && !list_empty(&block_group->cluster_list)) {
		cluster = list_entry(block_group->cluster_list.next,
				     struct btrfs_free_cluster,
				     block_group_list);
	}

	if (!node && cluster) {
		cluster_locked = cluster;
		spin_lock(&cluster_locked->lock);
		node = rb_first(&cluster->root);
		cluster = NULL;
	}

	/* Write out the extent entries */
	while (node) {
		struct btrfs_free_space *e;

		e = rb_entry(node, struct btrfs_free_space, offset_index);
		*entries += 1;

		ret = io_ctl_add_entry(io_ctl, e->offset, e->bytes,
				       e->bitmap);
		if (ret)
			goto fail;

		if (e->bitmap) {
			list_add_tail(&e->list, bitmap_list);
			*bitmaps += 1;
		}
		node = rb_next(node);
		if (!node && cluster) {
			node = rb_first(&cluster->root);
			cluster_locked = cluster;
			spin_lock(&cluster_locked->lock);
			cluster = NULL;
		}
	}
	if (cluster_locked) {
		spin_unlock(&cluster_locked->lock);
		cluster_locked = NULL;
	}

	/*
	 * Make sure we don't miss any range that was removed from our rbtree
	 * because trimming is running. Otherwise after a umount+mount (or crash
	 * after committing the transaction) we would leak free space and get
	 * an inconsistent free space cache report from fsck.
	 */
	list_for_each_entry(trim_entry, &ctl->trimming_ranges, list) {
		ret = io_ctl_add_entry(io_ctl, trim_entry->start,
				       trim_entry->bytes, NULL);
		if (ret)
			goto fail;
		*entries += 1;
	}

	return 0;
fail:
	if (cluster_locked)
		spin_unlock(&cluster_locked->lock);
	return -ENOSPC;
}

static noinline_for_stack int
update_cache_item(struct btrfs_trans_handle *trans,
		  struct btrfs_root *root,
		  struct inode *inode,
		  struct btrfs_path *path, u64 offset,
		  int entries, int bitmaps)
{
	struct btrfs_key key;
	struct btrfs_free_space_header *header;
	struct extent_buffer *leaf;
	int ret;

	key.objectid = BTRFS_FREE_SPACE_OBJECTID;
	key.offset = offset;
	key.type = 0;

	ret = btrfs_search_slot(trans, root, &key, path, 0, 1);
	if (ret < 0) {
		clear_extent_bit(&BTRFS_I(inode)->io_tree, 0, inode->i_size - 1,
				 EXTENT_DELALLOC, 0, 0, NULL);
		goto fail;
	}
	leaf = path->nodes[0];
	if (ret > 0) {
		struct btrfs_key found_key;
		ASSERT(path->slots[0]);
		path->slots[0]--;
		btrfs_item_key_to_cpu(leaf, &found_key, path->slots[0]);
		if (found_key.objectid != BTRFS_FREE_SPACE_OBJECTID ||
		    found_key.offset != offset) {
			clear_extent_bit(&BTRFS_I(inode)->io_tree, 0,
					 inode->i_size - 1, EXTENT_DELALLOC, 0,
					 0, NULL);
			btrfs_release_path(path);
			goto fail;
		}
	}

	BTRFS_I(inode)->generation = trans->transid;
	header = btrfs_item_ptr(leaf, path->slots[0],
				struct btrfs_free_space_header);
	btrfs_set_free_space_entries(leaf, header, entries);
	btrfs_set_free_space_bitmaps(leaf, header, bitmaps);
	btrfs_set_free_space_generation(leaf, header, trans->transid);
	btrfs_mark_buffer_dirty(leaf);
	btrfs_release_path(path);

	return 0;

fail:
	return -1;
}

static noinline_for_stack int write_pinned_extent_entries(
			    struct btrfs_trans_handle *trans,
			    struct btrfs_block_group *block_group,
			    struct btrfs_io_ctl *io_ctl,
			    int *entries)
{
	u64 start, extent_start, extent_end, len;
	struct extent_io_tree *unpin = NULL;
	int ret;

	if (!block_group)
		return 0;

	/*
	 * We want to add any pinned extents to our free space cache
	 * so we don't leak the space
	 *
	 * We shouldn't have switched the pinned extents yet so this is the
	 * right one
	 */
	unpin = &trans->transaction->pinned_extents;

	start = block_group->start;

	while (start < block_group->start + block_group->length) {
		ret = find_first_extent_bit(unpin, start,
					    &extent_start, &extent_end,
					    EXTENT_DIRTY, NULL);
		if (ret)
			return 0;

		/* This pinned extent is out of our range */
		if (extent_start >= block_group->start + block_group->length)
			return 0;

		extent_start = max(extent_start, start);
		extent_end = min(block_group->start + block_group->length,
				 extent_end + 1);
		len = extent_end - extent_start;

		*entries += 1;
		ret = io_ctl_add_entry(io_ctl, extent_start, len, NULL);
		if (ret)
			return -ENOSPC;

		start = extent_end;
	}

	return 0;
}

static noinline_for_stack int
write_bitmap_entries(struct btrfs_io_ctl *io_ctl, struct list_head *bitmap_list)
{
	struct btrfs_free_space *entry, *next;
	int ret;

	/* Write out the bitmaps */
	list_for_each_entry_safe(entry, next, bitmap_list, list) {
		ret = io_ctl_add_bitmap(io_ctl, entry->bitmap);
		if (ret)
			return -ENOSPC;
		list_del_init(&entry->list);
	}

	return 0;
}

static int flush_dirty_cache(struct inode *inode)
{
	int ret;

	ret = btrfs_wait_ordered_range(inode, 0, (u64)-1);
	if (ret)
		clear_extent_bit(&BTRFS_I(inode)->io_tree, 0, inode->i_size - 1,
				 EXTENT_DELALLOC, 0, 0, NULL);

	return ret;
}

static void noinline_for_stack
cleanup_bitmap_list(struct list_head *bitmap_list)
{
	struct btrfs_free_space *entry, *next;

	list_for_each_entry_safe(entry, next, bitmap_list, list)
		list_del_init(&entry->list);
}

static void noinline_for_stack
cleanup_write_cache_enospc(struct inode *inode,
			   struct btrfs_io_ctl *io_ctl,
			   struct extent_state **cached_state)
{
	io_ctl_drop_pages(io_ctl);
	unlock_extent_cached(&BTRFS_I(inode)->io_tree, 0,
			     i_size_read(inode) - 1, cached_state);
}

static int __btrfs_wait_cache_io(struct btrfs_root *root,
				 struct btrfs_trans_handle *trans,
				 struct btrfs_block_group *block_group,
				 struct btrfs_io_ctl *io_ctl,
				 struct btrfs_path *path, u64 offset)
{
	int ret;
	struct inode *inode = io_ctl->inode;

	if (!inode)
		return 0;

	/* Flush the dirty pages in the cache file. */
	ret = flush_dirty_cache(inode);
	if (ret)
		goto out;

	/* Update the cache item to tell everyone this cache file is valid. */
	ret = update_cache_item(trans, root, inode, path, offset,
				io_ctl->entries, io_ctl->bitmaps);
out:
	if (ret) {
		invalidate_inode_pages2(inode->i_mapping);
		BTRFS_I(inode)->generation = 0;
		if (block_group)
			btrfs_debug(root->fs_info,
	  "failed to write free space cache for block group %llu error %d",
				  block_group->start, ret);
	}
	btrfs_update_inode(trans, root, BTRFS_I(inode));

	if (block_group) {
		/* the dirty list is protected by the dirty_bgs_lock */
		spin_lock(&trans->transaction->dirty_bgs_lock);

		/* the disk_cache_state is protected by the block group lock */
		spin_lock(&block_group->lock);

		/*
		 * only mark this as written if we didn't get put back on
		 * the dirty list while waiting for IO.   Otherwise our
		 * cache state won't be right, and we won't get written again
		 */
		if (!ret && list_empty(&block_group->dirty_list))
			block_group->disk_cache_state = BTRFS_DC_WRITTEN;
		else if (ret)
			block_group->disk_cache_state = BTRFS_DC_ERROR;

		spin_unlock(&block_group->lock);
		spin_unlock(&trans->transaction->dirty_bgs_lock);
		io_ctl->inode = NULL;
		iput(inode);
	}

	return ret;

}

int btrfs_wait_cache_io(struct btrfs_trans_handle *trans,
			struct btrfs_block_group *block_group,
			struct btrfs_path *path)
{
	return __btrfs_wait_cache_io(block_group->fs_info->tree_root, trans,
				     block_group, &block_group->io_ctl,
				     path, block_group->start);
}

/**
 * Write out cached info to an inode
 *
 * @root:        root the inode belongs to
 * @inode:       freespace inode we are writing out
 * @ctl:         free space cache we are going to write out
 * @block_group: block_group for this cache if it belongs to a block_group
 * @io_ctl:      holds context for the io
 * @trans:       the trans handle
 *
 * This function writes out a free space cache struct to disk for quick recovery
 * on mount.  This will return 0 if it was successful in writing the cache out,
 * or an errno if it was not.
 */
static int __btrfs_write_out_cache(struct btrfs_root *root, struct inode *inode,
				   struct btrfs_free_space_ctl *ctl,
				   struct btrfs_block_group *block_group,
				   struct btrfs_io_ctl *io_ctl,
				   struct btrfs_trans_handle *trans)
{
	struct extent_state *cached_state = NULL;
	LIST_HEAD(bitmap_list);
	int entries = 0;
	int bitmaps = 0;
	int ret;
	int must_iput = 0;

	if (!i_size_read(inode))
		return -EIO;

	WARN_ON(io_ctl->pages);
	ret = io_ctl_init(io_ctl, inode, 1);
	if (ret)
		return ret;

	if (block_group && (block_group->flags & BTRFS_BLOCK_GROUP_DATA)) {
		down_write(&block_group->data_rwsem);
		spin_lock(&block_group->lock);
		if (block_group->delalloc_bytes) {
			block_group->disk_cache_state = BTRFS_DC_WRITTEN;
			spin_unlock(&block_group->lock);
			up_write(&block_group->data_rwsem);
			BTRFS_I(inode)->generation = 0;
			ret = 0;
			must_iput = 1;
			goto out;
		}
		spin_unlock(&block_group->lock);
	}

	/* Lock all pages first so we can lock the extent safely. */
	ret = io_ctl_prepare_pages(io_ctl, false);
	if (ret)
		goto out_unlock;

	lock_extent_bits(&BTRFS_I(inode)->io_tree, 0, i_size_read(inode) - 1,
			 &cached_state);

	io_ctl_set_generation(io_ctl, trans->transid);

	mutex_lock(&ctl->cache_writeout_mutex);
	/* Write out the extent entries in the free space cache */
	spin_lock(&ctl->tree_lock);
	ret = write_cache_extent_entries(io_ctl, ctl,
					 block_group, &entries, &bitmaps,
					 &bitmap_list);
	if (ret)
		goto out_nospc_locked;

	/*
	 * Some spaces that are freed in the current transaction are pinned,
	 * they will be added into free space cache after the transaction is
	 * committed, we shouldn't lose them.
	 *
	 * If this changes while we are working we'll get added back to
	 * the dirty list and redo it.  No locking needed
	 */
	ret = write_pinned_extent_entries(trans, block_group, io_ctl, &entries);
	if (ret)
		goto out_nospc_locked;

	/*
	 * At last, we write out all the bitmaps and keep cache_writeout_mutex
	 * locked while doing it because a concurrent trim can be manipulating
	 * or freeing the bitmap.
	 */
	ret = write_bitmap_entries(io_ctl, &bitmap_list);
	spin_unlock(&ctl->tree_lock);
	mutex_unlock(&ctl->cache_writeout_mutex);
	if (ret)
		goto out_nospc;

	/* Zero out the rest of the pages just to make sure */
	io_ctl_zero_remaining_pages(io_ctl);

	/* Everything is written out, now we dirty the pages in the file. */
	ret = btrfs_dirty_pages(BTRFS_I(inode), io_ctl->pages,
				io_ctl->num_pages, 0, i_size_read(inode),
				&cached_state, false);
	if (ret)
		goto out_nospc;

	if (block_group && (block_group->flags & BTRFS_BLOCK_GROUP_DATA))
		up_write(&block_group->data_rwsem);
	/*
	 * Release the pages and unlock the extent, we will flush
	 * them out later
	 */
	io_ctl_drop_pages(io_ctl);
	io_ctl_free(io_ctl);

	unlock_extent_cached(&BTRFS_I(inode)->io_tree, 0,
			     i_size_read(inode) - 1, &cached_state);

	/*
	 * at this point the pages are under IO and we're happy,
	 * The caller is responsible for waiting on them and updating
	 * the cache and the inode
	 */
	io_ctl->entries = entries;
	io_ctl->bitmaps = bitmaps;

	ret = btrfs_fdatawrite_range(inode, 0, (u64)-1);
	if (ret)
		goto out;

	return 0;

out_nospc_locked:
	cleanup_bitmap_list(&bitmap_list);
	spin_unlock(&ctl->tree_lock);
	mutex_unlock(&ctl->cache_writeout_mutex);

out_nospc:
	cleanup_write_cache_enospc(inode, io_ctl, &cached_state);

out_unlock:
	if (block_group && (block_group->flags & BTRFS_BLOCK_GROUP_DATA))
		up_write(&block_group->data_rwsem);

out:
	io_ctl->inode = NULL;
	io_ctl_free(io_ctl);
	if (ret) {
		invalidate_inode_pages2(inode->i_mapping);
		BTRFS_I(inode)->generation = 0;
	}
	btrfs_update_inode(trans, root, BTRFS_I(inode));
	if (must_iput)
		iput(inode);
	return ret;
}

int btrfs_write_out_cache(struct btrfs_trans_handle *trans,
			  struct btrfs_block_group *block_group,
			  struct btrfs_path *path)
{
	struct btrfs_fs_info *fs_info = trans->fs_info;
	struct btrfs_free_space_ctl *ctl = block_group->free_space_ctl;
	struct inode *inode;
	int ret = 0;

	spin_lock(&block_group->lock);
	if (block_group->disk_cache_state < BTRFS_DC_SETUP) {
		spin_unlock(&block_group->lock);
		return 0;
	}
	spin_unlock(&block_group->lock);

	inode = lookup_free_space_inode(block_group, path);
	if (IS_ERR(inode))
		return 0;

	ret = __btrfs_write_out_cache(fs_info->tree_root, inode, ctl,
				block_group, &block_group->io_ctl, trans);
	if (ret) {
		btrfs_debug(fs_info,
	  "failed to write free space cache for block group %llu error %d",
			  block_group->start, ret);
		spin_lock(&block_group->lock);
		block_group->disk_cache_state = BTRFS_DC_ERROR;
		spin_unlock(&block_group->lock);

		block_group->io_ctl.inode = NULL;
		iput(inode);
	}

	/*
	 * if ret == 0 the caller is expected to call btrfs_wait_cache_io
	 * to wait for IO and put the inode
	 */

	return ret;
}

static inline unsigned long offset_to_bit(u64 bitmap_start, u32 unit,
					  u64 offset)
{
	ASSERT(offset >= bitmap_start);
	offset -= bitmap_start;
	return (unsigned long)(div_u64(offset, unit));
}

static inline unsigned long bytes_to_bits(u64 bytes, u32 unit)
{
	return (unsigned long)(div_u64(bytes, unit));
}

static inline u64 offset_to_bitmap(struct btrfs_free_space_ctl *ctl,
				   u64 offset)
{
	u64 bitmap_start;
	u64 bytes_per_bitmap;

	bytes_per_bitmap = BITS_PER_BITMAP * ctl->unit;
	bitmap_start = offset - ctl->start;
	bitmap_start = div64_u64(bitmap_start, bytes_per_bitmap);
	bitmap_start *= bytes_per_bitmap;
	bitmap_start += ctl->start;

	return bitmap_start;
}

static int tree_insert_offset(struct rb_root *root, u64 offset,
			      struct rb_node *node, int bitmap)
{
	struct rb_node **p = &root->rb_node;
	struct rb_node *parent = NULL;
	struct btrfs_free_space *info;

	while (*p) {
		parent = *p;
		info = rb_entry(parent, struct btrfs_free_space, offset_index);

		if (offset < info->offset) {
			p = &(*p)->rb_left;
		} else if (offset > info->offset) {
			p = &(*p)->rb_right;
		} else {
			/*
			 * we could have a bitmap entry and an extent entry
			 * share the same offset.  If this is the case, we want
			 * the extent entry to always be found first if we do a
			 * linear search through the tree, since we want to have
			 * the quickest allocation time, and allocating from an
			 * extent is faster than allocating from a bitmap.  So
			 * if we're inserting a bitmap and we find an entry at
			 * this offset, we want to go right, or after this entry
			 * logically.  If we are inserting an extent and we've
			 * found a bitmap, we want to go left, or before
			 * logically.
			 */
			if (bitmap) {
				if (info->bitmap) {
					WARN_ON_ONCE(1);
					return -EEXIST;
				}
				p = &(*p)->rb_right;
			} else {
				if (!info->bitmap) {
					WARN_ON_ONCE(1);
					return -EEXIST;
				}
				p = &(*p)->rb_left;
			}
		}
	}

	rb_link_node(node, parent, p);
	rb_insert_color(node, root);

	return 0;
}

/*
 * searches the tree for the given offset.
 *
 * fuzzy - If this is set, then we are trying to make an allocation, and we just
 * want a section that has at least bytes size and comes at or after the given
 * offset.
 */
static struct btrfs_free_space *
tree_search_offset(struct btrfs_free_space_ctl *ctl,
		   u64 offset, int bitmap_only, int fuzzy)
{
	struct rb_node *n = ctl->free_space_offset.rb_node;
	struct btrfs_free_space *entry, *prev = NULL;

	/* find entry that is closest to the 'offset' */
	while (1) {
		if (!n) {
			entry = NULL;
			break;
		}

		entry = rb_entry(n, struct btrfs_free_space, offset_index);
		prev = entry;

		if (offset < entry->offset)
			n = n->rb_left;
		else if (offset > entry->offset)
			n = n->rb_right;
		else
			break;
	}

	if (bitmap_only) {
		if (!entry)
			return NULL;
		if (entry->bitmap)
			return entry;

		/*
		 * bitmap entry and extent entry may share same offset,
		 * in that case, bitmap entry comes after extent entry.
		 */
		n = rb_next(n);
		if (!n)
			return NULL;
		entry = rb_entry(n, struct btrfs_free_space, offset_index);
		if (entry->offset != offset)
			return NULL;

		WARN_ON(!entry->bitmap);
		return entry;
	} else if (entry) {
		if (entry->bitmap) {
			/*
			 * if previous extent entry covers the offset,
			 * we should return it instead of the bitmap entry
			 */
			n = rb_prev(&entry->offset_index);
			if (n) {
				prev = rb_entry(n, struct btrfs_free_space,
						offset_index);
				if (!prev->bitmap &&
				    prev->offset + prev->bytes > offset)
					entry = prev;
			}
		}
		return entry;
	}

	if (!prev)
		return NULL;

	/* find last entry before the 'offset' */
	entry = prev;
	if (entry->offset > offset) {
		n = rb_prev(&entry->offset_index);
		if (n) {
			entry = rb_entry(n, struct btrfs_free_space,
					offset_index);
			ASSERT(entry->offset <= offset);
		} else {
			if (fuzzy)
				return entry;
			else
				return NULL;
		}
	}

	if (entry->bitmap) {
		n = rb_prev(&entry->offset_index);
		if (n) {
			prev = rb_entry(n, struct btrfs_free_space,
					offset_index);
			if (!prev->bitmap &&
			    prev->offset + prev->bytes > offset)
				return prev;
		}
		if (entry->offset + BITS_PER_BITMAP * ctl->unit > offset)
			return entry;
	} else if (entry->offset + entry->bytes > offset)
		return entry;

	if (!fuzzy)
		return NULL;

	while (1) {
		if (entry->bitmap) {
			if (entry->offset + BITS_PER_BITMAP *
			    ctl->unit > offset)
				break;
		} else {
			if (entry->offset + entry->bytes > offset)
				break;
		}

		n = rb_next(&entry->offset_index);
		if (!n)
			return NULL;
		entry = rb_entry(n, struct btrfs_free_space, offset_index);
	}
	return entry;
}

static inline void
__unlink_free_space(struct btrfs_free_space_ctl *ctl,
		    struct btrfs_free_space *info)
{
	rb_erase(&info->offset_index, &ctl->free_space_offset);
	ctl->free_extents--;

	if (!info->bitmap && !btrfs_free_space_trimmed(info)) {
		ctl->discardable_extents[BTRFS_STAT_CURR]--;
		ctl->discardable_bytes[BTRFS_STAT_CURR] -= info->bytes;
	}
}

static void unlink_free_space(struct btrfs_free_space_ctl *ctl,
			      struct btrfs_free_space *info)
{
	__unlink_free_space(ctl, info);
	ctl->free_space -= info->bytes;
}

static int link_free_space(struct btrfs_free_space_ctl *ctl,
			   struct btrfs_free_space *info)
{
	int ret = 0;

	ASSERT(info->bytes || info->bitmap);
	ret = tree_insert_offset(&ctl->free_space_offset, info->offset,
				 &info->offset_index, (info->bitmap != NULL));
	if (ret)
		return ret;

	if (!info->bitmap && !btrfs_free_space_trimmed(info)) {
		ctl->discardable_extents[BTRFS_STAT_CURR]++;
		ctl->discardable_bytes[BTRFS_STAT_CURR] += info->bytes;
	}

	ctl->free_space += info->bytes;
	ctl->free_extents++;
	return ret;
}

static inline void __bitmap_clear_bits(struct btrfs_free_space_ctl *ctl,
				       struct btrfs_free_space *info,
				       u64 offset, u64 bytes)
{
	unsigned long start, count, end;
	int extent_delta = -1;

	start = offset_to_bit(info->offset, ctl->unit, offset);
	count = bytes_to_bits(bytes, ctl->unit);
	end = start + count;
	ASSERT(end <= BITS_PER_BITMAP);

	bitmap_clear(info->bitmap, start, count);

	info->bytes -= bytes;
	if (info->max_extent_size > ctl->unit)
		info->max_extent_size = 0;

	if (start && test_bit(start - 1, info->bitmap))
		extent_delta++;

	if (end < BITS_PER_BITMAP && test_bit(end, info->bitmap))
		extent_delta++;

	info->bitmap_extents += extent_delta;
	if (!btrfs_free_space_trimmed(info)) {
		ctl->discardable_extents[BTRFS_STAT_CURR] += extent_delta;
		ctl->discardable_bytes[BTRFS_STAT_CURR] -= bytes;
	}
}

static void bitmap_clear_bits(struct btrfs_free_space_ctl *ctl,
			      struct btrfs_free_space *info, u64 offset,
			      u64 bytes)
{
	__bitmap_clear_bits(ctl, info, offset, bytes);
	ctl->free_space -= bytes;
}

static void bitmap_set_bits(struct btrfs_free_space_ctl *ctl,
			    struct btrfs_free_space *info, u64 offset,
			    u64 bytes)
{
	unsigned long start, count, end;
	int extent_delta = 1;

	start = offset_to_bit(info->offset, ctl->unit, offset);
	count = bytes_to_bits(bytes, ctl->unit);
	end = start + count;
	ASSERT(end <= BITS_PER_BITMAP);

	bitmap_set(info->bitmap, start, count);

	info->bytes += bytes;
	ctl->free_space += bytes;

	if (start && test_bit(start - 1, info->bitmap))
		extent_delta--;

	if (end < BITS_PER_BITMAP && test_bit(end, info->bitmap))
		extent_delta--;

	info->bitmap_extents += extent_delta;
	if (!btrfs_free_space_trimmed(info)) {
		ctl->discardable_extents[BTRFS_STAT_CURR] += extent_delta;
		ctl->discardable_bytes[BTRFS_STAT_CURR] += bytes;
	}
}

/*
 * If we can not find suitable extent, we will use bytes to record
 * the size of the max extent.
 */
static int search_bitmap(struct btrfs_free_space_ctl *ctl,
			 struct btrfs_free_space *bitmap_info, u64 *offset,
			 u64 *bytes, bool for_alloc)
{
	unsigned long found_bits = 0;
	unsigned long max_bits = 0;
	unsigned long bits, i;
	unsigned long next_zero;
	unsigned long extent_bits;

	/*
	 * Skip searching the bitmap if we don't have a contiguous section that
	 * is large enough for this allocation.
	 */
	if (for_alloc &&
	    bitmap_info->max_extent_size &&
	    bitmap_info->max_extent_size < *bytes) {
		*bytes = bitmap_info->max_extent_size;
		return -1;
	}

	i = offset_to_bit(bitmap_info->offset, ctl->unit,
			  max_t(u64, *offset, bitmap_info->offset));
	bits = bytes_to_bits(*bytes, ctl->unit);

	for_each_set_bit_from(i, bitmap_info->bitmap, BITS_PER_BITMAP) {
		if (for_alloc && bits == 1) {
			found_bits = 1;
			break;
		}
		next_zero = find_next_zero_bit(bitmap_info->bitmap,
					       BITS_PER_BITMAP, i);
		extent_bits = next_zero - i;
		if (extent_bits >= bits) {
			found_bits = extent_bits;
			break;
		} else if (extent_bits > max_bits) {
			max_bits = extent_bits;
		}
		i = next_zero;
	}

	if (found_bits) {
		*offset = (u64)(i * ctl->unit) + bitmap_info->offset;
		*bytes = (u64)(found_bits) * ctl->unit;
		return 0;
	}

	*bytes = (u64)(max_bits) * ctl->unit;
	bitmap_info->max_extent_size = *bytes;
	return -1;
}

static inline u64 get_max_extent_size(struct btrfs_free_space *entry)
{
	if (entry->bitmap)
		return entry->max_extent_size;
	return entry->bytes;
}

/* Cache the size of the max extent in bytes */
static struct btrfs_free_space *
find_free_space(struct btrfs_free_space_ctl *ctl, u64 *offset, u64 *bytes,
		unsigned long align, u64 *max_extent_size)
{
	struct btrfs_free_space *entry;
	struct rb_node *node;
	u64 tmp;
	u64 align_off;
	int ret;

	if (!ctl->free_space_offset.rb_node)
		goto out;

	entry = tree_search_offset(ctl, offset_to_bitmap(ctl, *offset), 0, 1);
	if (!entry)
		goto out;

	for (node = &entry->offset_index; node; node = rb_next(node)) {
		entry = rb_entry(node, struct btrfs_free_space, offset_index);
		if (entry->bytes < *bytes) {
			*max_extent_size = max(get_max_extent_size(entry),
					       *max_extent_size);
			continue;
		}

		/* make sure the space returned is big enough
		 * to match our requested alignment
		 */
		if (*bytes >= align) {
			tmp = entry->offset - ctl->start + align - 1;
			tmp = div64_u64(tmp, align);
			tmp = tmp * align + ctl->start;
			align_off = tmp - entry->offset;
		} else {
			align_off = 0;
			tmp = entry->offset;
		}

		if (entry->bytes < *bytes + align_off) {
			*max_extent_size = max(get_max_extent_size(entry),
					       *max_extent_size);
			continue;
		}

		if (entry->bitmap) {
			u64 size = *bytes;

			ret = search_bitmap(ctl, entry, &tmp, &size, true);
			if (!ret) {
				*offset = tmp;
				*bytes = size;
				return entry;
			} else {
				*max_extent_size =
					max(get_max_extent_size(entry),
					    *max_extent_size);
			}
			continue;
		}

		*offset = tmp;
		*bytes = entry->bytes - align_off;
		return entry;
	}
out:
	return NULL;
}

static void add_new_bitmap(struct btrfs_free_space_ctl *ctl,
			   struct btrfs_free_space *info, u64 offset)
{
	info->offset = offset_to_bitmap(ctl, offset);
	info->bytes = 0;
	info->bitmap_extents = 0;
	INIT_LIST_HEAD(&info->list);
	link_free_space(ctl, info);
	ctl->total_bitmaps++;
	recalculate_thresholds(ctl);
}

static void free_bitmap(struct btrfs_free_space_ctl *ctl,
			struct btrfs_free_space *bitmap_info)
{
	/*
	 * Normally when this is called, the bitmap is completely empty. However,
	 * if we are blowing up the free space cache for one reason or another
	 * via __btrfs_remove_free_space_cache(), then it may not be freed and
	 * we may leave stats on the table.
	 */
	if (bitmap_info->bytes && !btrfs_free_space_trimmed(bitmap_info)) {
		ctl->discardable_extents[BTRFS_STAT_CURR] -=
			bitmap_info->bitmap_extents;
		ctl->discardable_bytes[BTRFS_STAT_CURR] -= bitmap_info->bytes;

	}
	unlink_free_space(ctl, bitmap_info);
	kmem_cache_free(btrfs_free_space_bitmap_cachep, bitmap_info->bitmap);
	kmem_cache_free(btrfs_free_space_cachep, bitmap_info);
	ctl->total_bitmaps--;
	recalculate_thresholds(ctl);
}

static noinline int remove_from_bitmap(struct btrfs_free_space_ctl *ctl,
			      struct btrfs_free_space *bitmap_info,
			      u64 *offset, u64 *bytes)
{
	u64 end;
	u64 search_start, search_bytes;
	int ret;

again:
	end = bitmap_info->offset + (u64)(BITS_PER_BITMAP * ctl->unit) - 1;

	/*
	 * We need to search for bits in this bitmap.  We could only cover some
	 * of the extent in this bitmap thanks to how we add space, so we need
	 * to search for as much as it as we can and clear that amount, and then
	 * go searching for the next bit.
	 */
	search_start = *offset;
	search_bytes = ctl->unit;
	search_bytes = min(search_bytes, end - search_start + 1);
	ret = search_bitmap(ctl, bitmap_info, &search_start, &search_bytes,
			    false);
	if (ret < 0 || search_start != *offset)
		return -EINVAL;

	/* We may have found more bits than what we need */
	search_bytes = min(search_bytes, *bytes);

	/* Cannot clear past the end of the bitmap */
	search_bytes = min(search_bytes, end - search_start + 1);

	bitmap_clear_bits(ctl, bitmap_info, search_start, search_bytes);
	*offset += search_bytes;
	*bytes -= search_bytes;

	if (*bytes) {
		struct rb_node *next = rb_next(&bitmap_info->offset_index);
		if (!bitmap_info->bytes)
			free_bitmap(ctl, bitmap_info);

		/*
		 * no entry after this bitmap, but we still have bytes to
		 * remove, so something has gone wrong.
		 */
		if (!next)
			return -EINVAL;

		bitmap_info = rb_entry(next, struct btrfs_free_space,
				       offset_index);

		/*
		 * if the next entry isn't a bitmap we need to return to let the
		 * extent stuff do its work.
		 */
		if (!bitmap_info->bitmap)
			return -EAGAIN;

		/*
		 * Ok the next item is a bitmap, but it may not actually hold
		 * the information for the rest of this free space stuff, so
		 * look for it, and if we don't find it return so we can try
		 * everything over again.
		 */
		search_start = *offset;
		search_bytes = ctl->unit;
		ret = search_bitmap(ctl, bitmap_info, &search_start,
				    &search_bytes, false);
		if (ret < 0 || search_start != *offset)
			return -EAGAIN;

		goto again;
	} else if (!bitmap_info->bytes)
		free_bitmap(ctl, bitmap_info);

	return 0;
}

static u64 add_bytes_to_bitmap(struct btrfs_free_space_ctl *ctl,
			       struct btrfs_free_space *info, u64 offset,
			       u64 bytes, enum btrfs_trim_state trim_state)
{
	u64 bytes_to_set = 0;
	u64 end;

	/*
	 * This is a tradeoff to make bitmap trim state minimal.  We mark the
	 * whole bitmap untrimmed if at any point we add untrimmed regions.
	 */
	if (trim_state == BTRFS_TRIM_STATE_UNTRIMMED) {
		if (btrfs_free_space_trimmed(info)) {
			ctl->discardable_extents[BTRFS_STAT_CURR] +=
				info->bitmap_extents;
			ctl->discardable_bytes[BTRFS_STAT_CURR] += info->bytes;
		}
		info->trim_state = BTRFS_TRIM_STATE_UNTRIMMED;
	}

	end = info->offset + (u64)(BITS_PER_BITMAP * ctl->unit);

	bytes_to_set = min(end - offset, bytes);

	bitmap_set_bits(ctl, info, offset, bytes_to_set);

	/*
	 * We set some bytes, we have no idea what the max extent size is
	 * anymore.
	 */
	info->max_extent_size = 0;

	return bytes_to_set;

}

static bool use_bitmap(struct btrfs_free_space_ctl *ctl,
		      struct btrfs_free_space *info)
{
	struct btrfs_block_group *block_group = ctl->private;
	struct btrfs_fs_info *fs_info = block_group->fs_info;
	bool forced = false;

#ifdef CONFIG_BTRFS_DEBUG
	if (btrfs_should_fragment_free_space(block_group))
		forced = true;
#endif

	/* This is a way to reclaim large regions from the bitmaps. */
	if (!forced && info->bytes >= FORCE_EXTENT_THRESHOLD)
		return false;

	/*
	 * If we are below the extents threshold then we can add this as an
	 * extent, and don't have to deal with the bitmap
	 */
	if (!forced && ctl->free_extents < ctl->extents_thresh) {
		/*
		 * If this block group has some small extents we don't want to
		 * use up all of our free slots in the cache with them, we want
		 * to reserve them to larger extents, however if we have plenty
		 * of cache left then go ahead an dadd them, no sense in adding
		 * the overhead of a bitmap if we don't have to.
		 */
		if (info->bytes <= fs_info->sectorsize * 8) {
			if (ctl->free_extents * 3 <= ctl->extents_thresh)
				return false;
		} else {
			return false;
		}
	}

	/*
	 * The original block groups from mkfs can be really small, like 8
	 * megabytes, so don't bother with a bitmap for those entries.  However
	 * some block groups can be smaller than what a bitmap would cover but
	 * are still large enough that they could overflow the 32k memory limit,
	 * so allow those block groups to still be allowed to have a bitmap
	 * entry.
	 */
	if (((BITS_PER_BITMAP * ctl->unit) >> 1) > block_group->length)
		return false;

	return true;
}

static const struct btrfs_free_space_op free_space_op = {
	.use_bitmap		= use_bitmap,
};

static int insert_into_bitmap(struct btrfs_free_space_ctl *ctl,
			      struct btrfs_free_space *info)
{
	struct btrfs_free_space *bitmap_info;
	struct btrfs_block_group *block_group = NULL;
	int added = 0;
	u64 bytes, offset, bytes_added;
	enum btrfs_trim_state trim_state;
	int ret;

	bytes = info->bytes;
	offset = info->offset;
	trim_state = info->trim_state;

	if (!ctl->op->use_bitmap(ctl, info))
		return 0;

	if (ctl->op == &free_space_op)
		block_group = ctl->private;
again:
	/*
	 * Since we link bitmaps right into the cluster we need to see if we
	 * have a cluster here, and if so and it has our bitmap we need to add
	 * the free space to that bitmap.
	 */
	if (block_group && !list_empty(&block_group->cluster_list)) {
		struct btrfs_free_cluster *cluster;
		struct rb_node *node;
		struct btrfs_free_space *entry;

		cluster = list_entry(block_group->cluster_list.next,
				     struct btrfs_free_cluster,
				     block_group_list);
		spin_lock(&cluster->lock);
		node = rb_first(&cluster->root);
		if (!node) {
			spin_unlock(&cluster->lock);
			goto no_cluster_bitmap;
		}

		entry = rb_entry(node, struct btrfs_free_space, offset_index);
		if (!entry->bitmap) {
			spin_unlock(&cluster->lock);
			goto no_cluster_bitmap;
		}

		if (entry->offset == offset_to_bitmap(ctl, offset)) {
			bytes_added = add_bytes_to_bitmap(ctl, entry, offset,
							  bytes, trim_state);
			bytes -= bytes_added;
			offset += bytes_added;
		}
		spin_unlock(&cluster->lock);
		if (!bytes) {
			ret = 1;
			goto out;
		}
	}

no_cluster_bitmap:
	bitmap_info = tree_search_offset(ctl, offset_to_bitmap(ctl, offset),
					 1, 0);
	if (!bitmap_info) {
		ASSERT(added == 0);
		goto new_bitmap;
	}

	bytes_added = add_bytes_to_bitmap(ctl, bitmap_info, offset, bytes,
					  trim_state);
	bytes -= bytes_added;
	offset += bytes_added;
	added = 0;

	if (!bytes) {
		ret = 1;
		goto out;
	} else
		goto again;

new_bitmap:
	if (info && info->bitmap) {
		add_new_bitmap(ctl, info, offset);
		added = 1;
		info = NULL;
		goto again;
	} else {
		spin_unlock(&ctl->tree_lock);

		/* no pre-allocated info, allocate a new one */
		if (!info) {
			info = kmem_cache_zalloc(btrfs_free_space_cachep,
						 GFP_NOFS);
			if (!info) {
				spin_lock(&ctl->tree_lock);
				ret = -ENOMEM;
				goto out;
			}
		}

		/* allocate the bitmap */
		info->bitmap = kmem_cache_zalloc(btrfs_free_space_bitmap_cachep,
						 GFP_NOFS);
		info->trim_state = BTRFS_TRIM_STATE_TRIMMED;
		spin_lock(&ctl->tree_lock);
		if (!info->bitmap) {
			ret = -ENOMEM;
			goto out;
		}
		goto again;
	}

out:
	if (info) {
		if (info->bitmap)
			kmem_cache_free(btrfs_free_space_bitmap_cachep,
					info->bitmap);
		kmem_cache_free(btrfs_free_space_cachep, info);
	}

	return ret;
}

/*
 * Free space merging rules:
 *  1) Merge trimmed areas together
 *  2) Let untrimmed areas coalesce with trimmed areas
 *  3) Always pull neighboring regions from bitmaps
 *
 * The above rules are for when we merge free space based on btrfs_trim_state.
 * Rules 2 and 3 are subtle because they are suboptimal, but are done for the
 * same reason: to promote larger extent regions which makes life easier for
 * find_free_extent().  Rule 2 enables coalescing based on the common path
 * being returning free space from btrfs_finish_extent_commit().  So when free
 * space is trimmed, it will prevent aggregating trimmed new region and
 * untrimmed regions in the rb_tree.  Rule 3 is purely to obtain larger extents
 * and provide find_free_extent() with the largest extents possible hoping for
 * the reuse path.
 */
static bool try_merge_free_space(struct btrfs_free_space_ctl *ctl,
			  struct btrfs_free_space *info, bool update_stat)
{
	struct btrfs_free_space *left_info = NULL;
	struct btrfs_free_space *right_info;
	bool merged = false;
	u64 offset = info->offset;
	u64 bytes = info->bytes;
	const bool is_trimmed = btrfs_free_space_trimmed(info);

	/*
	 * first we want to see if there is free space adjacent to the range we
	 * are adding, if there is remove that struct and add a new one to
	 * cover the entire range
	 */
	right_info = tree_search_offset(ctl, offset + bytes, 0, 0);
	if (right_info && rb_prev(&right_info->offset_index))
		left_info = rb_entry(rb_prev(&right_info->offset_index),
				     struct btrfs_free_space, offset_index);
	else if (!right_info)
		left_info = tree_search_offset(ctl, offset - 1, 0, 0);

	/* See try_merge_free_space() comment. */
	if (right_info && !right_info->bitmap &&
	    (!is_trimmed || btrfs_free_space_trimmed(right_info))) {
		if (update_stat)
			unlink_free_space(ctl, right_info);
		else
			__unlink_free_space(ctl, right_info);
		info->bytes += right_info->bytes;
		kmem_cache_free(btrfs_free_space_cachep, right_info);
		merged = true;
	}

	/* See try_merge_free_space() comment. */
	if (left_info && !left_info->bitmap &&
	    left_info->offset + left_info->bytes == offset &&
	    (!is_trimmed || btrfs_free_space_trimmed(left_info))) {
		if (update_stat)
			unlink_free_space(ctl, left_info);
		else
			__unlink_free_space(ctl, left_info);
		info->offset = left_info->offset;
		info->bytes += left_info->bytes;
		kmem_cache_free(btrfs_free_space_cachep, left_info);
		merged = true;
	}

	return merged;
}

static bool steal_from_bitmap_to_end(struct btrfs_free_space_ctl *ctl,
				     struct btrfs_free_space *info,
				     bool update_stat)
{
	struct btrfs_free_space *bitmap;
	unsigned long i;
	unsigned long j;
	const u64 end = info->offset + info->bytes;
	const u64 bitmap_offset = offset_to_bitmap(ctl, end);
	u64 bytes;

	bitmap = tree_search_offset(ctl, bitmap_offset, 1, 0);
	if (!bitmap)
		return false;

	i = offset_to_bit(bitmap->offset, ctl->unit, end);
	j = find_next_zero_bit(bitmap->bitmap, BITS_PER_BITMAP, i);
	if (j == i)
		return false;
	bytes = (j - i) * ctl->unit;
	info->bytes += bytes;

	/* See try_merge_free_space() comment. */
	if (!btrfs_free_space_trimmed(bitmap))
		info->trim_state = BTRFS_TRIM_STATE_UNTRIMMED;

	if (update_stat)
		bitmap_clear_bits(ctl, bitmap, end, bytes);
	else
		__bitmap_clear_bits(ctl, bitmap, end, bytes);

	if (!bitmap->bytes)
		free_bitmap(ctl, bitmap);

	return true;
}

static bool steal_from_bitmap_to_front(struct btrfs_free_space_ctl *ctl,
				       struct btrfs_free_space *info,
				       bool update_stat)
{
	struct btrfs_free_space *bitmap;
	u64 bitmap_offset;
	unsigned long i;
	unsigned long j;
	unsigned long prev_j;
	u64 bytes;

	bitmap_offset = offset_to_bitmap(ctl, info->offset);
	/* If we're on a boundary, try the previous logical bitmap. */
	if (bitmap_offset == info->offset) {
		if (info->offset == 0)
			return false;
		bitmap_offset = offset_to_bitmap(ctl, info->offset - 1);
	}

	bitmap = tree_search_offset(ctl, bitmap_offset, 1, 0);
	if (!bitmap)
		return false;

	i = offset_to_bit(bitmap->offset, ctl->unit, info->offset) - 1;
	j = 0;
	prev_j = (unsigned long)-1;
	for_each_clear_bit_from(j, bitmap->bitmap, BITS_PER_BITMAP) {
		if (j > i)
			break;
		prev_j = j;
	}
	if (prev_j == i)
		return false;

	if (prev_j == (unsigned long)-1)
		bytes = (i + 1) * ctl->unit;
	else
		bytes = (i - prev_j) * ctl->unit;

	info->offset -= bytes;
	info->bytes += bytes;

	/* See try_merge_free_space() comment. */
	if (!btrfs_free_space_trimmed(bitmap))
		info->trim_state = BTRFS_TRIM_STATE_UNTRIMMED;

	if (update_stat)
		bitmap_clear_bits(ctl, bitmap, info->offset, bytes);
	else
		__bitmap_clear_bits(ctl, bitmap, info->offset, bytes);

	if (!bitmap->bytes)
		free_bitmap(ctl, bitmap);

	return true;
}

/*
 * We prefer always to allocate from extent entries, both for clustered and
 * non-clustered allocation requests. So when attempting to add a new extent
 * entry, try to see if there's adjacent free space in bitmap entries, and if
 * there is, migrate that space from the bitmaps to the extent.
 * Like this we get better chances of satisfying space allocation requests
 * because we attempt to satisfy them based on a single cache entry, and never
 * on 2 or more entries - even if the entries represent a contiguous free space
 * region (e.g. 1 extent entry + 1 bitmap entry starting where the extent entry
 * ends).
 */
static void steal_from_bitmap(struct btrfs_free_space_ctl *ctl,
			      struct btrfs_free_space *info,
			      bool update_stat)
{
	/*
	 * Only work with disconnected entries, as we can change their offset,
	 * and must be extent entries.
	 */
	ASSERT(!info->bitmap);
	ASSERT(RB_EMPTY_NODE(&info->offset_index));

	if (ctl->total_bitmaps > 0) {
		bool stole_end;
		bool stole_front = false;

		stole_end = steal_from_bitmap_to_end(ctl, info, update_stat);
		if (ctl->total_bitmaps > 0)
			stole_front = steal_from_bitmap_to_front(ctl, info,
								 update_stat);

		if (stole_end || stole_front)
			try_merge_free_space(ctl, info, update_stat);
	}
}

int __btrfs_add_free_space(struct btrfs_fs_info *fs_info,
			   struct btrfs_free_space_ctl *ctl,
			   u64 offset, u64 bytes,
			   enum btrfs_trim_state trim_state)
{
	struct btrfs_block_group *block_group = ctl->private;
	struct btrfs_free_space *info;
	int ret = 0;
	u64 filter_bytes = bytes;

	ASSERT(!btrfs_is_zoned(fs_info));

	info = kmem_cache_zalloc(btrfs_free_space_cachep, GFP_NOFS);
	if (!info)
		return -ENOMEM;

	info->offset = offset;
	info->bytes = bytes;
	info->trim_state = trim_state;
	RB_CLEAR_NODE(&info->offset_index);

	spin_lock(&ctl->tree_lock);

	if (try_merge_free_space(ctl, info, true))
		goto link;

	/*
	 * There was no extent directly to the left or right of this new
	 * extent then we know we're going to have to allocate a new extent, so
	 * before we do that see if we need to drop this into a bitmap
	 */
	ret = insert_into_bitmap(ctl, info);
	if (ret < 0) {
		goto out;
	} else if (ret) {
		ret = 0;
		goto out;
	}
link:
	/*
	 * Only steal free space from adjacent bitmaps if we're sure we're not
	 * going to add the new free space to existing bitmap entries - because
	 * that would mean unnecessary work that would be reverted. Therefore
	 * attempt to steal space from bitmaps if we're adding an extent entry.
	 */
	steal_from_bitmap(ctl, info, true);

	filter_bytes = max(filter_bytes, info->bytes);

	ret = link_free_space(ctl, info);
	if (ret)
		kmem_cache_free(btrfs_free_space_cachep, info);
out:
	btrfs_discard_update_discardable(block_group);
	spin_unlock(&ctl->tree_lock);

	if (ret) {
		btrfs_crit(fs_info, "unable to add free space :%d", ret);
		ASSERT(ret != -EEXIST);
	}

	if (trim_state != BTRFS_TRIM_STATE_TRIMMED) {
		btrfs_discard_check_filter(block_group, filter_bytes);
		btrfs_discard_queue_work(&fs_info->discard_ctl, block_group);
	}

	return ret;
}

static int __btrfs_add_free_space_zoned(struct btrfs_block_group *block_group,
					u64 bytenr, u64 size, bool used)
{
	struct btrfs_fs_info *fs_info = block_group->fs_info;
	struct btrfs_free_space_ctl *ctl = block_group->free_space_ctl;
	u64 offset = bytenr - block_group->start;
	u64 to_free, to_unusable;
	const int bg_reclaim_threshold = READ_ONCE(fs_info->bg_reclaim_threshold);
<<<<<<< HEAD
=======
	bool initial = (size == block_group->length);
	u64 reclaimable_unusable;

	WARN_ON(!initial && offset + size > block_group->zone_capacity);
>>>>>>> df0cc57e

	spin_lock(&ctl->tree_lock);
	if (!used)
		to_free = size;
	else if (initial)
		to_free = block_group->zone_capacity;
	else if (offset >= block_group->alloc_offset)
		to_free = size;
	else if (offset + size <= block_group->alloc_offset)
		to_free = 0;
	else
		to_free = offset + size - block_group->alloc_offset;
	to_unusable = size - to_free;

	ctl->free_space += to_free;
	/*
	 * If the block group is read-only, we should account freed space into
	 * bytes_readonly.
	 */
	if (!block_group->ro)
		block_group->zone_unusable += to_unusable;
	spin_unlock(&ctl->tree_lock);
	if (!used) {
		spin_lock(&block_group->lock);
		block_group->alloc_offset -= size;
		spin_unlock(&block_group->lock);
	}

	reclaimable_unusable = block_group->zone_unusable -
			       (block_group->length - block_group->zone_capacity);
	/* All the region is now unusable. Mark it as unused and reclaim */
	if (block_group->zone_unusable == block_group->length) {
		btrfs_mark_bg_unused(block_group);
	} else if (bg_reclaim_threshold &&
<<<<<<< HEAD
		   block_group->zone_unusable >=
		   div_factor_fine(block_group->length, bg_reclaim_threshold)) {
=======
		   reclaimable_unusable >=
		   div_factor_fine(block_group->zone_capacity,
				   bg_reclaim_threshold)) {
>>>>>>> df0cc57e
		btrfs_mark_bg_to_reclaim(block_group);
	}

	return 0;
}

int btrfs_add_free_space(struct btrfs_block_group *block_group,
			 u64 bytenr, u64 size)
{
	enum btrfs_trim_state trim_state = BTRFS_TRIM_STATE_UNTRIMMED;

	if (btrfs_is_zoned(block_group->fs_info))
		return __btrfs_add_free_space_zoned(block_group, bytenr, size,
						    true);

	if (btrfs_test_opt(block_group->fs_info, DISCARD_SYNC))
		trim_state = BTRFS_TRIM_STATE_TRIMMED;

	return __btrfs_add_free_space(block_group->fs_info,
				      block_group->free_space_ctl,
				      bytenr, size, trim_state);
}

int btrfs_add_free_space_unused(struct btrfs_block_group *block_group,
				u64 bytenr, u64 size)
{
	if (btrfs_is_zoned(block_group->fs_info))
		return __btrfs_add_free_space_zoned(block_group, bytenr, size,
						    false);

	return btrfs_add_free_space(block_group, bytenr, size);
}

/*
 * This is a subtle distinction because when adding free space back in general,
 * we want it to be added as untrimmed for async. But in the case where we add
 * it on loading of a block group, we want to consider it trimmed.
 */
int btrfs_add_free_space_async_trimmed(struct btrfs_block_group *block_group,
				       u64 bytenr, u64 size)
{
	enum btrfs_trim_state trim_state = BTRFS_TRIM_STATE_UNTRIMMED;

	if (btrfs_is_zoned(block_group->fs_info))
		return __btrfs_add_free_space_zoned(block_group, bytenr, size,
						    true);

	if (btrfs_test_opt(block_group->fs_info, DISCARD_SYNC) ||
	    btrfs_test_opt(block_group->fs_info, DISCARD_ASYNC))
		trim_state = BTRFS_TRIM_STATE_TRIMMED;

	return __btrfs_add_free_space(block_group->fs_info,
				      block_group->free_space_ctl,
				      bytenr, size, trim_state);
}

int btrfs_remove_free_space(struct btrfs_block_group *block_group,
			    u64 offset, u64 bytes)
{
	struct btrfs_free_space_ctl *ctl = block_group->free_space_ctl;
	struct btrfs_free_space *info;
	int ret;
	bool re_search = false;

	if (btrfs_is_zoned(block_group->fs_info)) {
		/*
		 * This can happen with conventional zones when replaying log.
		 * Since the allocation info of tree-log nodes are not recorded
		 * to the extent-tree, calculate_alloc_pointer() failed to
		 * advance the allocation pointer after last allocated tree log
		 * node blocks.
		 *
		 * This function is called from
		 * btrfs_pin_extent_for_log_replay() when replaying the log.
		 * Advance the pointer not to overwrite the tree-log nodes.
		 */
		if (block_group->start + block_group->alloc_offset <
		    offset + bytes) {
			block_group->alloc_offset =
				offset + bytes - block_group->start;
		}
		return 0;
	}

	spin_lock(&ctl->tree_lock);

again:
	ret = 0;
	if (!bytes)
		goto out_lock;

	info = tree_search_offset(ctl, offset, 0, 0);
	if (!info) {
		/*
		 * oops didn't find an extent that matched the space we wanted
		 * to remove, look for a bitmap instead
		 */
		info = tree_search_offset(ctl, offset_to_bitmap(ctl, offset),
					  1, 0);
		if (!info) {
			/*
			 * If we found a partial bit of our free space in a
			 * bitmap but then couldn't find the other part this may
			 * be a problem, so WARN about it.
			 */
			WARN_ON(re_search);
			goto out_lock;
		}
	}

	re_search = false;
	if (!info->bitmap) {
		unlink_free_space(ctl, info);
		if (offset == info->offset) {
			u64 to_free = min(bytes, info->bytes);

			info->bytes -= to_free;
			info->offset += to_free;
			if (info->bytes) {
				ret = link_free_space(ctl, info);
				WARN_ON(ret);
			} else {
				kmem_cache_free(btrfs_free_space_cachep, info);
			}

			offset += to_free;
			bytes -= to_free;
			goto again;
		} else {
			u64 old_end = info->bytes + info->offset;

			info->bytes = offset - info->offset;
			ret = link_free_space(ctl, info);
			WARN_ON(ret);
			if (ret)
				goto out_lock;

			/* Not enough bytes in this entry to satisfy us */
			if (old_end < offset + bytes) {
				bytes -= old_end - offset;
				offset = old_end;
				goto again;
			} else if (old_end == offset + bytes) {
				/* all done */
				goto out_lock;
			}
			spin_unlock(&ctl->tree_lock);

			ret = __btrfs_add_free_space(block_group->fs_info, ctl,
						     offset + bytes,
						     old_end - (offset + bytes),
						     info->trim_state);
			WARN_ON(ret);
			goto out;
		}
	}

	ret = remove_from_bitmap(ctl, info, &offset, &bytes);
	if (ret == -EAGAIN) {
		re_search = true;
		goto again;
	}
out_lock:
	btrfs_discard_update_discardable(block_group);
	spin_unlock(&ctl->tree_lock);
out:
	return ret;
}

void btrfs_dump_free_space(struct btrfs_block_group *block_group,
			   u64 bytes)
{
	struct btrfs_fs_info *fs_info = block_group->fs_info;
	struct btrfs_free_space_ctl *ctl = block_group->free_space_ctl;
	struct btrfs_free_space *info;
	struct rb_node *n;
	int count = 0;

	/*
	 * Zoned btrfs does not use free space tree and cluster. Just print
	 * out the free space after the allocation offset.
	 */
	if (btrfs_is_zoned(fs_info)) {
		btrfs_info(fs_info, "free space %llu active %d",
			   block_group->zone_capacity - block_group->alloc_offset,
			   block_group->zone_is_active);
		return;
	}

	spin_lock(&ctl->tree_lock);
	for (n = rb_first(&ctl->free_space_offset); n; n = rb_next(n)) {
		info = rb_entry(n, struct btrfs_free_space, offset_index);
		if (info->bytes >= bytes && !block_group->ro)
			count++;
		btrfs_crit(fs_info, "entry offset %llu, bytes %llu, bitmap %s",
			   info->offset, info->bytes,
		       (info->bitmap) ? "yes" : "no");
	}
	spin_unlock(&ctl->tree_lock);
	btrfs_info(fs_info, "block group has cluster?: %s",
	       list_empty(&block_group->cluster_list) ? "no" : "yes");
	btrfs_info(fs_info,
		   "%d blocks of free space at or bigger than bytes is", count);
}

void btrfs_init_free_space_ctl(struct btrfs_block_group *block_group,
			       struct btrfs_free_space_ctl *ctl)
{
	struct btrfs_fs_info *fs_info = block_group->fs_info;

	spin_lock_init(&ctl->tree_lock);
	ctl->unit = fs_info->sectorsize;
	ctl->start = block_group->start;
	ctl->private = block_group;
	ctl->op = &free_space_op;
	INIT_LIST_HEAD(&ctl->trimming_ranges);
	mutex_init(&ctl->cache_writeout_mutex);

	/*
	 * we only want to have 32k of ram per block group for keeping
	 * track of free space, and if we pass 1/2 of that we want to
	 * start converting things over to using bitmaps
	 */
	ctl->extents_thresh = (SZ_32K / 2) / sizeof(struct btrfs_free_space);
}

/*
 * for a given cluster, put all of its extents back into the free
 * space cache.  If the block group passed doesn't match the block group
 * pointed to by the cluster, someone else raced in and freed the
 * cluster already.  In that case, we just return without changing anything
 */
static void __btrfs_return_cluster_to_free_space(
			     struct btrfs_block_group *block_group,
			     struct btrfs_free_cluster *cluster)
{
	struct btrfs_free_space_ctl *ctl = block_group->free_space_ctl;
	struct btrfs_free_space *entry;
	struct rb_node *node;

	spin_lock(&cluster->lock);
	if (cluster->block_group != block_group) {
		spin_unlock(&cluster->lock);
		return;
	}

	cluster->block_group = NULL;
	cluster->window_start = 0;
	list_del_init(&cluster->block_group_list);

	node = rb_first(&cluster->root);
	while (node) {
		bool bitmap;

		entry = rb_entry(node, struct btrfs_free_space, offset_index);
		node = rb_next(&entry->offset_index);
		rb_erase(&entry->offset_index, &cluster->root);
		RB_CLEAR_NODE(&entry->offset_index);

		bitmap = (entry->bitmap != NULL);
		if (!bitmap) {
			/* Merging treats extents as if they were new */
			if (!btrfs_free_space_trimmed(entry)) {
				ctl->discardable_extents[BTRFS_STAT_CURR]--;
				ctl->discardable_bytes[BTRFS_STAT_CURR] -=
					entry->bytes;
			}

			try_merge_free_space(ctl, entry, false);
			steal_from_bitmap(ctl, entry, false);

			/* As we insert directly, update these statistics */
			if (!btrfs_free_space_trimmed(entry)) {
				ctl->discardable_extents[BTRFS_STAT_CURR]++;
				ctl->discardable_bytes[BTRFS_STAT_CURR] +=
					entry->bytes;
			}
		}
		tree_insert_offset(&ctl->free_space_offset,
				   entry->offset, &entry->offset_index, bitmap);
	}
	cluster->root = RB_ROOT;
	spin_unlock(&cluster->lock);
	btrfs_put_block_group(block_group);
}

static void __btrfs_remove_free_space_cache_locked(
				struct btrfs_free_space_ctl *ctl)
{
	struct btrfs_free_space *info;
	struct rb_node *node;

	while ((node = rb_last(&ctl->free_space_offset)) != NULL) {
		info = rb_entry(node, struct btrfs_free_space, offset_index);
		if (!info->bitmap) {
			unlink_free_space(ctl, info);
			kmem_cache_free(btrfs_free_space_cachep, info);
		} else {
			free_bitmap(ctl, info);
		}

		cond_resched_lock(&ctl->tree_lock);
	}
}

void __btrfs_remove_free_space_cache(struct btrfs_free_space_ctl *ctl)
{
	spin_lock(&ctl->tree_lock);
	__btrfs_remove_free_space_cache_locked(ctl);
	if (ctl->private)
		btrfs_discard_update_discardable(ctl->private);
	spin_unlock(&ctl->tree_lock);
}

void btrfs_remove_free_space_cache(struct btrfs_block_group *block_group)
{
	struct btrfs_free_space_ctl *ctl = block_group->free_space_ctl;
	struct btrfs_free_cluster *cluster;
	struct list_head *head;

	spin_lock(&ctl->tree_lock);
	while ((head = block_group->cluster_list.next) !=
	       &block_group->cluster_list) {
		cluster = list_entry(head, struct btrfs_free_cluster,
				     block_group_list);

		WARN_ON(cluster->block_group != block_group);
		__btrfs_return_cluster_to_free_space(block_group, cluster);

		cond_resched_lock(&ctl->tree_lock);
	}
	__btrfs_remove_free_space_cache_locked(ctl);
	btrfs_discard_update_discardable(block_group);
	spin_unlock(&ctl->tree_lock);

}

/**
 * btrfs_is_free_space_trimmed - see if everything is trimmed
 * @block_group: block_group of interest
 *
 * Walk @block_group's free space rb_tree to determine if everything is trimmed.
 */
bool btrfs_is_free_space_trimmed(struct btrfs_block_group *block_group)
{
	struct btrfs_free_space_ctl *ctl = block_group->free_space_ctl;
	struct btrfs_free_space *info;
	struct rb_node *node;
	bool ret = true;

	spin_lock(&ctl->tree_lock);
	node = rb_first(&ctl->free_space_offset);

	while (node) {
		info = rb_entry(node, struct btrfs_free_space, offset_index);

		if (!btrfs_free_space_trimmed(info)) {
			ret = false;
			break;
		}

		node = rb_next(node);
	}

	spin_unlock(&ctl->tree_lock);
	return ret;
}

u64 btrfs_find_space_for_alloc(struct btrfs_block_group *block_group,
			       u64 offset, u64 bytes, u64 empty_size,
			       u64 *max_extent_size)
{
	struct btrfs_free_space_ctl *ctl = block_group->free_space_ctl;
	struct btrfs_discard_ctl *discard_ctl =
					&block_group->fs_info->discard_ctl;
	struct btrfs_free_space *entry = NULL;
	u64 bytes_search = bytes + empty_size;
	u64 ret = 0;
	u64 align_gap = 0;
	u64 align_gap_len = 0;
	enum btrfs_trim_state align_gap_trim_state = BTRFS_TRIM_STATE_UNTRIMMED;

	ASSERT(!btrfs_is_zoned(block_group->fs_info));

	spin_lock(&ctl->tree_lock);
	entry = find_free_space(ctl, &offset, &bytes_search,
				block_group->full_stripe_len, max_extent_size);
	if (!entry)
		goto out;

	ret = offset;
	if (entry->bitmap) {
		bitmap_clear_bits(ctl, entry, offset, bytes);

		if (!btrfs_free_space_trimmed(entry))
			atomic64_add(bytes, &discard_ctl->discard_bytes_saved);

		if (!entry->bytes)
			free_bitmap(ctl, entry);
	} else {
		unlink_free_space(ctl, entry);
		align_gap_len = offset - entry->offset;
		align_gap = entry->offset;
		align_gap_trim_state = entry->trim_state;

		if (!btrfs_free_space_trimmed(entry))
			atomic64_add(bytes, &discard_ctl->discard_bytes_saved);

		entry->offset = offset + bytes;
		WARN_ON(entry->bytes < bytes + align_gap_len);

		entry->bytes -= bytes + align_gap_len;
		if (!entry->bytes)
			kmem_cache_free(btrfs_free_space_cachep, entry);
		else
			link_free_space(ctl, entry);
	}
out:
	btrfs_discard_update_discardable(block_group);
	spin_unlock(&ctl->tree_lock);

	if (align_gap_len)
		__btrfs_add_free_space(block_group->fs_info, ctl,
				       align_gap, align_gap_len,
				       align_gap_trim_state);
	return ret;
}

/*
 * given a cluster, put all of its extents back into the free space
 * cache.  If a block group is passed, this function will only free
 * a cluster that belongs to the passed block group.
 *
 * Otherwise, it'll get a reference on the block group pointed to by the
 * cluster and remove the cluster from it.
 */
void btrfs_return_cluster_to_free_space(
			       struct btrfs_block_group *block_group,
			       struct btrfs_free_cluster *cluster)
{
	struct btrfs_free_space_ctl *ctl;

	/* first, get a safe pointer to the block group */
	spin_lock(&cluster->lock);
	if (!block_group) {
		block_group = cluster->block_group;
		if (!block_group) {
			spin_unlock(&cluster->lock);
			return;
		}
	} else if (cluster->block_group != block_group) {
		/* someone else has already freed it don't redo their work */
		spin_unlock(&cluster->lock);
		return;
	}
	btrfs_get_block_group(block_group);
	spin_unlock(&cluster->lock);

	ctl = block_group->free_space_ctl;

	/* now return any extents the cluster had on it */
	spin_lock(&ctl->tree_lock);
	__btrfs_return_cluster_to_free_space(block_group, cluster);
	spin_unlock(&ctl->tree_lock);

	btrfs_discard_queue_work(&block_group->fs_info->discard_ctl, block_group);

	/* finally drop our ref */
	btrfs_put_block_group(block_group);
}

static u64 btrfs_alloc_from_bitmap(struct btrfs_block_group *block_group,
				   struct btrfs_free_cluster *cluster,
				   struct btrfs_free_space *entry,
				   u64 bytes, u64 min_start,
				   u64 *max_extent_size)
{
	struct btrfs_free_space_ctl *ctl = block_group->free_space_ctl;
	int err;
	u64 search_start = cluster->window_start;
	u64 search_bytes = bytes;
	u64 ret = 0;

	search_start = min_start;
	search_bytes = bytes;

	err = search_bitmap(ctl, entry, &search_start, &search_bytes, true);
	if (err) {
		*max_extent_size = max(get_max_extent_size(entry),
				       *max_extent_size);
		return 0;
	}

	ret = search_start;
	__bitmap_clear_bits(ctl, entry, ret, bytes);

	return ret;
}

/*
 * given a cluster, try to allocate 'bytes' from it, returns 0
 * if it couldn't find anything suitably large, or a logical disk offset
 * if things worked out
 */
u64 btrfs_alloc_from_cluster(struct btrfs_block_group *block_group,
			     struct btrfs_free_cluster *cluster, u64 bytes,
			     u64 min_start, u64 *max_extent_size)
{
	struct btrfs_free_space_ctl *ctl = block_group->free_space_ctl;
	struct btrfs_discard_ctl *discard_ctl =
					&block_group->fs_info->discard_ctl;
	struct btrfs_free_space *entry = NULL;
	struct rb_node *node;
	u64 ret = 0;

	ASSERT(!btrfs_is_zoned(block_group->fs_info));

	spin_lock(&cluster->lock);
	if (bytes > cluster->max_size)
		goto out;

	if (cluster->block_group != block_group)
		goto out;

	node = rb_first(&cluster->root);
	if (!node)
		goto out;

	entry = rb_entry(node, struct btrfs_free_space, offset_index);
	while (1) {
		if (entry->bytes < bytes)
			*max_extent_size = max(get_max_extent_size(entry),
					       *max_extent_size);

		if (entry->bytes < bytes ||
		    (!entry->bitmap && entry->offset < min_start)) {
			node = rb_next(&entry->offset_index);
			if (!node)
				break;
			entry = rb_entry(node, struct btrfs_free_space,
					 offset_index);
			continue;
		}

		if (entry->bitmap) {
			ret = btrfs_alloc_from_bitmap(block_group,
						      cluster, entry, bytes,
						      cluster->window_start,
						      max_extent_size);
			if (ret == 0) {
				node = rb_next(&entry->offset_index);
				if (!node)
					break;
				entry = rb_entry(node, struct btrfs_free_space,
						 offset_index);
				continue;
			}
			cluster->window_start += bytes;
		} else {
			ret = entry->offset;

			entry->offset += bytes;
			entry->bytes -= bytes;
		}

		break;
	}
out:
	spin_unlock(&cluster->lock);

	if (!ret)
		return 0;

	spin_lock(&ctl->tree_lock);

	if (!btrfs_free_space_trimmed(entry))
		atomic64_add(bytes, &discard_ctl->discard_bytes_saved);

	ctl->free_space -= bytes;
	if (!entry->bitmap && !btrfs_free_space_trimmed(entry))
		ctl->discardable_bytes[BTRFS_STAT_CURR] -= bytes;

	spin_lock(&cluster->lock);
	if (entry->bytes == 0) {
		rb_erase(&entry->offset_index, &cluster->root);
		ctl->free_extents--;
		if (entry->bitmap) {
			kmem_cache_free(btrfs_free_space_bitmap_cachep,
					entry->bitmap);
			ctl->total_bitmaps--;
			recalculate_thresholds(ctl);
		} else if (!btrfs_free_space_trimmed(entry)) {
			ctl->discardable_extents[BTRFS_STAT_CURR]--;
		}
		kmem_cache_free(btrfs_free_space_cachep, entry);
	}

	spin_unlock(&cluster->lock);
	spin_unlock(&ctl->tree_lock);

	return ret;
}

static int btrfs_bitmap_cluster(struct btrfs_block_group *block_group,
				struct btrfs_free_space *entry,
				struct btrfs_free_cluster *cluster,
				u64 offset, u64 bytes,
				u64 cont1_bytes, u64 min_bytes)
{
	struct btrfs_free_space_ctl *ctl = block_group->free_space_ctl;
	unsigned long next_zero;
	unsigned long i;
	unsigned long want_bits;
	unsigned long min_bits;
	unsigned long found_bits;
	unsigned long max_bits = 0;
	unsigned long start = 0;
	unsigned long total_found = 0;
	int ret;

	i = offset_to_bit(entry->offset, ctl->unit,
			  max_t(u64, offset, entry->offset));
	want_bits = bytes_to_bits(bytes, ctl->unit);
	min_bits = bytes_to_bits(min_bytes, ctl->unit);

	/*
	 * Don't bother looking for a cluster in this bitmap if it's heavily
	 * fragmented.
	 */
	if (entry->max_extent_size &&
	    entry->max_extent_size < cont1_bytes)
		return -ENOSPC;
again:
	found_bits = 0;
	for_each_set_bit_from(i, entry->bitmap, BITS_PER_BITMAP) {
		next_zero = find_next_zero_bit(entry->bitmap,
					       BITS_PER_BITMAP, i);
		if (next_zero - i >= min_bits) {
			found_bits = next_zero - i;
			if (found_bits > max_bits)
				max_bits = found_bits;
			break;
		}
		if (next_zero - i > max_bits)
			max_bits = next_zero - i;
		i = next_zero;
	}

	if (!found_bits) {
		entry->max_extent_size = (u64)max_bits * ctl->unit;
		return -ENOSPC;
	}

	if (!total_found) {
		start = i;
		cluster->max_size = 0;
	}

	total_found += found_bits;

	if (cluster->max_size < found_bits * ctl->unit)
		cluster->max_size = found_bits * ctl->unit;

	if (total_found < want_bits || cluster->max_size < cont1_bytes) {
		i = next_zero + 1;
		goto again;
	}

	cluster->window_start = start * ctl->unit + entry->offset;
	rb_erase(&entry->offset_index, &ctl->free_space_offset);
	ret = tree_insert_offset(&cluster->root, entry->offset,
				 &entry->offset_index, 1);
	ASSERT(!ret); /* -EEXIST; Logic error */

	trace_btrfs_setup_cluster(block_group, cluster,
				  total_found * ctl->unit, 1);
	return 0;
}

/*
 * This searches the block group for just extents to fill the cluster with.
 * Try to find a cluster with at least bytes total bytes, at least one
 * extent of cont1_bytes, and other clusters of at least min_bytes.
 */
static noinline int
setup_cluster_no_bitmap(struct btrfs_block_group *block_group,
			struct btrfs_free_cluster *cluster,
			struct list_head *bitmaps, u64 offset, u64 bytes,
			u64 cont1_bytes, u64 min_bytes)
{
	struct btrfs_free_space_ctl *ctl = block_group->free_space_ctl;
	struct btrfs_free_space *first = NULL;
	struct btrfs_free_space *entry = NULL;
	struct btrfs_free_space *last;
	struct rb_node *node;
	u64 window_free;
	u64 max_extent;
	u64 total_size = 0;

	entry = tree_search_offset(ctl, offset, 0, 1);
	if (!entry)
		return -ENOSPC;

	/*
	 * We don't want bitmaps, so just move along until we find a normal
	 * extent entry.
	 */
	while (entry->bitmap || entry->bytes < min_bytes) {
		if (entry->bitmap && list_empty(&entry->list))
			list_add_tail(&entry->list, bitmaps);
		node = rb_next(&entry->offset_index);
		if (!node)
			return -ENOSPC;
		entry = rb_entry(node, struct btrfs_free_space, offset_index);
	}

	window_free = entry->bytes;
	max_extent = entry->bytes;
	first = entry;
	last = entry;

	for (node = rb_next(&entry->offset_index); node;
	     node = rb_next(&entry->offset_index)) {
		entry = rb_entry(node, struct btrfs_free_space, offset_index);

		if (entry->bitmap) {
			if (list_empty(&entry->list))
				list_add_tail(&entry->list, bitmaps);
			continue;
		}

		if (entry->bytes < min_bytes)
			continue;

		last = entry;
		window_free += entry->bytes;
		if (entry->bytes > max_extent)
			max_extent = entry->bytes;
	}

	if (window_free < bytes || max_extent < cont1_bytes)
		return -ENOSPC;

	cluster->window_start = first->offset;

	node = &first->offset_index;

	/*
	 * now we've found our entries, pull them out of the free space
	 * cache and put them into the cluster rbtree
	 */
	do {
		int ret;

		entry = rb_entry(node, struct btrfs_free_space, offset_index);
		node = rb_next(&entry->offset_index);
		if (entry->bitmap || entry->bytes < min_bytes)
			continue;

		rb_erase(&entry->offset_index, &ctl->free_space_offset);
		ret = tree_insert_offset(&cluster->root, entry->offset,
					 &entry->offset_index, 0);
		total_size += entry->bytes;
		ASSERT(!ret); /* -EEXIST; Logic error */
	} while (node && entry != last);

	cluster->max_size = max_extent;
	trace_btrfs_setup_cluster(block_group, cluster, total_size, 0);
	return 0;
}

/*
 * This specifically looks for bitmaps that may work in the cluster, we assume
 * that we have already failed to find extents that will work.
 */
static noinline int
setup_cluster_bitmap(struct btrfs_block_group *block_group,
		     struct btrfs_free_cluster *cluster,
		     struct list_head *bitmaps, u64 offset, u64 bytes,
		     u64 cont1_bytes, u64 min_bytes)
{
	struct btrfs_free_space_ctl *ctl = block_group->free_space_ctl;
	struct btrfs_free_space *entry = NULL;
	int ret = -ENOSPC;
	u64 bitmap_offset = offset_to_bitmap(ctl, offset);

	if (ctl->total_bitmaps == 0)
		return -ENOSPC;

	/*
	 * The bitmap that covers offset won't be in the list unless offset
	 * is just its start offset.
	 */
	if (!list_empty(bitmaps))
		entry = list_first_entry(bitmaps, struct btrfs_free_space, list);

	if (!entry || entry->offset != bitmap_offset) {
		entry = tree_search_offset(ctl, bitmap_offset, 1, 0);
		if (entry && list_empty(&entry->list))
			list_add(&entry->list, bitmaps);
	}

	list_for_each_entry(entry, bitmaps, list) {
		if (entry->bytes < bytes)
			continue;
		ret = btrfs_bitmap_cluster(block_group, entry, cluster, offset,
					   bytes, cont1_bytes, min_bytes);
		if (!ret)
			return 0;
	}

	/*
	 * The bitmaps list has all the bitmaps that record free space
	 * starting after offset, so no more search is required.
	 */
	return -ENOSPC;
}

/*
 * here we try to find a cluster of blocks in a block group.  The goal
 * is to find at least bytes+empty_size.
 * We might not find them all in one contiguous area.
 *
 * returns zero and sets up cluster if things worked out, otherwise
 * it returns -enospc
 */
int btrfs_find_space_cluster(struct btrfs_block_group *block_group,
			     struct btrfs_free_cluster *cluster,
			     u64 offset, u64 bytes, u64 empty_size)
{
	struct btrfs_fs_info *fs_info = block_group->fs_info;
	struct btrfs_free_space_ctl *ctl = block_group->free_space_ctl;
	struct btrfs_free_space *entry, *tmp;
	LIST_HEAD(bitmaps);
	u64 min_bytes;
	u64 cont1_bytes;
	int ret;

	/*
	 * Choose the minimum extent size we'll require for this
	 * cluster.  For SSD_SPREAD, don't allow any fragmentation.
	 * For metadata, allow allocates with smaller extents.  For
	 * data, keep it dense.
	 */
	if (btrfs_test_opt(fs_info, SSD_SPREAD)) {
		cont1_bytes = min_bytes = bytes + empty_size;
	} else if (block_group->flags & BTRFS_BLOCK_GROUP_METADATA) {
		cont1_bytes = bytes;
		min_bytes = fs_info->sectorsize;
	} else {
		cont1_bytes = max(bytes, (bytes + empty_size) >> 2);
		min_bytes = fs_info->sectorsize;
	}

	spin_lock(&ctl->tree_lock);

	/*
	 * If we know we don't have enough space to make a cluster don't even
	 * bother doing all the work to try and find one.
	 */
	if (ctl->free_space < bytes) {
		spin_unlock(&ctl->tree_lock);
		return -ENOSPC;
	}

	spin_lock(&cluster->lock);

	/* someone already found a cluster, hooray */
	if (cluster->block_group) {
		ret = 0;
		goto out;
	}

	trace_btrfs_find_cluster(block_group, offset, bytes, empty_size,
				 min_bytes);

	ret = setup_cluster_no_bitmap(block_group, cluster, &bitmaps, offset,
				      bytes + empty_size,
				      cont1_bytes, min_bytes);
	if (ret)
		ret = setup_cluster_bitmap(block_group, cluster, &bitmaps,
					   offset, bytes + empty_size,
					   cont1_bytes, min_bytes);

	/* Clear our temporary list */
	list_for_each_entry_safe(entry, tmp, &bitmaps, list)
		list_del_init(&entry->list);

	if (!ret) {
		btrfs_get_block_group(block_group);
		list_add_tail(&cluster->block_group_list,
			      &block_group->cluster_list);
		cluster->block_group = block_group;
	} else {
		trace_btrfs_failed_cluster_setup(block_group);
	}
out:
	spin_unlock(&cluster->lock);
	spin_unlock(&ctl->tree_lock);

	return ret;
}

/*
 * simple code to zero out a cluster
 */
void btrfs_init_free_cluster(struct btrfs_free_cluster *cluster)
{
	spin_lock_init(&cluster->lock);
	spin_lock_init(&cluster->refill_lock);
	cluster->root = RB_ROOT;
	cluster->max_size = 0;
	cluster->fragmented = false;
	INIT_LIST_HEAD(&cluster->block_group_list);
	cluster->block_group = NULL;
}

static int do_trimming(struct btrfs_block_group *block_group,
		       u64 *total_trimmed, u64 start, u64 bytes,
		       u64 reserved_start, u64 reserved_bytes,
		       enum btrfs_trim_state reserved_trim_state,
		       struct btrfs_trim_range *trim_entry)
{
	struct btrfs_space_info *space_info = block_group->space_info;
	struct btrfs_fs_info *fs_info = block_group->fs_info;
	struct btrfs_free_space_ctl *ctl = block_group->free_space_ctl;
	int ret;
	int update = 0;
	const u64 end = start + bytes;
	const u64 reserved_end = reserved_start + reserved_bytes;
	enum btrfs_trim_state trim_state = BTRFS_TRIM_STATE_UNTRIMMED;
	u64 trimmed = 0;

	spin_lock(&space_info->lock);
	spin_lock(&block_group->lock);
	if (!block_group->ro) {
		block_group->reserved += reserved_bytes;
		space_info->bytes_reserved += reserved_bytes;
		update = 1;
	}
	spin_unlock(&block_group->lock);
	spin_unlock(&space_info->lock);

	ret = btrfs_discard_extent(fs_info, start, bytes, &trimmed);
	if (!ret) {
		*total_trimmed += trimmed;
		trim_state = BTRFS_TRIM_STATE_TRIMMED;
	}

	mutex_lock(&ctl->cache_writeout_mutex);
	if (reserved_start < start)
		__btrfs_add_free_space(fs_info, ctl, reserved_start,
				       start - reserved_start,
				       reserved_trim_state);
	if (start + bytes < reserved_start + reserved_bytes)
		__btrfs_add_free_space(fs_info, ctl, end, reserved_end - end,
				       reserved_trim_state);
	__btrfs_add_free_space(fs_info, ctl, start, bytes, trim_state);
	list_del(&trim_entry->list);
	mutex_unlock(&ctl->cache_writeout_mutex);

	if (update) {
		spin_lock(&space_info->lock);
		spin_lock(&block_group->lock);
		if (block_group->ro)
			space_info->bytes_readonly += reserved_bytes;
		block_group->reserved -= reserved_bytes;
		space_info->bytes_reserved -= reserved_bytes;
		spin_unlock(&block_group->lock);
		spin_unlock(&space_info->lock);
	}

	return ret;
}

/*
 * If @async is set, then we will trim 1 region and return.
 */
static int trim_no_bitmap(struct btrfs_block_group *block_group,
			  u64 *total_trimmed, u64 start, u64 end, u64 minlen,
			  bool async)
{
	struct btrfs_discard_ctl *discard_ctl =
					&block_group->fs_info->discard_ctl;
	struct btrfs_free_space_ctl *ctl = block_group->free_space_ctl;
	struct btrfs_free_space *entry;
	struct rb_node *node;
	int ret = 0;
	u64 extent_start;
	u64 extent_bytes;
	enum btrfs_trim_state extent_trim_state;
	u64 bytes;
	const u64 max_discard_size = READ_ONCE(discard_ctl->max_discard_size);

	while (start < end) {
		struct btrfs_trim_range trim_entry;

		mutex_lock(&ctl->cache_writeout_mutex);
		spin_lock(&ctl->tree_lock);

		if (ctl->free_space < minlen)
			goto out_unlock;

		entry = tree_search_offset(ctl, start, 0, 1);
		if (!entry)
			goto out_unlock;

		/* Skip bitmaps and if async, already trimmed entries */
		while (entry->bitmap ||
		       (async && btrfs_free_space_trimmed(entry))) {
			node = rb_next(&entry->offset_index);
			if (!node)
				goto out_unlock;
			entry = rb_entry(node, struct btrfs_free_space,
					 offset_index);
		}

		if (entry->offset >= end)
			goto out_unlock;

		extent_start = entry->offset;
		extent_bytes = entry->bytes;
		extent_trim_state = entry->trim_state;
		if (async) {
			start = entry->offset;
			bytes = entry->bytes;
			if (bytes < minlen) {
				spin_unlock(&ctl->tree_lock);
				mutex_unlock(&ctl->cache_writeout_mutex);
				goto next;
			}
			unlink_free_space(ctl, entry);
			/*
			 * Let bytes = BTRFS_MAX_DISCARD_SIZE + X.
			 * If X < BTRFS_ASYNC_DISCARD_MIN_FILTER, we won't trim
			 * X when we come back around.  So trim it now.
			 */
			if (max_discard_size &&
			    bytes >= (max_discard_size +
				      BTRFS_ASYNC_DISCARD_MIN_FILTER)) {
				bytes = max_discard_size;
				extent_bytes = max_discard_size;
				entry->offset += max_discard_size;
				entry->bytes -= max_discard_size;
				link_free_space(ctl, entry);
			} else {
				kmem_cache_free(btrfs_free_space_cachep, entry);
			}
		} else {
			start = max(start, extent_start);
			bytes = min(extent_start + extent_bytes, end) - start;
			if (bytes < minlen) {
				spin_unlock(&ctl->tree_lock);
				mutex_unlock(&ctl->cache_writeout_mutex);
				goto next;
			}

			unlink_free_space(ctl, entry);
			kmem_cache_free(btrfs_free_space_cachep, entry);
		}

		spin_unlock(&ctl->tree_lock);
		trim_entry.start = extent_start;
		trim_entry.bytes = extent_bytes;
		list_add_tail(&trim_entry.list, &ctl->trimming_ranges);
		mutex_unlock(&ctl->cache_writeout_mutex);

		ret = do_trimming(block_group, total_trimmed, start, bytes,
				  extent_start, extent_bytes, extent_trim_state,
				  &trim_entry);
		if (ret) {
			block_group->discard_cursor = start + bytes;
			break;
		}
next:
		start += bytes;
		block_group->discard_cursor = start;
		if (async && *total_trimmed)
			break;

		if (fatal_signal_pending(current)) {
			ret = -ERESTARTSYS;
			break;
		}

		cond_resched();
	}

	return ret;

out_unlock:
	block_group->discard_cursor = btrfs_block_group_end(block_group);
	spin_unlock(&ctl->tree_lock);
	mutex_unlock(&ctl->cache_writeout_mutex);

	return ret;
}

/*
 * If we break out of trimming a bitmap prematurely, we should reset the
 * trimming bit.  In a rather contrieved case, it's possible to race here so
 * reset the state to BTRFS_TRIM_STATE_UNTRIMMED.
 *
 * start = start of bitmap
 * end = near end of bitmap
 *
 * Thread 1:			Thread 2:
 * trim_bitmaps(start)
 *				trim_bitmaps(end)
 *				end_trimming_bitmap()
 * reset_trimming_bitmap()
 */
static void reset_trimming_bitmap(struct btrfs_free_space_ctl *ctl, u64 offset)
{
	struct btrfs_free_space *entry;

	spin_lock(&ctl->tree_lock);
	entry = tree_search_offset(ctl, offset, 1, 0);
	if (entry) {
		if (btrfs_free_space_trimmed(entry)) {
			ctl->discardable_extents[BTRFS_STAT_CURR] +=
				entry->bitmap_extents;
			ctl->discardable_bytes[BTRFS_STAT_CURR] += entry->bytes;
		}
		entry->trim_state = BTRFS_TRIM_STATE_UNTRIMMED;
	}

	spin_unlock(&ctl->tree_lock);
}

static void end_trimming_bitmap(struct btrfs_free_space_ctl *ctl,
				struct btrfs_free_space *entry)
{
	if (btrfs_free_space_trimming_bitmap(entry)) {
		entry->trim_state = BTRFS_TRIM_STATE_TRIMMED;
		ctl->discardable_extents[BTRFS_STAT_CURR] -=
			entry->bitmap_extents;
		ctl->discardable_bytes[BTRFS_STAT_CURR] -= entry->bytes;
	}
}

/*
 * If @async is set, then we will trim 1 region and return.
 */
static int trim_bitmaps(struct btrfs_block_group *block_group,
			u64 *total_trimmed, u64 start, u64 end, u64 minlen,
			u64 maxlen, bool async)
{
	struct btrfs_discard_ctl *discard_ctl =
					&block_group->fs_info->discard_ctl;
	struct btrfs_free_space_ctl *ctl = block_group->free_space_ctl;
	struct btrfs_free_space *entry;
	int ret = 0;
	int ret2;
	u64 bytes;
	u64 offset = offset_to_bitmap(ctl, start);
	const u64 max_discard_size = READ_ONCE(discard_ctl->max_discard_size);

	while (offset < end) {
		bool next_bitmap = false;
		struct btrfs_trim_range trim_entry;

		mutex_lock(&ctl->cache_writeout_mutex);
		spin_lock(&ctl->tree_lock);

		if (ctl->free_space < minlen) {
			block_group->discard_cursor =
				btrfs_block_group_end(block_group);
			spin_unlock(&ctl->tree_lock);
			mutex_unlock(&ctl->cache_writeout_mutex);
			break;
		}

		entry = tree_search_offset(ctl, offset, 1, 0);
		/*
		 * Bitmaps are marked trimmed lossily now to prevent constant
		 * discarding of the same bitmap (the reason why we are bound
		 * by the filters).  So, retrim the block group bitmaps when we
		 * are preparing to punt to the unused_bgs list.  This uses
		 * @minlen to determine if we are in BTRFS_DISCARD_INDEX_UNUSED
		 * which is the only discard index which sets minlen to 0.
		 */
		if (!entry || (async && minlen && start == offset &&
			       btrfs_free_space_trimmed(entry))) {
			spin_unlock(&ctl->tree_lock);
			mutex_unlock(&ctl->cache_writeout_mutex);
			next_bitmap = true;
			goto next;
		}

		/*
		 * Async discard bitmap trimming begins at by setting the start
		 * to be key.objectid and the offset_to_bitmap() aligns to the
		 * start of the bitmap.  This lets us know we are fully
		 * scanning the bitmap rather than only some portion of it.
		 */
		if (start == offset)
			entry->trim_state = BTRFS_TRIM_STATE_TRIMMING;

		bytes = minlen;
		ret2 = search_bitmap(ctl, entry, &start, &bytes, false);
		if (ret2 || start >= end) {
			/*
			 * We lossily consider a bitmap trimmed if we only skip
			 * over regions <= BTRFS_ASYNC_DISCARD_MIN_FILTER.
			 */
			if (ret2 && minlen <= BTRFS_ASYNC_DISCARD_MIN_FILTER)
				end_trimming_bitmap(ctl, entry);
			else
				entry->trim_state = BTRFS_TRIM_STATE_UNTRIMMED;
			spin_unlock(&ctl->tree_lock);
			mutex_unlock(&ctl->cache_writeout_mutex);
			next_bitmap = true;
			goto next;
		}

		/*
		 * We already trimmed a region, but are using the locking above
		 * to reset the trim_state.
		 */
		if (async && *total_trimmed) {
			spin_unlock(&ctl->tree_lock);
			mutex_unlock(&ctl->cache_writeout_mutex);
			goto out;
		}

		bytes = min(bytes, end - start);
		if (bytes < minlen || (async && maxlen && bytes > maxlen)) {
			spin_unlock(&ctl->tree_lock);
			mutex_unlock(&ctl->cache_writeout_mutex);
			goto next;
		}

		/*
		 * Let bytes = BTRFS_MAX_DISCARD_SIZE + X.
		 * If X < @minlen, we won't trim X when we come back around.
		 * So trim it now.  We differ here from trimming extents as we
		 * don't keep individual state per bit.
		 */
		if (async &&
		    max_discard_size &&
		    bytes > (max_discard_size + minlen))
			bytes = max_discard_size;

		bitmap_clear_bits(ctl, entry, start, bytes);
		if (entry->bytes == 0)
			free_bitmap(ctl, entry);

		spin_unlock(&ctl->tree_lock);
		trim_entry.start = start;
		trim_entry.bytes = bytes;
		list_add_tail(&trim_entry.list, &ctl->trimming_ranges);
		mutex_unlock(&ctl->cache_writeout_mutex);

		ret = do_trimming(block_group, total_trimmed, start, bytes,
				  start, bytes, 0, &trim_entry);
		if (ret) {
			reset_trimming_bitmap(ctl, offset);
			block_group->discard_cursor =
				btrfs_block_group_end(block_group);
			break;
		}
next:
		if (next_bitmap) {
			offset += BITS_PER_BITMAP * ctl->unit;
			start = offset;
		} else {
			start += bytes;
		}
		block_group->discard_cursor = start;

		if (fatal_signal_pending(current)) {
			if (start != offset)
				reset_trimming_bitmap(ctl, offset);
			ret = -ERESTARTSYS;
			break;
		}

		cond_resched();
	}

	if (offset >= end)
		block_group->discard_cursor = end;

out:
	return ret;
}

int btrfs_trim_block_group(struct btrfs_block_group *block_group,
			   u64 *trimmed, u64 start, u64 end, u64 minlen)
{
	struct btrfs_free_space_ctl *ctl = block_group->free_space_ctl;
	int ret;
	u64 rem = 0;

	ASSERT(!btrfs_is_zoned(block_group->fs_info));

	*trimmed = 0;

	spin_lock(&block_group->lock);
	if (block_group->removed) {
		spin_unlock(&block_group->lock);
		return 0;
	}
	btrfs_freeze_block_group(block_group);
	spin_unlock(&block_group->lock);

	ret = trim_no_bitmap(block_group, trimmed, start, end, minlen, false);
	if (ret)
		goto out;

	ret = trim_bitmaps(block_group, trimmed, start, end, minlen, 0, false);
	div64_u64_rem(end, BITS_PER_BITMAP * ctl->unit, &rem);
	/* If we ended in the middle of a bitmap, reset the trimming flag */
	if (rem)
		reset_trimming_bitmap(ctl, offset_to_bitmap(ctl, end));
out:
	btrfs_unfreeze_block_group(block_group);
	return ret;
}

int btrfs_trim_block_group_extents(struct btrfs_block_group *block_group,
				   u64 *trimmed, u64 start, u64 end, u64 minlen,
				   bool async)
{
	int ret;

	*trimmed = 0;

	spin_lock(&block_group->lock);
	if (block_group->removed) {
		spin_unlock(&block_group->lock);
		return 0;
	}
	btrfs_freeze_block_group(block_group);
	spin_unlock(&block_group->lock);

	ret = trim_no_bitmap(block_group, trimmed, start, end, minlen, async);
	btrfs_unfreeze_block_group(block_group);

	return ret;
}

int btrfs_trim_block_group_bitmaps(struct btrfs_block_group *block_group,
				   u64 *trimmed, u64 start, u64 end, u64 minlen,
				   u64 maxlen, bool async)
{
	int ret;

	*trimmed = 0;

	spin_lock(&block_group->lock);
	if (block_group->removed) {
		spin_unlock(&block_group->lock);
		return 0;
	}
	btrfs_freeze_block_group(block_group);
	spin_unlock(&block_group->lock);

	ret = trim_bitmaps(block_group, trimmed, start, end, minlen, maxlen,
			   async);

	btrfs_unfreeze_block_group(block_group);

	return ret;
}

bool btrfs_free_space_cache_v1_active(struct btrfs_fs_info *fs_info)
{
	return btrfs_super_cache_generation(fs_info->super_copy);
}

static int cleanup_free_space_cache_v1(struct btrfs_fs_info *fs_info,
				       struct btrfs_trans_handle *trans)
{
	struct btrfs_block_group *block_group;
	struct rb_node *node;
	int ret = 0;

	btrfs_info(fs_info, "cleaning free space cache v1");

	node = rb_first(&fs_info->block_group_cache_tree);
	while (node) {
		block_group = rb_entry(node, struct btrfs_block_group, cache_node);
		ret = btrfs_remove_free_space_inode(trans, NULL, block_group);
		if (ret)
			goto out;
		node = rb_next(node);
	}
out:
	return ret;
}

int btrfs_set_free_space_cache_v1_active(struct btrfs_fs_info *fs_info, bool active)
{
	struct btrfs_trans_handle *trans;
	int ret;

	/*
	 * update_super_roots will appropriately set or unset
	 * super_copy->cache_generation based on SPACE_CACHE and
	 * BTRFS_FS_CLEANUP_SPACE_CACHE_V1. For this reason, we need a
	 * transaction commit whether we are enabling space cache v1 and don't
	 * have any other work to do, or are disabling it and removing free
	 * space inodes.
	 */
	trans = btrfs_start_transaction(fs_info->tree_root, 0);
	if (IS_ERR(trans))
		return PTR_ERR(trans);

	if (!active) {
		set_bit(BTRFS_FS_CLEANUP_SPACE_CACHE_V1, &fs_info->flags);
		ret = cleanup_free_space_cache_v1(fs_info, trans);
		if (ret) {
			btrfs_abort_transaction(trans, ret);
			btrfs_end_transaction(trans);
			goto out;
		}
	}

	ret = btrfs_commit_transaction(trans);
out:
	clear_bit(BTRFS_FS_CLEANUP_SPACE_CACHE_V1, &fs_info->flags);

	return ret;
}

#ifdef CONFIG_BTRFS_FS_RUN_SANITY_TESTS
/*
 * Use this if you need to make a bitmap or extent entry specifically, it
 * doesn't do any of the merging that add_free_space does, this acts a lot like
 * how the free space cache loading stuff works, so you can get really weird
 * configurations.
 */
int test_add_free_space_entry(struct btrfs_block_group *cache,
			      u64 offset, u64 bytes, bool bitmap)
{
	struct btrfs_free_space_ctl *ctl = cache->free_space_ctl;
	struct btrfs_free_space *info = NULL, *bitmap_info;
	void *map = NULL;
	enum btrfs_trim_state trim_state = BTRFS_TRIM_STATE_TRIMMED;
	u64 bytes_added;
	int ret;

again:
	if (!info) {
		info = kmem_cache_zalloc(btrfs_free_space_cachep, GFP_NOFS);
		if (!info)
			return -ENOMEM;
	}

	if (!bitmap) {
		spin_lock(&ctl->tree_lock);
		info->offset = offset;
		info->bytes = bytes;
		info->max_extent_size = 0;
		ret = link_free_space(ctl, info);
		spin_unlock(&ctl->tree_lock);
		if (ret)
			kmem_cache_free(btrfs_free_space_cachep, info);
		return ret;
	}

	if (!map) {
		map = kmem_cache_zalloc(btrfs_free_space_bitmap_cachep, GFP_NOFS);
		if (!map) {
			kmem_cache_free(btrfs_free_space_cachep, info);
			return -ENOMEM;
		}
	}

	spin_lock(&ctl->tree_lock);
	bitmap_info = tree_search_offset(ctl, offset_to_bitmap(ctl, offset),
					 1, 0);
	if (!bitmap_info) {
		info->bitmap = map;
		map = NULL;
		add_new_bitmap(ctl, info, offset);
		bitmap_info = info;
		info = NULL;
	}

	bytes_added = add_bytes_to_bitmap(ctl, bitmap_info, offset, bytes,
					  trim_state);

	bytes -= bytes_added;
	offset += bytes_added;
	spin_unlock(&ctl->tree_lock);

	if (bytes)
		goto again;

	if (info)
		kmem_cache_free(btrfs_free_space_cachep, info);
	if (map)
		kmem_cache_free(btrfs_free_space_bitmap_cachep, map);
	return 0;
}

/*
 * Checks to see if the given range is in the free space cache.  This is really
 * just used to check the absence of space, so if there is free space in the
 * range at all we will return 1.
 */
int test_check_exists(struct btrfs_block_group *cache,
		      u64 offset, u64 bytes)
{
	struct btrfs_free_space_ctl *ctl = cache->free_space_ctl;
	struct btrfs_free_space *info;
	int ret = 0;

	spin_lock(&ctl->tree_lock);
	info = tree_search_offset(ctl, offset, 0, 0);
	if (!info) {
		info = tree_search_offset(ctl, offset_to_bitmap(ctl, offset),
					  1, 0);
		if (!info)
			goto out;
	}

have_info:
	if (info->bitmap) {
		u64 bit_off, bit_bytes;
		struct rb_node *n;
		struct btrfs_free_space *tmp;

		bit_off = offset;
		bit_bytes = ctl->unit;
		ret = search_bitmap(ctl, info, &bit_off, &bit_bytes, false);
		if (!ret) {
			if (bit_off == offset) {
				ret = 1;
				goto out;
			} else if (bit_off > offset &&
				   offset + bytes > bit_off) {
				ret = 1;
				goto out;
			}
		}

		n = rb_prev(&info->offset_index);
		while (n) {
			tmp = rb_entry(n, struct btrfs_free_space,
				       offset_index);
			if (tmp->offset + tmp->bytes < offset)
				break;
			if (offset + bytes < tmp->offset) {
				n = rb_prev(&tmp->offset_index);
				continue;
			}
			info = tmp;
			goto have_info;
		}

		n = rb_next(&info->offset_index);
		while (n) {
			tmp = rb_entry(n, struct btrfs_free_space,
				       offset_index);
			if (offset + bytes < tmp->offset)
				break;
			if (tmp->offset + tmp->bytes < offset) {
				n = rb_next(&tmp->offset_index);
				continue;
			}
			info = tmp;
			goto have_info;
		}

		ret = 0;
		goto out;
	}

	if (info->offset == offset) {
		ret = 1;
		goto out;
	}

	if (offset > info->offset && offset < info->offset + info->bytes)
		ret = 1;
out:
	spin_unlock(&ctl->tree_lock);
	return ret;
}
#endif /* CONFIG_BTRFS_FS_RUN_SANITY_TESTS */<|MERGE_RESOLUTION|>--- conflicted
+++ resolved
@@ -2543,13 +2543,10 @@
 	u64 offset = bytenr - block_group->start;
 	u64 to_free, to_unusable;
 	const int bg_reclaim_threshold = READ_ONCE(fs_info->bg_reclaim_threshold);
-<<<<<<< HEAD
-=======
 	bool initial = (size == block_group->length);
 	u64 reclaimable_unusable;
 
 	WARN_ON(!initial && offset + size > block_group->zone_capacity);
->>>>>>> df0cc57e
 
 	spin_lock(&ctl->tree_lock);
 	if (!used)
@@ -2584,14 +2581,9 @@
 	if (block_group->zone_unusable == block_group->length) {
 		btrfs_mark_bg_unused(block_group);
 	} else if (bg_reclaim_threshold &&
-<<<<<<< HEAD
-		   block_group->zone_unusable >=
-		   div_factor_fine(block_group->length, bg_reclaim_threshold)) {
-=======
 		   reclaimable_unusable >=
 		   div_factor_fine(block_group->zone_capacity,
 				   bg_reclaim_threshold)) {
->>>>>>> df0cc57e
 		btrfs_mark_bg_to_reclaim(block_group);
 	}
 
