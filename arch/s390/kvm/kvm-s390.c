// SPDX-License-Identifier: GPL-2.0
/*
 * hosting IBM Z kernel virtual machines (s390x)
 *
 * Copyright IBM Corp. 2008, 2018
 *
 *    Author(s): Carsten Otte <cotte@de.ibm.com>
 *               Christian Borntraeger <borntraeger@de.ibm.com>
 *               Heiko Carstens <heiko.carstens@de.ibm.com>
 *               Christian Ehrhardt <ehrhardt@de.ibm.com>
 *               Jason J. Herne <jjherne@us.ibm.com>
 */

#include <linux/compiler.h>
#include <linux/err.h>
#include <linux/fs.h>
#include <linux/hrtimer.h>
#include <linux/init.h>
#include <linux/kvm.h>
#include <linux/kvm_host.h>
#include <linux/mman.h>
#include <linux/module.h>
#include <linux/moduleparam.h>
#include <linux/random.h>
#include <linux/slab.h>
#include <linux/timer.h>
#include <linux/vmalloc.h>
#include <linux/bitmap.h>
#include <linux/sched/signal.h>
#include <linux/string.h>

#include <asm/asm-offsets.h>
#include <asm/lowcore.h>
#include <asm/stp.h>
#include <asm/pgtable.h>
#include <asm/gmap.h>
#include <asm/nmi.h>
#include <asm/switch_to.h>
#include <asm/isc.h>
#include <asm/sclp.h>
#include <asm/cpacf.h>
#include <asm/timex.h>
#include "kvm-s390.h"
#include "gaccess.h"

#define KMSG_COMPONENT "kvm-s390"
#undef pr_fmt
#define pr_fmt(fmt) KMSG_COMPONENT ": " fmt

#define CREATE_TRACE_POINTS
#include "trace.h"
#include "trace-s390.h"

#define MEM_OP_MAX_SIZE 65536	/* Maximum transfer size for KVM_S390_MEM_OP */
#define LOCAL_IRQS 32
#define VCPU_IRQS_MAX_BUF (sizeof(struct kvm_s390_irq) * \
			   (KVM_MAX_VCPUS + LOCAL_IRQS))

#define VCPU_STAT(x) offsetof(struct kvm_vcpu, stat.x), KVM_STAT_VCPU
#define VM_STAT(x) offsetof(struct kvm, stat.x), KVM_STAT_VM

struct kvm_stats_debugfs_item debugfs_entries[] = {
	{ "userspace_handled", VCPU_STAT(exit_userspace) },
	{ "exit_null", VCPU_STAT(exit_null) },
	{ "exit_validity", VCPU_STAT(exit_validity) },
	{ "exit_stop_request", VCPU_STAT(exit_stop_request) },
	{ "exit_external_request", VCPU_STAT(exit_external_request) },
	{ "exit_io_request", VCPU_STAT(exit_io_request) },
	{ "exit_external_interrupt", VCPU_STAT(exit_external_interrupt) },
	{ "exit_instruction", VCPU_STAT(exit_instruction) },
	{ "exit_pei", VCPU_STAT(exit_pei) },
	{ "exit_program_interruption", VCPU_STAT(exit_program_interruption) },
	{ "exit_instr_and_program_int", VCPU_STAT(exit_instr_and_program) },
	{ "exit_operation_exception", VCPU_STAT(exit_operation_exception) },
	{ "halt_successful_poll", VCPU_STAT(halt_successful_poll) },
	{ "halt_attempted_poll", VCPU_STAT(halt_attempted_poll) },
	{ "halt_poll_invalid", VCPU_STAT(halt_poll_invalid) },
	{ "halt_wakeup", VCPU_STAT(halt_wakeup) },
	{ "instruction_lctlg", VCPU_STAT(instruction_lctlg) },
	{ "instruction_lctl", VCPU_STAT(instruction_lctl) },
	{ "instruction_stctl", VCPU_STAT(instruction_stctl) },
	{ "instruction_stctg", VCPU_STAT(instruction_stctg) },
	{ "deliver_ckc", VCPU_STAT(deliver_ckc) },
	{ "deliver_cputm", VCPU_STAT(deliver_cputm) },
	{ "deliver_emergency_signal", VCPU_STAT(deliver_emergency_signal) },
	{ "deliver_external_call", VCPU_STAT(deliver_external_call) },
	{ "deliver_service_signal", VCPU_STAT(deliver_service_signal) },
	{ "deliver_virtio", VCPU_STAT(deliver_virtio) },
	{ "deliver_stop_signal", VCPU_STAT(deliver_stop_signal) },
	{ "deliver_prefix_signal", VCPU_STAT(deliver_prefix_signal) },
	{ "deliver_restart_signal", VCPU_STAT(deliver_restart_signal) },
	{ "deliver_program", VCPU_STAT(deliver_program) },
	{ "deliver_io", VCPU_STAT(deliver_io) },
	{ "deliver_machine_check", VCPU_STAT(deliver_machine_check) },
	{ "exit_wait_state", VCPU_STAT(exit_wait_state) },
	{ "inject_ckc", VCPU_STAT(inject_ckc) },
	{ "inject_cputm", VCPU_STAT(inject_cputm) },
	{ "inject_external_call", VCPU_STAT(inject_external_call) },
	{ "inject_float_mchk", VM_STAT(inject_float_mchk) },
	{ "inject_emergency_signal", VCPU_STAT(inject_emergency_signal) },
	{ "inject_io", VM_STAT(inject_io) },
	{ "inject_mchk", VCPU_STAT(inject_mchk) },
	{ "inject_pfault_done", VM_STAT(inject_pfault_done) },
	{ "inject_program", VCPU_STAT(inject_program) },
	{ "inject_restart", VCPU_STAT(inject_restart) },
	{ "inject_service_signal", VM_STAT(inject_service_signal) },
	{ "inject_set_prefix", VCPU_STAT(inject_set_prefix) },
	{ "inject_stop_signal", VCPU_STAT(inject_stop_signal) },
	{ "inject_pfault_init", VCPU_STAT(inject_pfault_init) },
	{ "inject_virtio", VM_STAT(inject_virtio) },
	{ "instruction_epsw", VCPU_STAT(instruction_epsw) },
	{ "instruction_gs", VCPU_STAT(instruction_gs) },
	{ "instruction_io_other", VCPU_STAT(instruction_io_other) },
	{ "instruction_lpsw", VCPU_STAT(instruction_lpsw) },
	{ "instruction_lpswe", VCPU_STAT(instruction_lpswe) },
	{ "instruction_pfmf", VCPU_STAT(instruction_pfmf) },
	{ "instruction_ptff", VCPU_STAT(instruction_ptff) },
	{ "instruction_stidp", VCPU_STAT(instruction_stidp) },
	{ "instruction_sck", VCPU_STAT(instruction_sck) },
	{ "instruction_sckpf", VCPU_STAT(instruction_sckpf) },
	{ "instruction_spx", VCPU_STAT(instruction_spx) },
	{ "instruction_stpx", VCPU_STAT(instruction_stpx) },
	{ "instruction_stap", VCPU_STAT(instruction_stap) },
	{ "instruction_iske", VCPU_STAT(instruction_iske) },
	{ "instruction_ri", VCPU_STAT(instruction_ri) },
	{ "instruction_rrbe", VCPU_STAT(instruction_rrbe) },
	{ "instruction_sske", VCPU_STAT(instruction_sske) },
	{ "instruction_ipte_interlock", VCPU_STAT(instruction_ipte_interlock) },
	{ "instruction_essa", VCPU_STAT(instruction_essa) },
	{ "instruction_stsi", VCPU_STAT(instruction_stsi) },
	{ "instruction_stfl", VCPU_STAT(instruction_stfl) },
	{ "instruction_tb", VCPU_STAT(instruction_tb) },
	{ "instruction_tpi", VCPU_STAT(instruction_tpi) },
	{ "instruction_tprot", VCPU_STAT(instruction_tprot) },
	{ "instruction_tsch", VCPU_STAT(instruction_tsch) },
	{ "instruction_sthyi", VCPU_STAT(instruction_sthyi) },
	{ "instruction_sie", VCPU_STAT(instruction_sie) },
	{ "instruction_sigp_sense", VCPU_STAT(instruction_sigp_sense) },
	{ "instruction_sigp_sense_running", VCPU_STAT(instruction_sigp_sense_running) },
	{ "instruction_sigp_external_call", VCPU_STAT(instruction_sigp_external_call) },
	{ "instruction_sigp_emergency", VCPU_STAT(instruction_sigp_emergency) },
	{ "instruction_sigp_cond_emergency", VCPU_STAT(instruction_sigp_cond_emergency) },
	{ "instruction_sigp_start", VCPU_STAT(instruction_sigp_start) },
	{ "instruction_sigp_stop", VCPU_STAT(instruction_sigp_stop) },
	{ "instruction_sigp_stop_store_status", VCPU_STAT(instruction_sigp_stop_store_status) },
	{ "instruction_sigp_store_status", VCPU_STAT(instruction_sigp_store_status) },
	{ "instruction_sigp_store_adtl_status", VCPU_STAT(instruction_sigp_store_adtl_status) },
	{ "instruction_sigp_set_arch", VCPU_STAT(instruction_sigp_arch) },
	{ "instruction_sigp_set_prefix", VCPU_STAT(instruction_sigp_prefix) },
	{ "instruction_sigp_restart", VCPU_STAT(instruction_sigp_restart) },
	{ "instruction_sigp_cpu_reset", VCPU_STAT(instruction_sigp_cpu_reset) },
	{ "instruction_sigp_init_cpu_reset", VCPU_STAT(instruction_sigp_init_cpu_reset) },
	{ "instruction_sigp_unknown", VCPU_STAT(instruction_sigp_unknown) },
	{ "instruction_diag_10", VCPU_STAT(diagnose_10) },
	{ "instruction_diag_44", VCPU_STAT(diagnose_44) },
	{ "instruction_diag_9c", VCPU_STAT(diagnose_9c) },
	{ "instruction_diag_258", VCPU_STAT(diagnose_258) },
	{ "instruction_diag_308", VCPU_STAT(diagnose_308) },
	{ "instruction_diag_500", VCPU_STAT(diagnose_500) },
	{ "instruction_diag_other", VCPU_STAT(diagnose_other) },
	{ NULL }
};

struct kvm_s390_tod_clock_ext {
	__u8 epoch_idx;
	__u64 tod;
	__u8 reserved[7];
} __packed;

/* allow nested virtualization in KVM (if enabled by user space) */
static int nested;
module_param(nested, int, S_IRUGO);
MODULE_PARM_DESC(nested, "Nested virtualization support");

/* allow 1m huge page guest backing, if !nested */
static int hpage;
module_param(hpage, int, 0444);
MODULE_PARM_DESC(hpage, "1m huge page backing support");

/*
 * For now we handle at most 16 double words as this is what the s390 base
 * kernel handles and stores in the prefix page. If we ever need to go beyond
 * this, this requires changes to code, but the external uapi can stay.
 */
#define SIZE_INTERNAL 16

/*
 * Base feature mask that defines default mask for facilities. Consists of the
 * defines in FACILITIES_KVM and the non-hypervisor managed bits.
 */
static unsigned long kvm_s390_fac_base[SIZE_INTERNAL] = { FACILITIES_KVM };
/*
 * Extended feature mask. Consists of the defines in FACILITIES_KVM_CPUMODEL
 * and defines the facilities that can be enabled via a cpu model.
 */
static unsigned long kvm_s390_fac_ext[SIZE_INTERNAL] = { FACILITIES_KVM_CPUMODEL };

static unsigned long kvm_s390_fac_size(void)
{
	BUILD_BUG_ON(SIZE_INTERNAL > S390_ARCH_FAC_MASK_SIZE_U64);
	BUILD_BUG_ON(SIZE_INTERNAL > S390_ARCH_FAC_LIST_SIZE_U64);
	BUILD_BUG_ON(SIZE_INTERNAL * sizeof(unsigned long) >
		sizeof(S390_lowcore.stfle_fac_list));

	return SIZE_INTERNAL;
}

/* available cpu features supported by kvm */
static DECLARE_BITMAP(kvm_s390_available_cpu_feat, KVM_S390_VM_CPU_FEAT_NR_BITS);
/* available subfunctions indicated via query / "test bit" */
static struct kvm_s390_vm_cpu_subfunc kvm_s390_available_subfunc;

static struct gmap_notifier gmap_notifier;
static struct gmap_notifier vsie_gmap_notifier;
debug_info_t *kvm_s390_dbf;

/* Section: not file related */
int kvm_arch_hardware_enable(void)
{
	/* every s390 is virtualization enabled ;-) */
	return 0;
}

static void kvm_gmap_notifier(struct gmap *gmap, unsigned long start,
			      unsigned long end);

static void kvm_clock_sync_scb(struct kvm_s390_sie_block *scb, u64 delta)
{
	u8 delta_idx = 0;

	/*
	 * The TOD jumps by delta, we have to compensate this by adding
	 * -delta to the epoch.
	 */
	delta = -delta;

	/* sign-extension - we're adding to signed values below */
	if ((s64)delta < 0)
		delta_idx = -1;

	scb->epoch += delta;
	if (scb->ecd & ECD_MEF) {
		scb->epdx += delta_idx;
		if (scb->epoch < delta)
			scb->epdx += 1;
	}
}

/*
 * This callback is executed during stop_machine(). All CPUs are therefore
 * temporarily stopped. In order not to change guest behavior, we have to
 * disable preemption whenever we touch the epoch of kvm and the VCPUs,
 * so a CPU won't be stopped while calculating with the epoch.
 */
static int kvm_clock_sync(struct notifier_block *notifier, unsigned long val,
			  void *v)
{
	struct kvm *kvm;
	struct kvm_vcpu *vcpu;
	int i;
	unsigned long long *delta = v;

	list_for_each_entry(kvm, &vm_list, vm_list) {
		kvm_for_each_vcpu(i, vcpu, kvm) {
			kvm_clock_sync_scb(vcpu->arch.sie_block, *delta);
			if (i == 0) {
				kvm->arch.epoch = vcpu->arch.sie_block->epoch;
				kvm->arch.epdx = vcpu->arch.sie_block->epdx;
			}
			if (vcpu->arch.cputm_enabled)
				vcpu->arch.cputm_start += *delta;
			if (vcpu->arch.vsie_block)
				kvm_clock_sync_scb(vcpu->arch.vsie_block,
						   *delta);
		}
	}
	return NOTIFY_OK;
}

static struct notifier_block kvm_clock_notifier = {
	.notifier_call = kvm_clock_sync,
};

int kvm_arch_hardware_setup(void)
{
	gmap_notifier.notifier_call = kvm_gmap_notifier;
	gmap_register_pte_notifier(&gmap_notifier);
	vsie_gmap_notifier.notifier_call = kvm_s390_vsie_gmap_notifier;
	gmap_register_pte_notifier(&vsie_gmap_notifier);
	atomic_notifier_chain_register(&s390_epoch_delta_notifier,
				       &kvm_clock_notifier);
	return 0;
}

void kvm_arch_hardware_unsetup(void)
{
	gmap_unregister_pte_notifier(&gmap_notifier);
	gmap_unregister_pte_notifier(&vsie_gmap_notifier);
	atomic_notifier_chain_unregister(&s390_epoch_delta_notifier,
					 &kvm_clock_notifier);
}

static void allow_cpu_feat(unsigned long nr)
{
	set_bit_inv(nr, kvm_s390_available_cpu_feat);
}

static inline int plo_test_bit(unsigned char nr)
{
	register unsigned long r0 asm("0") = (unsigned long) nr | 0x100;
	int cc;

	asm volatile(
		/* Parameter registers are ignored for "test bit" */
		"	plo	0,0,0,0(0)\n"
		"	ipm	%0\n"
		"	srl	%0,28\n"
		: "=d" (cc)
		: "d" (r0)
		: "cc");
	return cc == 0;
}

static void kvm_s390_cpu_feat_init(void)
{
	int i;

	for (i = 0; i < 256; ++i) {
		if (plo_test_bit(i))
			kvm_s390_available_subfunc.plo[i >> 3] |= 0x80 >> (i & 7);
	}

	if (test_facility(28)) /* TOD-clock steering */
		ptff(kvm_s390_available_subfunc.ptff,
		     sizeof(kvm_s390_available_subfunc.ptff),
		     PTFF_QAF);

	if (test_facility(17)) { /* MSA */
		__cpacf_query(CPACF_KMAC, (cpacf_mask_t *)
			      kvm_s390_available_subfunc.kmac);
		__cpacf_query(CPACF_KMC, (cpacf_mask_t *)
			      kvm_s390_available_subfunc.kmc);
		__cpacf_query(CPACF_KM, (cpacf_mask_t *)
			      kvm_s390_available_subfunc.km);
		__cpacf_query(CPACF_KIMD, (cpacf_mask_t *)
			      kvm_s390_available_subfunc.kimd);
		__cpacf_query(CPACF_KLMD, (cpacf_mask_t *)
			      kvm_s390_available_subfunc.klmd);
	}
	if (test_facility(76)) /* MSA3 */
		__cpacf_query(CPACF_PCKMO, (cpacf_mask_t *)
			      kvm_s390_available_subfunc.pckmo);
	if (test_facility(77)) { /* MSA4 */
		__cpacf_query(CPACF_KMCTR, (cpacf_mask_t *)
			      kvm_s390_available_subfunc.kmctr);
		__cpacf_query(CPACF_KMF, (cpacf_mask_t *)
			      kvm_s390_available_subfunc.kmf);
		__cpacf_query(CPACF_KMO, (cpacf_mask_t *)
			      kvm_s390_available_subfunc.kmo);
		__cpacf_query(CPACF_PCC, (cpacf_mask_t *)
			      kvm_s390_available_subfunc.pcc);
	}
	if (test_facility(57)) /* MSA5 */
		__cpacf_query(CPACF_PRNO, (cpacf_mask_t *)
			      kvm_s390_available_subfunc.ppno);

	if (test_facility(146)) /* MSA8 */
		__cpacf_query(CPACF_KMA, (cpacf_mask_t *)
			      kvm_s390_available_subfunc.kma);

	if (MACHINE_HAS_ESOP)
		allow_cpu_feat(KVM_S390_VM_CPU_FEAT_ESOP);
	/*
	 * We need SIE support, ESOP (PROT_READ protection for gmap_shadow),
	 * 64bit SCAO (SCA passthrough) and IDTE (for gmap_shadow unshadowing).
	 */
	if (!sclp.has_sief2 || !MACHINE_HAS_ESOP || !sclp.has_64bscao ||
	    !test_facility(3) || !nested)
		return;
	allow_cpu_feat(KVM_S390_VM_CPU_FEAT_SIEF2);
	if (sclp.has_64bscao)
		allow_cpu_feat(KVM_S390_VM_CPU_FEAT_64BSCAO);
	if (sclp.has_siif)
		allow_cpu_feat(KVM_S390_VM_CPU_FEAT_SIIF);
	if (sclp.has_gpere)
		allow_cpu_feat(KVM_S390_VM_CPU_FEAT_GPERE);
	if (sclp.has_gsls)
		allow_cpu_feat(KVM_S390_VM_CPU_FEAT_GSLS);
	if (sclp.has_ib)
		allow_cpu_feat(KVM_S390_VM_CPU_FEAT_IB);
	if (sclp.has_cei)
		allow_cpu_feat(KVM_S390_VM_CPU_FEAT_CEI);
	if (sclp.has_ibs)
		allow_cpu_feat(KVM_S390_VM_CPU_FEAT_IBS);
	if (sclp.has_kss)
		allow_cpu_feat(KVM_S390_VM_CPU_FEAT_KSS);
	/*
	 * KVM_S390_VM_CPU_FEAT_SKEY: Wrong shadow of PTE.I bits will make
	 * all skey handling functions read/set the skey from the PGSTE
	 * instead of the real storage key.
	 *
	 * KVM_S390_VM_CPU_FEAT_CMMA: Wrong shadow of PTE.I bits will make
	 * pages being detected as preserved although they are resident.
	 *
	 * KVM_S390_VM_CPU_FEAT_PFMFI: Wrong shadow of PTE.I bits will
	 * have the same effect as for KVM_S390_VM_CPU_FEAT_SKEY.
	 *
	 * For KVM_S390_VM_CPU_FEAT_SKEY, KVM_S390_VM_CPU_FEAT_CMMA and
	 * KVM_S390_VM_CPU_FEAT_PFMFI, all PTE.I and PGSTE bits have to be
	 * correctly shadowed. We can do that for the PGSTE but not for PTE.I.
	 *
	 * KVM_S390_VM_CPU_FEAT_SIGPIF: Wrong SCB addresses in the SCA. We
	 * cannot easily shadow the SCA because of the ipte lock.
	 */
}

int kvm_arch_init(void *opaque)
{
	kvm_s390_dbf = debug_register("kvm-trace", 32, 1, 7 * sizeof(long));
	if (!kvm_s390_dbf)
		return -ENOMEM;

	if (debug_register_view(kvm_s390_dbf, &debug_sprintf_view)) {
		debug_unregister(kvm_s390_dbf);
		return -ENOMEM;
	}

	kvm_s390_cpu_feat_init();

	/* Register floating interrupt controller interface. */
	return kvm_register_device_ops(&kvm_flic_ops, KVM_DEV_TYPE_FLIC);
}

void kvm_arch_exit(void)
{
	debug_unregister(kvm_s390_dbf);
}

/* Section: device related */
long kvm_arch_dev_ioctl(struct file *filp,
			unsigned int ioctl, unsigned long arg)
{
	if (ioctl == KVM_S390_ENABLE_SIE)
		return s390_enable_sie();
	return -EINVAL;
}

int kvm_vm_ioctl_check_extension(struct kvm *kvm, long ext)
{
	int r;

	switch (ext) {
	case KVM_CAP_S390_PSW:
	case KVM_CAP_S390_GMAP:
	case KVM_CAP_SYNC_MMU:
#ifdef CONFIG_KVM_S390_UCONTROL
	case KVM_CAP_S390_UCONTROL:
#endif
	case KVM_CAP_ASYNC_PF:
	case KVM_CAP_SYNC_REGS:
	case KVM_CAP_ONE_REG:
	case KVM_CAP_ENABLE_CAP:
	case KVM_CAP_S390_CSS_SUPPORT:
	case KVM_CAP_IOEVENTFD:
	case KVM_CAP_DEVICE_CTRL:
	case KVM_CAP_ENABLE_CAP_VM:
	case KVM_CAP_S390_IRQCHIP:
	case KVM_CAP_VM_ATTRIBUTES:
	case KVM_CAP_MP_STATE:
	case KVM_CAP_IMMEDIATE_EXIT:
	case KVM_CAP_S390_INJECT_IRQ:
	case KVM_CAP_S390_USER_SIGP:
	case KVM_CAP_S390_USER_STSI:
	case KVM_CAP_S390_SKEYS:
	case KVM_CAP_S390_IRQ_STATE:
	case KVM_CAP_S390_USER_INSTR0:
	case KVM_CAP_S390_CMMA_MIGRATION:
	case KVM_CAP_S390_AIS:
	case KVM_CAP_S390_AIS_MIGRATION:
		r = 1;
		break;
	case KVM_CAP_S390_HPAGE_1M:
		r = 0;
<<<<<<< HEAD
		if (hpage)
=======
		if (hpage && !kvm_is_ucontrol(kvm))
>>>>>>> f9885ef8
			r = 1;
		break;
	case KVM_CAP_S390_MEM_OP:
		r = MEM_OP_MAX_SIZE;
		break;
	case KVM_CAP_NR_VCPUS:
	case KVM_CAP_MAX_VCPUS:
		r = KVM_S390_BSCA_CPU_SLOTS;
		if (!kvm_s390_use_sca_entries())
			r = KVM_MAX_VCPUS;
		else if (sclp.has_esca && sclp.has_64bscao)
			r = KVM_S390_ESCA_CPU_SLOTS;
		break;
	case KVM_CAP_NR_MEMSLOTS:
		r = KVM_USER_MEM_SLOTS;
		break;
	case KVM_CAP_S390_COW:
		r = MACHINE_HAS_ESOP;
		break;
	case KVM_CAP_S390_VECTOR_REGISTERS:
		r = MACHINE_HAS_VX;
		break;
	case KVM_CAP_S390_RI:
		r = test_facility(64);
		break;
	case KVM_CAP_S390_GS:
		r = test_facility(133);
		break;
	case KVM_CAP_S390_BPB:
		r = test_facility(82);
		break;
	default:
		r = 0;
	}
	return r;
}

static void kvm_s390_sync_dirty_log(struct kvm *kvm,
				    struct kvm_memory_slot *memslot)
{
	int i;
	gfn_t cur_gfn, last_gfn;
	unsigned long gaddr, vmaddr;
	struct gmap *gmap = kvm->arch.gmap;
	DECLARE_BITMAP(bitmap, _PAGE_ENTRIES);

	/* Loop over all guest segments */
	cur_gfn = memslot->base_gfn;
	last_gfn = memslot->base_gfn + memslot->npages;
	for (; cur_gfn <= last_gfn; cur_gfn += _PAGE_ENTRIES) {
		gaddr = gfn_to_gpa(cur_gfn);
		vmaddr = gfn_to_hva_memslot(memslot, cur_gfn);
		if (kvm_is_error_hva(vmaddr))
			continue;

		bitmap_zero(bitmap, _PAGE_ENTRIES);
		gmap_sync_dirty_log_pmd(gmap, bitmap, gaddr, vmaddr);
		for (i = 0; i < _PAGE_ENTRIES; i++) {
			if (test_bit(i, bitmap))
				mark_page_dirty(kvm, cur_gfn + i);
		}

		if (fatal_signal_pending(current))
			return;
		cond_resched();
	}
}

/* Section: vm related */
static void sca_del_vcpu(struct kvm_vcpu *vcpu);

/*
 * Get (and clear) the dirty memory log for a memory slot.
 */
int kvm_vm_ioctl_get_dirty_log(struct kvm *kvm,
			       struct kvm_dirty_log *log)
{
	int r;
	unsigned long n;
	struct kvm_memslots *slots;
	struct kvm_memory_slot *memslot;
	int is_dirty = 0;

	if (kvm_is_ucontrol(kvm))
		return -EINVAL;

	mutex_lock(&kvm->slots_lock);

	r = -EINVAL;
	if (log->slot >= KVM_USER_MEM_SLOTS)
		goto out;

	slots = kvm_memslots(kvm);
	memslot = id_to_memslot(slots, log->slot);
	r = -ENOENT;
	if (!memslot->dirty_bitmap)
		goto out;

	kvm_s390_sync_dirty_log(kvm, memslot);
	r = kvm_get_dirty_log(kvm, log, &is_dirty);
	if (r)
		goto out;

	/* Clear the dirty log */
	if (is_dirty) {
		n = kvm_dirty_bitmap_bytes(memslot);
		memset(memslot->dirty_bitmap, 0, n);
	}
	r = 0;
out:
	mutex_unlock(&kvm->slots_lock);
	return r;
}

static void icpt_operexc_on_all_vcpus(struct kvm *kvm)
{
	unsigned int i;
	struct kvm_vcpu *vcpu;

	kvm_for_each_vcpu(i, vcpu, kvm) {
		kvm_s390_sync_request(KVM_REQ_ICPT_OPEREXC, vcpu);
	}
}

static int kvm_vm_ioctl_enable_cap(struct kvm *kvm, struct kvm_enable_cap *cap)
{
	int r;

	if (cap->flags)
		return -EINVAL;

	switch (cap->cap) {
	case KVM_CAP_S390_IRQCHIP:
		VM_EVENT(kvm, 3, "%s", "ENABLE: CAP_S390_IRQCHIP");
		kvm->arch.use_irqchip = 1;
		r = 0;
		break;
	case KVM_CAP_S390_USER_SIGP:
		VM_EVENT(kvm, 3, "%s", "ENABLE: CAP_S390_USER_SIGP");
		kvm->arch.user_sigp = 1;
		r = 0;
		break;
	case KVM_CAP_S390_VECTOR_REGISTERS:
		mutex_lock(&kvm->lock);
		if (kvm->created_vcpus) {
			r = -EBUSY;
		} else if (MACHINE_HAS_VX) {
			set_kvm_facility(kvm->arch.model.fac_mask, 129);
			set_kvm_facility(kvm->arch.model.fac_list, 129);
			if (test_facility(134)) {
				set_kvm_facility(kvm->arch.model.fac_mask, 134);
				set_kvm_facility(kvm->arch.model.fac_list, 134);
			}
			if (test_facility(135)) {
				set_kvm_facility(kvm->arch.model.fac_mask, 135);
				set_kvm_facility(kvm->arch.model.fac_list, 135);
			}
			r = 0;
		} else
			r = -EINVAL;
		mutex_unlock(&kvm->lock);
		VM_EVENT(kvm, 3, "ENABLE: CAP_S390_VECTOR_REGISTERS %s",
			 r ? "(not available)" : "(success)");
		break;
	case KVM_CAP_S390_RI:
		r = -EINVAL;
		mutex_lock(&kvm->lock);
		if (kvm->created_vcpus) {
			r = -EBUSY;
		} else if (test_facility(64)) {
			set_kvm_facility(kvm->arch.model.fac_mask, 64);
			set_kvm_facility(kvm->arch.model.fac_list, 64);
			r = 0;
		}
		mutex_unlock(&kvm->lock);
		VM_EVENT(kvm, 3, "ENABLE: CAP_S390_RI %s",
			 r ? "(not available)" : "(success)");
		break;
	case KVM_CAP_S390_AIS:
		mutex_lock(&kvm->lock);
		if (kvm->created_vcpus) {
			r = -EBUSY;
		} else {
			set_kvm_facility(kvm->arch.model.fac_mask, 72);
			set_kvm_facility(kvm->arch.model.fac_list, 72);
			r = 0;
		}
		mutex_unlock(&kvm->lock);
		VM_EVENT(kvm, 3, "ENABLE: AIS %s",
			 r ? "(not available)" : "(success)");
		break;
	case KVM_CAP_S390_GS:
		r = -EINVAL;
		mutex_lock(&kvm->lock);
		if (kvm->created_vcpus) {
			r = -EBUSY;
		} else if (test_facility(133)) {
			set_kvm_facility(kvm->arch.model.fac_mask, 133);
			set_kvm_facility(kvm->arch.model.fac_list, 133);
			r = 0;
		}
		mutex_unlock(&kvm->lock);
		VM_EVENT(kvm, 3, "ENABLE: CAP_S390_GS %s",
			 r ? "(not available)" : "(success)");
		break;
	case KVM_CAP_S390_HPAGE_1M:
		mutex_lock(&kvm->lock);
		if (kvm->created_vcpus)
			r = -EBUSY;
<<<<<<< HEAD
		else if (!hpage || kvm->arch.use_cmma)
			r = -EINVAL;
		else {
			r = 0;
			kvm->mm->context.allow_gmap_hpage_1m = 1;
=======
		else if (!hpage || kvm->arch.use_cmma || kvm_is_ucontrol(kvm))
			r = -EINVAL;
		else {
			r = 0;
			down_write(&kvm->mm->mmap_sem);
			kvm->mm->context.allow_gmap_hpage_1m = 1;
			up_write(&kvm->mm->mmap_sem);
>>>>>>> f9885ef8
			/*
			 * We might have to create fake 4k page
			 * tables. To avoid that the hardware works on
			 * stale PGSTEs, we emulate these instructions.
			 */
			kvm->arch.use_skf = 0;
			kvm->arch.use_pfmfi = 0;
		}
		mutex_unlock(&kvm->lock);
		VM_EVENT(kvm, 3, "ENABLE: CAP_S390_HPAGE %s",
			 r ? "(not available)" : "(success)");
		break;
	case KVM_CAP_S390_USER_STSI:
		VM_EVENT(kvm, 3, "%s", "ENABLE: CAP_S390_USER_STSI");
		kvm->arch.user_stsi = 1;
		r = 0;
		break;
	case KVM_CAP_S390_USER_INSTR0:
		VM_EVENT(kvm, 3, "%s", "ENABLE: CAP_S390_USER_INSTR0");
		kvm->arch.user_instr0 = 1;
		icpt_operexc_on_all_vcpus(kvm);
		r = 0;
		break;
	default:
		r = -EINVAL;
		break;
	}
	return r;
}

static int kvm_s390_get_mem_control(struct kvm *kvm, struct kvm_device_attr *attr)
{
	int ret;

	switch (attr->attr) {
	case KVM_S390_VM_MEM_LIMIT_SIZE:
		ret = 0;
		VM_EVENT(kvm, 3, "QUERY: max guest memory: %lu bytes",
			 kvm->arch.mem_limit);
		if (put_user(kvm->arch.mem_limit, (u64 __user *)attr->addr))
			ret = -EFAULT;
		break;
	default:
		ret = -ENXIO;
		break;
	}
	return ret;
}

static int kvm_s390_set_mem_control(struct kvm *kvm, struct kvm_device_attr *attr)
{
	int ret;
	unsigned int idx;
	switch (attr->attr) {
	case KVM_S390_VM_MEM_ENABLE_CMMA:
		ret = -ENXIO;
		if (!sclp.has_cmma)
			break;

		VM_EVENT(kvm, 3, "%s", "ENABLE: CMMA support");
		mutex_lock(&kvm->lock);
		if (kvm->created_vcpus)
			ret = -EBUSY;
		else if (kvm->mm->context.allow_gmap_hpage_1m)
			ret = -EINVAL;
		else {
			kvm->arch.use_cmma = 1;
			/* Not compatible with cmma. */
			kvm->arch.use_pfmfi = 0;
			ret = 0;
		}
		mutex_unlock(&kvm->lock);
		break;
	case KVM_S390_VM_MEM_CLR_CMMA:
		ret = -ENXIO;
		if (!sclp.has_cmma)
			break;
		ret = -EINVAL;
		if (!kvm->arch.use_cmma)
			break;

		VM_EVENT(kvm, 3, "%s", "RESET: CMMA states");
		mutex_lock(&kvm->lock);
		idx = srcu_read_lock(&kvm->srcu);
		s390_reset_cmma(kvm->arch.gmap->mm);
		srcu_read_unlock(&kvm->srcu, idx);
		mutex_unlock(&kvm->lock);
		ret = 0;
		break;
	case KVM_S390_VM_MEM_LIMIT_SIZE: {
		unsigned long new_limit;

		if (kvm_is_ucontrol(kvm))
			return -EINVAL;

		if (get_user(new_limit, (u64 __user *)attr->addr))
			return -EFAULT;

		if (kvm->arch.mem_limit != KVM_S390_NO_MEM_LIMIT &&
		    new_limit > kvm->arch.mem_limit)
			return -E2BIG;

		if (!new_limit)
			return -EINVAL;

		/* gmap_create takes last usable address */
		if (new_limit != KVM_S390_NO_MEM_LIMIT)
			new_limit -= 1;

		ret = -EBUSY;
		mutex_lock(&kvm->lock);
		if (!kvm->created_vcpus) {
			/* gmap_create will round the limit up */
			struct gmap *new = gmap_create(current->mm, new_limit);

			if (!new) {
				ret = -ENOMEM;
			} else {
				gmap_remove(kvm->arch.gmap);
				new->private = kvm;
				kvm->arch.gmap = new;
				ret = 0;
			}
		}
		mutex_unlock(&kvm->lock);
		VM_EVENT(kvm, 3, "SET: max guest address: %lu", new_limit);
		VM_EVENT(kvm, 3, "New guest asce: 0x%pK",
			 (void *) kvm->arch.gmap->asce);
		break;
	}
	default:
		ret = -ENXIO;
		break;
	}
	return ret;
}

static void kvm_s390_vcpu_crypto_setup(struct kvm_vcpu *vcpu);

void kvm_s390_vcpu_crypto_reset_all(struct kvm *kvm)
{
	struct kvm_vcpu *vcpu;
	int i;

	kvm_s390_vcpu_block_all(kvm);

	kvm_for_each_vcpu(i, vcpu, kvm)
		kvm_s390_vcpu_crypto_setup(vcpu);

	kvm_s390_vcpu_unblock_all(kvm);
}

static int kvm_s390_vm_set_crypto(struct kvm *kvm, struct kvm_device_attr *attr)
{
	if (!test_kvm_facility(kvm, 76))
		return -EINVAL;

	mutex_lock(&kvm->lock);
	switch (attr->attr) {
	case KVM_S390_VM_CRYPTO_ENABLE_AES_KW:
		get_random_bytes(
			kvm->arch.crypto.crycb->aes_wrapping_key_mask,
			sizeof(kvm->arch.crypto.crycb->aes_wrapping_key_mask));
		kvm->arch.crypto.aes_kw = 1;
		VM_EVENT(kvm, 3, "%s", "ENABLE: AES keywrapping support");
		break;
	case KVM_S390_VM_CRYPTO_ENABLE_DEA_KW:
		get_random_bytes(
			kvm->arch.crypto.crycb->dea_wrapping_key_mask,
			sizeof(kvm->arch.crypto.crycb->dea_wrapping_key_mask));
		kvm->arch.crypto.dea_kw = 1;
		VM_EVENT(kvm, 3, "%s", "ENABLE: DEA keywrapping support");
		break;
	case KVM_S390_VM_CRYPTO_DISABLE_AES_KW:
		kvm->arch.crypto.aes_kw = 0;
		memset(kvm->arch.crypto.crycb->aes_wrapping_key_mask, 0,
			sizeof(kvm->arch.crypto.crycb->aes_wrapping_key_mask));
		VM_EVENT(kvm, 3, "%s", "DISABLE: AES keywrapping support");
		break;
	case KVM_S390_VM_CRYPTO_DISABLE_DEA_KW:
		kvm->arch.crypto.dea_kw = 0;
		memset(kvm->arch.crypto.crycb->dea_wrapping_key_mask, 0,
			sizeof(kvm->arch.crypto.crycb->dea_wrapping_key_mask));
		VM_EVENT(kvm, 3, "%s", "DISABLE: DEA keywrapping support");
		break;
	default:
		mutex_unlock(&kvm->lock);
		return -ENXIO;
	}

	kvm_s390_vcpu_crypto_reset_all(kvm);
	mutex_unlock(&kvm->lock);
	return 0;
}

static void kvm_s390_sync_request_broadcast(struct kvm *kvm, int req)
{
	int cx;
	struct kvm_vcpu *vcpu;

	kvm_for_each_vcpu(cx, vcpu, kvm)
		kvm_s390_sync_request(req, vcpu);
}

/*
 * Must be called with kvm->srcu held to avoid races on memslots, and with
 * kvm->slots_lock to avoid races with ourselves and kvm_s390_vm_stop_migration.
 */
static int kvm_s390_vm_start_migration(struct kvm *kvm)
{
	struct kvm_memory_slot *ms;
	struct kvm_memslots *slots;
	unsigned long ram_pages = 0;
	int slotnr;

	/* migration mode already enabled */
	if (kvm->arch.migration_mode)
		return 0;
	slots = kvm_memslots(kvm);
	if (!slots || !slots->used_slots)
		return -EINVAL;

	if (!kvm->arch.use_cmma) {
		kvm->arch.migration_mode = 1;
		return 0;
	}
	/* mark all the pages in active slots as dirty */
	for (slotnr = 0; slotnr < slots->used_slots; slotnr++) {
		ms = slots->memslots + slotnr;
		/*
		 * The second half of the bitmap is only used on x86,
		 * and would be wasted otherwise, so we put it to good
		 * use here to keep track of the state of the storage
		 * attributes.
		 */
		memset(kvm_second_dirty_bitmap(ms), 0xff, kvm_dirty_bitmap_bytes(ms));
		ram_pages += ms->npages;
	}
	atomic64_set(&kvm->arch.cmma_dirty_pages, ram_pages);
	kvm->arch.migration_mode = 1;
	kvm_s390_sync_request_broadcast(kvm, KVM_REQ_START_MIGRATION);
	return 0;
}

/*
 * Must be called with kvm->slots_lock to avoid races with ourselves and
 * kvm_s390_vm_start_migration.
 */
static int kvm_s390_vm_stop_migration(struct kvm *kvm)
{
	/* migration mode already disabled */
	if (!kvm->arch.migration_mode)
		return 0;
	kvm->arch.migration_mode = 0;
	if (kvm->arch.use_cmma)
		kvm_s390_sync_request_broadcast(kvm, KVM_REQ_STOP_MIGRATION);
	return 0;
}

static int kvm_s390_vm_set_migration(struct kvm *kvm,
				     struct kvm_device_attr *attr)
{
	int res = -ENXIO;

	mutex_lock(&kvm->slots_lock);
	switch (attr->attr) {
	case KVM_S390_VM_MIGRATION_START:
		res = kvm_s390_vm_start_migration(kvm);
		break;
	case KVM_S390_VM_MIGRATION_STOP:
		res = kvm_s390_vm_stop_migration(kvm);
		break;
	default:
		break;
	}
	mutex_unlock(&kvm->slots_lock);

	return res;
}

static int kvm_s390_vm_get_migration(struct kvm *kvm,
				     struct kvm_device_attr *attr)
{
	u64 mig = kvm->arch.migration_mode;

	if (attr->attr != KVM_S390_VM_MIGRATION_STATUS)
		return -ENXIO;

	if (copy_to_user((void __user *)attr->addr, &mig, sizeof(mig)))
		return -EFAULT;
	return 0;
}

static int kvm_s390_set_tod_ext(struct kvm *kvm, struct kvm_device_attr *attr)
{
	struct kvm_s390_vm_tod_clock gtod;

	if (copy_from_user(&gtod, (void __user *)attr->addr, sizeof(gtod)))
		return -EFAULT;

	if (!test_kvm_facility(kvm, 139) && gtod.epoch_idx)
		return -EINVAL;
	kvm_s390_set_tod_clock(kvm, &gtod);

	VM_EVENT(kvm, 3, "SET: TOD extension: 0x%x, TOD base: 0x%llx",
		gtod.epoch_idx, gtod.tod);

	return 0;
}

static int kvm_s390_set_tod_high(struct kvm *kvm, struct kvm_device_attr *attr)
{
	u8 gtod_high;

	if (copy_from_user(&gtod_high, (void __user *)attr->addr,
					   sizeof(gtod_high)))
		return -EFAULT;

	if (gtod_high != 0)
		return -EINVAL;
	VM_EVENT(kvm, 3, "SET: TOD extension: 0x%x", gtod_high);

	return 0;
}

static int kvm_s390_set_tod_low(struct kvm *kvm, struct kvm_device_attr *attr)
{
	struct kvm_s390_vm_tod_clock gtod = { 0 };

	if (copy_from_user(&gtod.tod, (void __user *)attr->addr,
			   sizeof(gtod.tod)))
		return -EFAULT;

	kvm_s390_set_tod_clock(kvm, &gtod);
	VM_EVENT(kvm, 3, "SET: TOD base: 0x%llx", gtod.tod);
	return 0;
}

static int kvm_s390_set_tod(struct kvm *kvm, struct kvm_device_attr *attr)
{
	int ret;

	if (attr->flags)
		return -EINVAL;

	switch (attr->attr) {
	case KVM_S390_VM_TOD_EXT:
		ret = kvm_s390_set_tod_ext(kvm, attr);
		break;
	case KVM_S390_VM_TOD_HIGH:
		ret = kvm_s390_set_tod_high(kvm, attr);
		break;
	case KVM_S390_VM_TOD_LOW:
		ret = kvm_s390_set_tod_low(kvm, attr);
		break;
	default:
		ret = -ENXIO;
		break;
	}
	return ret;
}

static void kvm_s390_get_tod_clock(struct kvm *kvm,
				   struct kvm_s390_vm_tod_clock *gtod)
{
	struct kvm_s390_tod_clock_ext htod;

	preempt_disable();

	get_tod_clock_ext((char *)&htod);

	gtod->tod = htod.tod + kvm->arch.epoch;
	gtod->epoch_idx = 0;
	if (test_kvm_facility(kvm, 139)) {
		gtod->epoch_idx = htod.epoch_idx + kvm->arch.epdx;
		if (gtod->tod < htod.tod)
			gtod->epoch_idx += 1;
	}

	preempt_enable();
}

static int kvm_s390_get_tod_ext(struct kvm *kvm, struct kvm_device_attr *attr)
{
	struct kvm_s390_vm_tod_clock gtod;

	memset(&gtod, 0, sizeof(gtod));
	kvm_s390_get_tod_clock(kvm, &gtod);
	if (copy_to_user((void __user *)attr->addr, &gtod, sizeof(gtod)))
		return -EFAULT;

	VM_EVENT(kvm, 3, "QUERY: TOD extension: 0x%x, TOD base: 0x%llx",
		gtod.epoch_idx, gtod.tod);
	return 0;
}

static int kvm_s390_get_tod_high(struct kvm *kvm, struct kvm_device_attr *attr)
{
	u8 gtod_high = 0;

	if (copy_to_user((void __user *)attr->addr, &gtod_high,
					 sizeof(gtod_high)))
		return -EFAULT;
	VM_EVENT(kvm, 3, "QUERY: TOD extension: 0x%x", gtod_high);

	return 0;
}

static int kvm_s390_get_tod_low(struct kvm *kvm, struct kvm_device_attr *attr)
{
	u64 gtod;

	gtod = kvm_s390_get_tod_clock_fast(kvm);
	if (copy_to_user((void __user *)attr->addr, &gtod, sizeof(gtod)))
		return -EFAULT;
	VM_EVENT(kvm, 3, "QUERY: TOD base: 0x%llx", gtod);

	return 0;
}

static int kvm_s390_get_tod(struct kvm *kvm, struct kvm_device_attr *attr)
{
	int ret;

	if (attr->flags)
		return -EINVAL;

	switch (attr->attr) {
	case KVM_S390_VM_TOD_EXT:
		ret = kvm_s390_get_tod_ext(kvm, attr);
		break;
	case KVM_S390_VM_TOD_HIGH:
		ret = kvm_s390_get_tod_high(kvm, attr);
		break;
	case KVM_S390_VM_TOD_LOW:
		ret = kvm_s390_get_tod_low(kvm, attr);
		break;
	default:
		ret = -ENXIO;
		break;
	}
	return ret;
}

static int kvm_s390_set_processor(struct kvm *kvm, struct kvm_device_attr *attr)
{
	struct kvm_s390_vm_cpu_processor *proc;
	u16 lowest_ibc, unblocked_ibc;
	int ret = 0;

	mutex_lock(&kvm->lock);
	if (kvm->created_vcpus) {
		ret = -EBUSY;
		goto out;
	}
	proc = kzalloc(sizeof(*proc), GFP_KERNEL);
	if (!proc) {
		ret = -ENOMEM;
		goto out;
	}
	if (!copy_from_user(proc, (void __user *)attr->addr,
			    sizeof(*proc))) {
		kvm->arch.model.cpuid = proc->cpuid;
		lowest_ibc = sclp.ibc >> 16 & 0xfff;
		unblocked_ibc = sclp.ibc & 0xfff;
		if (lowest_ibc && proc->ibc) {
			if (proc->ibc > unblocked_ibc)
				kvm->arch.model.ibc = unblocked_ibc;
			else if (proc->ibc < lowest_ibc)
				kvm->arch.model.ibc = lowest_ibc;
			else
				kvm->arch.model.ibc = proc->ibc;
		}
		memcpy(kvm->arch.model.fac_list, proc->fac_list,
		       S390_ARCH_FAC_LIST_SIZE_BYTE);
		VM_EVENT(kvm, 3, "SET: guest ibc: 0x%4.4x, guest cpuid: 0x%16.16llx",
			 kvm->arch.model.ibc,
			 kvm->arch.model.cpuid);
		VM_EVENT(kvm, 3, "SET: guest faclist: 0x%16.16llx.%16.16llx.%16.16llx",
			 kvm->arch.model.fac_list[0],
			 kvm->arch.model.fac_list[1],
			 kvm->arch.model.fac_list[2]);
	} else
		ret = -EFAULT;
	kfree(proc);
out:
	mutex_unlock(&kvm->lock);
	return ret;
}

static int kvm_s390_set_processor_feat(struct kvm *kvm,
				       struct kvm_device_attr *attr)
{
	struct kvm_s390_vm_cpu_feat data;

	if (copy_from_user(&data, (void __user *)attr->addr, sizeof(data)))
		return -EFAULT;
	if (!bitmap_subset((unsigned long *) data.feat,
			   kvm_s390_available_cpu_feat,
			   KVM_S390_VM_CPU_FEAT_NR_BITS))
		return -EINVAL;

	mutex_lock(&kvm->lock);
	if (kvm->created_vcpus) {
		mutex_unlock(&kvm->lock);
		return -EBUSY;
	}
	bitmap_copy(kvm->arch.cpu_feat, (unsigned long *) data.feat,
		    KVM_S390_VM_CPU_FEAT_NR_BITS);
	mutex_unlock(&kvm->lock);
	VM_EVENT(kvm, 3, "SET: guest feat: 0x%16.16llx.0x%16.16llx.0x%16.16llx",
			 data.feat[0],
			 data.feat[1],
			 data.feat[2]);
	return 0;
}

static int kvm_s390_set_processor_subfunc(struct kvm *kvm,
					  struct kvm_device_attr *attr)
{
	/*
	 * Once supported by kernel + hw, we have to store the subfunctions
	 * in kvm->arch and remember that user space configured them.
	 */
	return -ENXIO;
}

static int kvm_s390_set_cpu_model(struct kvm *kvm, struct kvm_device_attr *attr)
{
	int ret = -ENXIO;

	switch (attr->attr) {
	case KVM_S390_VM_CPU_PROCESSOR:
		ret = kvm_s390_set_processor(kvm, attr);
		break;
	case KVM_S390_VM_CPU_PROCESSOR_FEAT:
		ret = kvm_s390_set_processor_feat(kvm, attr);
		break;
	case KVM_S390_VM_CPU_PROCESSOR_SUBFUNC:
		ret = kvm_s390_set_processor_subfunc(kvm, attr);
		break;
	}
	return ret;
}

static int kvm_s390_get_processor(struct kvm *kvm, struct kvm_device_attr *attr)
{
	struct kvm_s390_vm_cpu_processor *proc;
	int ret = 0;

	proc = kzalloc(sizeof(*proc), GFP_KERNEL);
	if (!proc) {
		ret = -ENOMEM;
		goto out;
	}
	proc->cpuid = kvm->arch.model.cpuid;
	proc->ibc = kvm->arch.model.ibc;
	memcpy(&proc->fac_list, kvm->arch.model.fac_list,
	       S390_ARCH_FAC_LIST_SIZE_BYTE);
	VM_EVENT(kvm, 3, "GET: guest ibc: 0x%4.4x, guest cpuid: 0x%16.16llx",
		 kvm->arch.model.ibc,
		 kvm->arch.model.cpuid);
	VM_EVENT(kvm, 3, "GET: guest faclist: 0x%16.16llx.%16.16llx.%16.16llx",
		 kvm->arch.model.fac_list[0],
		 kvm->arch.model.fac_list[1],
		 kvm->arch.model.fac_list[2]);
	if (copy_to_user((void __user *)attr->addr, proc, sizeof(*proc)))
		ret = -EFAULT;
	kfree(proc);
out:
	return ret;
}

static int kvm_s390_get_machine(struct kvm *kvm, struct kvm_device_attr *attr)
{
	struct kvm_s390_vm_cpu_machine *mach;
	int ret = 0;

	mach = kzalloc(sizeof(*mach), GFP_KERNEL);
	if (!mach) {
		ret = -ENOMEM;
		goto out;
	}
	get_cpu_id((struct cpuid *) &mach->cpuid);
	mach->ibc = sclp.ibc;
	memcpy(&mach->fac_mask, kvm->arch.model.fac_mask,
	       S390_ARCH_FAC_LIST_SIZE_BYTE);
	memcpy((unsigned long *)&mach->fac_list, S390_lowcore.stfle_fac_list,
	       sizeof(S390_lowcore.stfle_fac_list));
	VM_EVENT(kvm, 3, "GET: host ibc:  0x%4.4x, host cpuid:  0x%16.16llx",
		 kvm->arch.model.ibc,
		 kvm->arch.model.cpuid);
	VM_EVENT(kvm, 3, "GET: host facmask:  0x%16.16llx.%16.16llx.%16.16llx",
		 mach->fac_mask[0],
		 mach->fac_mask[1],
		 mach->fac_mask[2]);
	VM_EVENT(kvm, 3, "GET: host faclist:  0x%16.16llx.%16.16llx.%16.16llx",
		 mach->fac_list[0],
		 mach->fac_list[1],
		 mach->fac_list[2]);
	if (copy_to_user((void __user *)attr->addr, mach, sizeof(*mach)))
		ret = -EFAULT;
	kfree(mach);
out:
	return ret;
}

static int kvm_s390_get_processor_feat(struct kvm *kvm,
				       struct kvm_device_attr *attr)
{
	struct kvm_s390_vm_cpu_feat data;

	bitmap_copy((unsigned long *) data.feat, kvm->arch.cpu_feat,
		    KVM_S390_VM_CPU_FEAT_NR_BITS);
	if (copy_to_user((void __user *)attr->addr, &data, sizeof(data)))
		return -EFAULT;
	VM_EVENT(kvm, 3, "GET: guest feat: 0x%16.16llx.0x%16.16llx.0x%16.16llx",
			 data.feat[0],
			 data.feat[1],
			 data.feat[2]);
	return 0;
}

static int kvm_s390_get_machine_feat(struct kvm *kvm,
				     struct kvm_device_attr *attr)
{
	struct kvm_s390_vm_cpu_feat data;

	bitmap_copy((unsigned long *) data.feat,
		    kvm_s390_available_cpu_feat,
		    KVM_S390_VM_CPU_FEAT_NR_BITS);
	if (copy_to_user((void __user *)attr->addr, &data, sizeof(data)))
		return -EFAULT;
	VM_EVENT(kvm, 3, "GET: host feat:  0x%16.16llx.0x%16.16llx.0x%16.16llx",
			 data.feat[0],
			 data.feat[1],
			 data.feat[2]);
	return 0;
}

static int kvm_s390_get_processor_subfunc(struct kvm *kvm,
					  struct kvm_device_attr *attr)
{
	/*
	 * Once we can actually configure subfunctions (kernel + hw support),
	 * we have to check if they were already set by user space, if so copy
	 * them from kvm->arch.
	 */
	return -ENXIO;
}

static int kvm_s390_get_machine_subfunc(struct kvm *kvm,
					struct kvm_device_attr *attr)
{
	if (copy_to_user((void __user *)attr->addr, &kvm_s390_available_subfunc,
	    sizeof(struct kvm_s390_vm_cpu_subfunc)))
		return -EFAULT;
	return 0;
}
static int kvm_s390_get_cpu_model(struct kvm *kvm, struct kvm_device_attr *attr)
{
	int ret = -ENXIO;

	switch (attr->attr) {
	case KVM_S390_VM_CPU_PROCESSOR:
		ret = kvm_s390_get_processor(kvm, attr);
		break;
	case KVM_S390_VM_CPU_MACHINE:
		ret = kvm_s390_get_machine(kvm, attr);
		break;
	case KVM_S390_VM_CPU_PROCESSOR_FEAT:
		ret = kvm_s390_get_processor_feat(kvm, attr);
		break;
	case KVM_S390_VM_CPU_MACHINE_FEAT:
		ret = kvm_s390_get_machine_feat(kvm, attr);
		break;
	case KVM_S390_VM_CPU_PROCESSOR_SUBFUNC:
		ret = kvm_s390_get_processor_subfunc(kvm, attr);
		break;
	case KVM_S390_VM_CPU_MACHINE_SUBFUNC:
		ret = kvm_s390_get_machine_subfunc(kvm, attr);
		break;
	}
	return ret;
}

static int kvm_s390_vm_set_attr(struct kvm *kvm, struct kvm_device_attr *attr)
{
	int ret;

	switch (attr->group) {
	case KVM_S390_VM_MEM_CTRL:
		ret = kvm_s390_set_mem_control(kvm, attr);
		break;
	case KVM_S390_VM_TOD:
		ret = kvm_s390_set_tod(kvm, attr);
		break;
	case KVM_S390_VM_CPU_MODEL:
		ret = kvm_s390_set_cpu_model(kvm, attr);
		break;
	case KVM_S390_VM_CRYPTO:
		ret = kvm_s390_vm_set_crypto(kvm, attr);
		break;
	case KVM_S390_VM_MIGRATION:
		ret = kvm_s390_vm_set_migration(kvm, attr);
		break;
	default:
		ret = -ENXIO;
		break;
	}

	return ret;
}

static int kvm_s390_vm_get_attr(struct kvm *kvm, struct kvm_device_attr *attr)
{
	int ret;

	switch (attr->group) {
	case KVM_S390_VM_MEM_CTRL:
		ret = kvm_s390_get_mem_control(kvm, attr);
		break;
	case KVM_S390_VM_TOD:
		ret = kvm_s390_get_tod(kvm, attr);
		break;
	case KVM_S390_VM_CPU_MODEL:
		ret = kvm_s390_get_cpu_model(kvm, attr);
		break;
	case KVM_S390_VM_MIGRATION:
		ret = kvm_s390_vm_get_migration(kvm, attr);
		break;
	default:
		ret = -ENXIO;
		break;
	}

	return ret;
}

static int kvm_s390_vm_has_attr(struct kvm *kvm, struct kvm_device_attr *attr)
{
	int ret;

	switch (attr->group) {
	case KVM_S390_VM_MEM_CTRL:
		switch (attr->attr) {
		case KVM_S390_VM_MEM_ENABLE_CMMA:
		case KVM_S390_VM_MEM_CLR_CMMA:
			ret = sclp.has_cmma ? 0 : -ENXIO;
			break;
		case KVM_S390_VM_MEM_LIMIT_SIZE:
			ret = 0;
			break;
		default:
			ret = -ENXIO;
			break;
		}
		break;
	case KVM_S390_VM_TOD:
		switch (attr->attr) {
		case KVM_S390_VM_TOD_LOW:
		case KVM_S390_VM_TOD_HIGH:
			ret = 0;
			break;
		default:
			ret = -ENXIO;
			break;
		}
		break;
	case KVM_S390_VM_CPU_MODEL:
		switch (attr->attr) {
		case KVM_S390_VM_CPU_PROCESSOR:
		case KVM_S390_VM_CPU_MACHINE:
		case KVM_S390_VM_CPU_PROCESSOR_FEAT:
		case KVM_S390_VM_CPU_MACHINE_FEAT:
		case KVM_S390_VM_CPU_MACHINE_SUBFUNC:
			ret = 0;
			break;
		/* configuring subfunctions is not supported yet */
		case KVM_S390_VM_CPU_PROCESSOR_SUBFUNC:
		default:
			ret = -ENXIO;
			break;
		}
		break;
	case KVM_S390_VM_CRYPTO:
		switch (attr->attr) {
		case KVM_S390_VM_CRYPTO_ENABLE_AES_KW:
		case KVM_S390_VM_CRYPTO_ENABLE_DEA_KW:
		case KVM_S390_VM_CRYPTO_DISABLE_AES_KW:
		case KVM_S390_VM_CRYPTO_DISABLE_DEA_KW:
			ret = 0;
			break;
		default:
			ret = -ENXIO;
			break;
		}
		break;
	case KVM_S390_VM_MIGRATION:
		ret = 0;
		break;
	default:
		ret = -ENXIO;
		break;
	}

	return ret;
}

static long kvm_s390_get_skeys(struct kvm *kvm, struct kvm_s390_skeys *args)
{
	uint8_t *keys;
	uint64_t hva;
	int srcu_idx, i, r = 0;

	if (args->flags != 0)
		return -EINVAL;

	/* Is this guest using storage keys? */
	if (!mm_uses_skeys(current->mm))
		return KVM_S390_GET_SKEYS_NONE;

	/* Enforce sane limit on memory allocation */
	if (args->count < 1 || args->count > KVM_S390_SKEYS_MAX)
		return -EINVAL;

	keys = kvmalloc_array(args->count, sizeof(uint8_t), GFP_KERNEL);
	if (!keys)
		return -ENOMEM;

	down_read(&current->mm->mmap_sem);
	srcu_idx = srcu_read_lock(&kvm->srcu);
	for (i = 0; i < args->count; i++) {
		hva = gfn_to_hva(kvm, args->start_gfn + i);
		if (kvm_is_error_hva(hva)) {
			r = -EFAULT;
			break;
		}

		r = get_guest_storage_key(current->mm, hva, &keys[i]);
		if (r)
			break;
	}
	srcu_read_unlock(&kvm->srcu, srcu_idx);
	up_read(&current->mm->mmap_sem);

	if (!r) {
		r = copy_to_user((uint8_t __user *)args->skeydata_addr, keys,
				 sizeof(uint8_t) * args->count);
		if (r)
			r = -EFAULT;
	}

	kvfree(keys);
	return r;
}

static long kvm_s390_set_skeys(struct kvm *kvm, struct kvm_s390_skeys *args)
{
	uint8_t *keys;
	uint64_t hva;
	int srcu_idx, i, r = 0;
	bool unlocked;

	if (args->flags != 0)
		return -EINVAL;

	/* Enforce sane limit on memory allocation */
	if (args->count < 1 || args->count > KVM_S390_SKEYS_MAX)
		return -EINVAL;

	keys = kvmalloc_array(args->count, sizeof(uint8_t), GFP_KERNEL);
	if (!keys)
		return -ENOMEM;

	r = copy_from_user(keys, (uint8_t __user *)args->skeydata_addr,
			   sizeof(uint8_t) * args->count);
	if (r) {
		r = -EFAULT;
		goto out;
	}

	/* Enable storage key handling for the guest */
	r = s390_enable_skey();
	if (r)
		goto out;

	i = 0;
	down_read(&current->mm->mmap_sem);
	srcu_idx = srcu_read_lock(&kvm->srcu);
        while (i < args->count) {
		unlocked = false;
		hva = gfn_to_hva(kvm, args->start_gfn + i);
		if (kvm_is_error_hva(hva)) {
			r = -EFAULT;
			break;
		}

		/* Lowest order bit is reserved */
		if (keys[i] & 0x01) {
			r = -EINVAL;
			break;
		}

		r = set_guest_storage_key(current->mm, hva, keys[i], 0);
		if (r) {
			r = fixup_user_fault(current, current->mm, hva,
					     FAULT_FLAG_WRITE, &unlocked);
			if (r)
				break;
		}
		if (!r)
			i++;
	}
	srcu_read_unlock(&kvm->srcu, srcu_idx);
	up_read(&current->mm->mmap_sem);
out:
	kvfree(keys);
	return r;
}

/*
 * Base address and length must be sent at the start of each block, therefore
 * it's cheaper to send some clean data, as long as it's less than the size of
 * two longs.
 */
#define KVM_S390_MAX_BIT_DISTANCE (2 * sizeof(void *))
/* for consistency */
#define KVM_S390_CMMA_SIZE_MAX ((u32)KVM_S390_SKEYS_MAX)

/*
 * Similar to gfn_to_memslot, but returns the index of a memslot also when the
 * address falls in a hole. In that case the index of one of the memslots
 * bordering the hole is returned.
 */
static int gfn_to_memslot_approx(struct kvm_memslots *slots, gfn_t gfn)
{
	int start = 0, end = slots->used_slots;
	int slot = atomic_read(&slots->lru_slot);
	struct kvm_memory_slot *memslots = slots->memslots;

	if (gfn >= memslots[slot].base_gfn &&
	    gfn < memslots[slot].base_gfn + memslots[slot].npages)
		return slot;

	while (start < end) {
		slot = start + (end - start) / 2;

		if (gfn >= memslots[slot].base_gfn)
			end = slot;
		else
			start = slot + 1;
	}

	if (gfn >= memslots[start].base_gfn &&
	    gfn < memslots[start].base_gfn + memslots[start].npages) {
		atomic_set(&slots->lru_slot, start);
	}

	return start;
}

static int kvm_s390_peek_cmma(struct kvm *kvm, struct kvm_s390_cmma_log *args,
			      u8 *res, unsigned long bufsize)
{
	unsigned long pgstev, hva, cur_gfn = args->start_gfn;

	args->count = 0;
	while (args->count < bufsize) {
		hva = gfn_to_hva(kvm, cur_gfn);
		/*
		 * We return an error if the first value was invalid, but we
		 * return successfully if at least one value was copied.
		 */
		if (kvm_is_error_hva(hva))
			return args->count ? 0 : -EFAULT;
		if (get_pgste(kvm->mm, hva, &pgstev) < 0)
			pgstev = 0;
		res[args->count++] = (pgstev >> 24) & 0x43;
		cur_gfn++;
	}

	return 0;
}

static unsigned long kvm_s390_next_dirty_cmma(struct kvm_memslots *slots,
					      unsigned long cur_gfn)
{
	int slotidx = gfn_to_memslot_approx(slots, cur_gfn);
	struct kvm_memory_slot *ms = slots->memslots + slotidx;
	unsigned long ofs = cur_gfn - ms->base_gfn;

	if (ms->base_gfn + ms->npages <= cur_gfn) {
		slotidx--;
		/* If we are above the highest slot, wrap around */
		if (slotidx < 0)
			slotidx = slots->used_slots - 1;

		ms = slots->memslots + slotidx;
		ofs = 0;
	}
	ofs = find_next_bit(kvm_second_dirty_bitmap(ms), ms->npages, ofs);
	while ((slotidx > 0) && (ofs >= ms->npages)) {
		slotidx--;
		ms = slots->memslots + slotidx;
		ofs = find_next_bit(kvm_second_dirty_bitmap(ms), ms->npages, 0);
	}
	return ms->base_gfn + ofs;
}

static int kvm_s390_get_cmma(struct kvm *kvm, struct kvm_s390_cmma_log *args,
			     u8 *res, unsigned long bufsize)
{
	unsigned long mem_end, cur_gfn, next_gfn, hva, pgstev;
	struct kvm_memslots *slots = kvm_memslots(kvm);
	struct kvm_memory_slot *ms;

	cur_gfn = kvm_s390_next_dirty_cmma(slots, args->start_gfn);
	ms = gfn_to_memslot(kvm, cur_gfn);
	args->count = 0;
	args->start_gfn = cur_gfn;
	if (!ms)
		return 0;
	next_gfn = kvm_s390_next_dirty_cmma(slots, cur_gfn + 1);
	mem_end = slots->memslots[0].base_gfn + slots->memslots[0].npages;

	while (args->count < bufsize) {
		hva = gfn_to_hva(kvm, cur_gfn);
		if (kvm_is_error_hva(hva))
			return 0;
		/* Decrement only if we actually flipped the bit to 0 */
		if (test_and_clear_bit(cur_gfn - ms->base_gfn, kvm_second_dirty_bitmap(ms)))
			atomic64_dec(&kvm->arch.cmma_dirty_pages);
		if (get_pgste(kvm->mm, hva, &pgstev) < 0)
			pgstev = 0;
		/* Save the value */
		res[args->count++] = (pgstev >> 24) & 0x43;
		/* If the next bit is too far away, stop. */
		if (next_gfn > cur_gfn + KVM_S390_MAX_BIT_DISTANCE)
			return 0;
		/* If we reached the previous "next", find the next one */
		if (cur_gfn == next_gfn)
			next_gfn = kvm_s390_next_dirty_cmma(slots, cur_gfn + 1);
		/* Reached the end of memory or of the buffer, stop */
		if ((next_gfn >= mem_end) ||
		    (next_gfn - args->start_gfn >= bufsize))
			return 0;
		cur_gfn++;
		/* Reached the end of the current memslot, take the next one. */
		if (cur_gfn - ms->base_gfn >= ms->npages) {
			ms = gfn_to_memslot(kvm, cur_gfn);
			if (!ms)
				return 0;
		}
	}
	return 0;
}

/*
 * This function searches for the next page with dirty CMMA attributes, and
 * saves the attributes in the buffer up to either the end of the buffer or
 * until a block of at least KVM_S390_MAX_BIT_DISTANCE clean bits is found;
 * no trailing clean bytes are saved.
 * In case no dirty bits were found, or if CMMA was not enabled or used, the
 * output buffer will indicate 0 as length.
 */
static int kvm_s390_get_cmma_bits(struct kvm *kvm,
				  struct kvm_s390_cmma_log *args)
{
	unsigned long bufsize;
	int srcu_idx, peek, ret;
	u8 *values;

	if (!kvm->arch.use_cmma)
		return -ENXIO;
	/* Invalid/unsupported flags were specified */
	if (args->flags & ~KVM_S390_CMMA_PEEK)
		return -EINVAL;
	/* Migration mode query, and we are not doing a migration */
	peek = !!(args->flags & KVM_S390_CMMA_PEEK);
	if (!peek && !kvm->arch.migration_mode)
		return -EINVAL;
	/* CMMA is disabled or was not used, or the buffer has length zero */
	bufsize = min(args->count, KVM_S390_CMMA_SIZE_MAX);
	if (!bufsize || !kvm->mm->context.uses_cmm) {
		memset(args, 0, sizeof(*args));
		return 0;
	}
	/* We are not peeking, and there are no dirty pages */
	if (!peek && !atomic64_read(&kvm->arch.cmma_dirty_pages)) {
		memset(args, 0, sizeof(*args));
		return 0;
	}

	values = vmalloc(bufsize);
	if (!values)
		return -ENOMEM;

	down_read(&kvm->mm->mmap_sem);
	srcu_idx = srcu_read_lock(&kvm->srcu);
	if (peek)
		ret = kvm_s390_peek_cmma(kvm, args, values, bufsize);
	else
		ret = kvm_s390_get_cmma(kvm, args, values, bufsize);
	srcu_read_unlock(&kvm->srcu, srcu_idx);
	up_read(&kvm->mm->mmap_sem);

	if (kvm->arch.migration_mode)
		args->remaining = atomic64_read(&kvm->arch.cmma_dirty_pages);
	else
		args->remaining = 0;

	if (copy_to_user((void __user *)args->values, values, args->count))
		ret = -EFAULT;

	vfree(values);
	return ret;
}

/*
 * This function sets the CMMA attributes for the given pages. If the input
 * buffer has zero length, no action is taken, otherwise the attributes are
 * set and the mm->context.uses_cmm flag is set.
 */
static int kvm_s390_set_cmma_bits(struct kvm *kvm,
				  const struct kvm_s390_cmma_log *args)
{
	unsigned long hva, mask, pgstev, i;
	uint8_t *bits;
	int srcu_idx, r = 0;

	mask = args->mask;

	if (!kvm->arch.use_cmma)
		return -ENXIO;
	/* invalid/unsupported flags */
	if (args->flags != 0)
		return -EINVAL;
	/* Enforce sane limit on memory allocation */
	if (args->count > KVM_S390_CMMA_SIZE_MAX)
		return -EINVAL;
	/* Nothing to do */
	if (args->count == 0)
		return 0;

	bits = vmalloc(array_size(sizeof(*bits), args->count));
	if (!bits)
		return -ENOMEM;

	r = copy_from_user(bits, (void __user *)args->values, args->count);
	if (r) {
		r = -EFAULT;
		goto out;
	}

	down_read(&kvm->mm->mmap_sem);
	srcu_idx = srcu_read_lock(&kvm->srcu);
	for (i = 0; i < args->count; i++) {
		hva = gfn_to_hva(kvm, args->start_gfn + i);
		if (kvm_is_error_hva(hva)) {
			r = -EFAULT;
			break;
		}

		pgstev = bits[i];
		pgstev = pgstev << 24;
		mask &= _PGSTE_GPS_USAGE_MASK | _PGSTE_GPS_NODAT;
		set_pgste_bits(kvm->mm, hva, mask, pgstev);
	}
	srcu_read_unlock(&kvm->srcu, srcu_idx);
	up_read(&kvm->mm->mmap_sem);

	if (!kvm->mm->context.uses_cmm) {
		down_write(&kvm->mm->mmap_sem);
		kvm->mm->context.uses_cmm = 1;
		up_write(&kvm->mm->mmap_sem);
	}
out:
	vfree(bits);
	return r;
}

long kvm_arch_vm_ioctl(struct file *filp,
		       unsigned int ioctl, unsigned long arg)
{
	struct kvm *kvm = filp->private_data;
	void __user *argp = (void __user *)arg;
	struct kvm_device_attr attr;
	int r;

	switch (ioctl) {
	case KVM_S390_INTERRUPT: {
		struct kvm_s390_interrupt s390int;

		r = -EFAULT;
		if (copy_from_user(&s390int, argp, sizeof(s390int)))
			break;
		r = kvm_s390_inject_vm(kvm, &s390int);
		break;
	}
	case KVM_ENABLE_CAP: {
		struct kvm_enable_cap cap;
		r = -EFAULT;
		if (copy_from_user(&cap, argp, sizeof(cap)))
			break;
		r = kvm_vm_ioctl_enable_cap(kvm, &cap);
		break;
	}
	case KVM_CREATE_IRQCHIP: {
		struct kvm_irq_routing_entry routing;

		r = -EINVAL;
		if (kvm->arch.use_irqchip) {
			/* Set up dummy routing. */
			memset(&routing, 0, sizeof(routing));
			r = kvm_set_irq_routing(kvm, &routing, 0, 0);
		}
		break;
	}
	case KVM_SET_DEVICE_ATTR: {
		r = -EFAULT;
		if (copy_from_user(&attr, (void __user *)arg, sizeof(attr)))
			break;
		r = kvm_s390_vm_set_attr(kvm, &attr);
		break;
	}
	case KVM_GET_DEVICE_ATTR: {
		r = -EFAULT;
		if (copy_from_user(&attr, (void __user *)arg, sizeof(attr)))
			break;
		r = kvm_s390_vm_get_attr(kvm, &attr);
		break;
	}
	case KVM_HAS_DEVICE_ATTR: {
		r = -EFAULT;
		if (copy_from_user(&attr, (void __user *)arg, sizeof(attr)))
			break;
		r = kvm_s390_vm_has_attr(kvm, &attr);
		break;
	}
	case KVM_S390_GET_SKEYS: {
		struct kvm_s390_skeys args;

		r = -EFAULT;
		if (copy_from_user(&args, argp,
				   sizeof(struct kvm_s390_skeys)))
			break;
		r = kvm_s390_get_skeys(kvm, &args);
		break;
	}
	case KVM_S390_SET_SKEYS: {
		struct kvm_s390_skeys args;

		r = -EFAULT;
		if (copy_from_user(&args, argp,
				   sizeof(struct kvm_s390_skeys)))
			break;
		r = kvm_s390_set_skeys(kvm, &args);
		break;
	}
	case KVM_S390_GET_CMMA_BITS: {
		struct kvm_s390_cmma_log args;

		r = -EFAULT;
		if (copy_from_user(&args, argp, sizeof(args)))
			break;
		mutex_lock(&kvm->slots_lock);
		r = kvm_s390_get_cmma_bits(kvm, &args);
		mutex_unlock(&kvm->slots_lock);
		if (!r) {
			r = copy_to_user(argp, &args, sizeof(args));
			if (r)
				r = -EFAULT;
		}
		break;
	}
	case KVM_S390_SET_CMMA_BITS: {
		struct kvm_s390_cmma_log args;

		r = -EFAULT;
		if (copy_from_user(&args, argp, sizeof(args)))
			break;
		mutex_lock(&kvm->slots_lock);
		r = kvm_s390_set_cmma_bits(kvm, &args);
		mutex_unlock(&kvm->slots_lock);
		break;
	}
	default:
		r = -ENOTTY;
	}

	return r;
}

static int kvm_s390_query_ap_config(u8 *config)
{
	u32 fcn_code = 0x04000000UL;
	u32 cc = 0;

	memset(config, 0, 128);
	asm volatile(
		"lgr 0,%1\n"
		"lgr 2,%2\n"
		".long 0xb2af0000\n"		/* PQAP(QCI) */
		"0: ipm %0\n"
		"srl %0,28\n"
		"1:\n"
		EX_TABLE(0b, 1b)
		: "+r" (cc)
		: "r" (fcn_code), "r" (config)
		: "cc", "0", "2", "memory"
	);

	return cc;
}

static int kvm_s390_apxa_installed(void)
{
	u8 config[128];
	int cc;

	if (test_facility(12)) {
		cc = kvm_s390_query_ap_config(config);

		if (cc)
			pr_err("PQAP(QCI) failed with cc=%d", cc);
		else
			return config[0] & 0x40;
	}

	return 0;
}

static void kvm_s390_set_crycb_format(struct kvm *kvm)
{
	kvm->arch.crypto.crycbd = (__u32)(unsigned long) kvm->arch.crypto.crycb;

	if (kvm_s390_apxa_installed())
		kvm->arch.crypto.crycbd |= CRYCB_FORMAT2;
	else
		kvm->arch.crypto.crycbd |= CRYCB_FORMAT1;
}

static u64 kvm_s390_get_initial_cpuid(void)
{
	struct cpuid cpuid;

	get_cpu_id(&cpuid);
	cpuid.version = 0xff;
	return *((u64 *) &cpuid);
}

static void kvm_s390_crypto_init(struct kvm *kvm)
{
	if (!test_kvm_facility(kvm, 76))
		return;

	kvm->arch.crypto.crycb = &kvm->arch.sie_page2->crycb;
	kvm_s390_set_crycb_format(kvm);

	/* Enable AES/DEA protected key functions by default */
	kvm->arch.crypto.aes_kw = 1;
	kvm->arch.crypto.dea_kw = 1;
	get_random_bytes(kvm->arch.crypto.crycb->aes_wrapping_key_mask,
			 sizeof(kvm->arch.crypto.crycb->aes_wrapping_key_mask));
	get_random_bytes(kvm->arch.crypto.crycb->dea_wrapping_key_mask,
			 sizeof(kvm->arch.crypto.crycb->dea_wrapping_key_mask));
}

static void sca_dispose(struct kvm *kvm)
{
	if (kvm->arch.use_esca)
		free_pages_exact(kvm->arch.sca, sizeof(struct esca_block));
	else
		free_page((unsigned long)(kvm->arch.sca));
	kvm->arch.sca = NULL;
}

int kvm_arch_init_vm(struct kvm *kvm, unsigned long type)
{
	gfp_t alloc_flags = GFP_KERNEL;
	int i, rc;
	char debug_name[16];
	static unsigned long sca_offset;

	rc = -EINVAL;
#ifdef CONFIG_KVM_S390_UCONTROL
	if (type & ~KVM_VM_S390_UCONTROL)
		goto out_err;
	if ((type & KVM_VM_S390_UCONTROL) && (!capable(CAP_SYS_ADMIN)))
		goto out_err;
#else
	if (type)
		goto out_err;
#endif

	rc = s390_enable_sie();
	if (rc)
		goto out_err;

	rc = -ENOMEM;

	if (!sclp.has_64bscao)
		alloc_flags |= GFP_DMA;
	rwlock_init(&kvm->arch.sca_lock);
	/* start with basic SCA */
	kvm->arch.sca = (struct bsca_block *) get_zeroed_page(alloc_flags);
	if (!kvm->arch.sca)
		goto out_err;
	spin_lock(&kvm_lock);
	sca_offset += 16;
	if (sca_offset + sizeof(struct bsca_block) > PAGE_SIZE)
		sca_offset = 0;
	kvm->arch.sca = (struct bsca_block *)
			((char *) kvm->arch.sca + sca_offset);
	spin_unlock(&kvm_lock);

	sprintf(debug_name, "kvm-%u", current->pid);

	kvm->arch.dbf = debug_register(debug_name, 32, 1, 7 * sizeof(long));
	if (!kvm->arch.dbf)
		goto out_err;

	BUILD_BUG_ON(sizeof(struct sie_page2) != 4096);
	kvm->arch.sie_page2 =
	     (struct sie_page2 *) get_zeroed_page(GFP_KERNEL | GFP_DMA);
	if (!kvm->arch.sie_page2)
		goto out_err;

	kvm->arch.model.fac_list = kvm->arch.sie_page2->fac_list;

	for (i = 0; i < kvm_s390_fac_size(); i++) {
		kvm->arch.model.fac_mask[i] = S390_lowcore.stfle_fac_list[i] &
					      (kvm_s390_fac_base[i] |
					       kvm_s390_fac_ext[i]);
		kvm->arch.model.fac_list[i] = S390_lowcore.stfle_fac_list[i] &
					      kvm_s390_fac_base[i];
	}

	/* we are always in czam mode - even on pre z14 machines */
	set_kvm_facility(kvm->arch.model.fac_mask, 138);
	set_kvm_facility(kvm->arch.model.fac_list, 138);
	/* we emulate STHYI in kvm */
	set_kvm_facility(kvm->arch.model.fac_mask, 74);
	set_kvm_facility(kvm->arch.model.fac_list, 74);
	if (MACHINE_HAS_TLB_GUEST) {
		set_kvm_facility(kvm->arch.model.fac_mask, 147);
		set_kvm_facility(kvm->arch.model.fac_list, 147);
	}

	kvm->arch.model.cpuid = kvm_s390_get_initial_cpuid();
	kvm->arch.model.ibc = sclp.ibc & 0x0fff;

	kvm_s390_crypto_init(kvm);

	mutex_init(&kvm->arch.float_int.ais_lock);
	spin_lock_init(&kvm->arch.float_int.lock);
	for (i = 0; i < FIRQ_LIST_COUNT; i++)
		INIT_LIST_HEAD(&kvm->arch.float_int.lists[i]);
	init_waitqueue_head(&kvm->arch.ipte_wq);
	mutex_init(&kvm->arch.ipte_mutex);

	debug_register_view(kvm->arch.dbf, &debug_sprintf_view);
	VM_EVENT(kvm, 3, "vm created with type %lu", type);

	if (type & KVM_VM_S390_UCONTROL) {
		kvm->arch.gmap = NULL;
		kvm->arch.mem_limit = KVM_S390_NO_MEM_LIMIT;
	} else {
		if (sclp.hamax == U64_MAX)
			kvm->arch.mem_limit = TASK_SIZE_MAX;
		else
			kvm->arch.mem_limit = min_t(unsigned long, TASK_SIZE_MAX,
						    sclp.hamax + 1);
		kvm->arch.gmap = gmap_create(current->mm, kvm->arch.mem_limit - 1);
		if (!kvm->arch.gmap)
			goto out_err;
		kvm->arch.gmap->private = kvm;
		kvm->arch.gmap->pfault_enabled = 0;
	}

	kvm->arch.use_pfmfi = sclp.has_pfmfi;
	kvm->arch.use_skf = sclp.has_skey;
	spin_lock_init(&kvm->arch.start_stop_lock);
	kvm_s390_vsie_init(kvm);
	kvm_s390_gisa_init(kvm);
	KVM_EVENT(3, "vm 0x%pK created by pid %u", kvm, current->pid);

	return 0;
out_err:
	free_page((unsigned long)kvm->arch.sie_page2);
	debug_unregister(kvm->arch.dbf);
	sca_dispose(kvm);
	KVM_EVENT(3, "creation of vm failed: %d", rc);
	return rc;
}

bool kvm_arch_has_vcpu_debugfs(void)
{
	return false;
}

int kvm_arch_create_vcpu_debugfs(struct kvm_vcpu *vcpu)
{
	return 0;
}

void kvm_arch_vcpu_destroy(struct kvm_vcpu *vcpu)
{
	VCPU_EVENT(vcpu, 3, "%s", "free cpu");
	trace_kvm_s390_destroy_vcpu(vcpu->vcpu_id);
	kvm_s390_clear_local_irqs(vcpu);
	kvm_clear_async_pf_completion_queue(vcpu);
	if (!kvm_is_ucontrol(vcpu->kvm))
		sca_del_vcpu(vcpu);

	if (kvm_is_ucontrol(vcpu->kvm))
		gmap_remove(vcpu->arch.gmap);

	if (vcpu->kvm->arch.use_cmma)
		kvm_s390_vcpu_unsetup_cmma(vcpu);
	free_page((unsigned long)(vcpu->arch.sie_block));

	kvm_vcpu_uninit(vcpu);
	kmem_cache_free(kvm_vcpu_cache, vcpu);
}

static void kvm_free_vcpus(struct kvm *kvm)
{
	unsigned int i;
	struct kvm_vcpu *vcpu;

	kvm_for_each_vcpu(i, vcpu, kvm)
		kvm_arch_vcpu_destroy(vcpu);

	mutex_lock(&kvm->lock);
	for (i = 0; i < atomic_read(&kvm->online_vcpus); i++)
		kvm->vcpus[i] = NULL;

	atomic_set(&kvm->online_vcpus, 0);
	mutex_unlock(&kvm->lock);
}

void kvm_arch_destroy_vm(struct kvm *kvm)
{
	kvm_free_vcpus(kvm);
	sca_dispose(kvm);
	debug_unregister(kvm->arch.dbf);
	kvm_s390_gisa_destroy(kvm);
	free_page((unsigned long)kvm->arch.sie_page2);
	if (!kvm_is_ucontrol(kvm))
		gmap_remove(kvm->arch.gmap);
	kvm_s390_destroy_adapters(kvm);
	kvm_s390_clear_float_irqs(kvm);
	kvm_s390_vsie_destroy(kvm);
	KVM_EVENT(3, "vm 0x%pK destroyed", kvm);
}

/* Section: vcpu related */
static int __kvm_ucontrol_vcpu_init(struct kvm_vcpu *vcpu)
{
	vcpu->arch.gmap = gmap_create(current->mm, -1UL);
	if (!vcpu->arch.gmap)
		return -ENOMEM;
	vcpu->arch.gmap->private = vcpu->kvm;

	return 0;
}

static void sca_del_vcpu(struct kvm_vcpu *vcpu)
{
	if (!kvm_s390_use_sca_entries())
		return;
	read_lock(&vcpu->kvm->arch.sca_lock);
	if (vcpu->kvm->arch.use_esca) {
		struct esca_block *sca = vcpu->kvm->arch.sca;

		clear_bit_inv(vcpu->vcpu_id, (unsigned long *) sca->mcn);
		sca->cpu[vcpu->vcpu_id].sda = 0;
	} else {
		struct bsca_block *sca = vcpu->kvm->arch.sca;

		clear_bit_inv(vcpu->vcpu_id, (unsigned long *) &sca->mcn);
		sca->cpu[vcpu->vcpu_id].sda = 0;
	}
	read_unlock(&vcpu->kvm->arch.sca_lock);
}

static void sca_add_vcpu(struct kvm_vcpu *vcpu)
{
	if (!kvm_s390_use_sca_entries()) {
		struct bsca_block *sca = vcpu->kvm->arch.sca;

		/* we still need the basic sca for the ipte control */
		vcpu->arch.sie_block->scaoh = (__u32)(((__u64)sca) >> 32);
		vcpu->arch.sie_block->scaol = (__u32)(__u64)sca;
		return;
	}
	read_lock(&vcpu->kvm->arch.sca_lock);
	if (vcpu->kvm->arch.use_esca) {
		struct esca_block *sca = vcpu->kvm->arch.sca;

		sca->cpu[vcpu->vcpu_id].sda = (__u64) vcpu->arch.sie_block;
		vcpu->arch.sie_block->scaoh = (__u32)(((__u64)sca) >> 32);
		vcpu->arch.sie_block->scaol = (__u32)(__u64)sca & ~0x3fU;
		vcpu->arch.sie_block->ecb2 |= ECB2_ESCA;
		set_bit_inv(vcpu->vcpu_id, (unsigned long *) sca->mcn);
	} else {
		struct bsca_block *sca = vcpu->kvm->arch.sca;

		sca->cpu[vcpu->vcpu_id].sda = (__u64) vcpu->arch.sie_block;
		vcpu->arch.sie_block->scaoh = (__u32)(((__u64)sca) >> 32);
		vcpu->arch.sie_block->scaol = (__u32)(__u64)sca;
		set_bit_inv(vcpu->vcpu_id, (unsigned long *) &sca->mcn);
	}
	read_unlock(&vcpu->kvm->arch.sca_lock);
}

/* Basic SCA to Extended SCA data copy routines */
static inline void sca_copy_entry(struct esca_entry *d, struct bsca_entry *s)
{
	d->sda = s->sda;
	d->sigp_ctrl.c = s->sigp_ctrl.c;
	d->sigp_ctrl.scn = s->sigp_ctrl.scn;
}

static void sca_copy_b_to_e(struct esca_block *d, struct bsca_block *s)
{
	int i;

	d->ipte_control = s->ipte_control;
	d->mcn[0] = s->mcn;
	for (i = 0; i < KVM_S390_BSCA_CPU_SLOTS; i++)
		sca_copy_entry(&d->cpu[i], &s->cpu[i]);
}

static int sca_switch_to_extended(struct kvm *kvm)
{
	struct bsca_block *old_sca = kvm->arch.sca;
	struct esca_block *new_sca;
	struct kvm_vcpu *vcpu;
	unsigned int vcpu_idx;
	u32 scaol, scaoh;

	new_sca = alloc_pages_exact(sizeof(*new_sca), GFP_KERNEL|__GFP_ZERO);
	if (!new_sca)
		return -ENOMEM;

	scaoh = (u32)((u64)(new_sca) >> 32);
	scaol = (u32)(u64)(new_sca) & ~0x3fU;

	kvm_s390_vcpu_block_all(kvm);
	write_lock(&kvm->arch.sca_lock);

	sca_copy_b_to_e(new_sca, old_sca);

	kvm_for_each_vcpu(vcpu_idx, vcpu, kvm) {
		vcpu->arch.sie_block->scaoh = scaoh;
		vcpu->arch.sie_block->scaol = scaol;
		vcpu->arch.sie_block->ecb2 |= ECB2_ESCA;
	}
	kvm->arch.sca = new_sca;
	kvm->arch.use_esca = 1;

	write_unlock(&kvm->arch.sca_lock);
	kvm_s390_vcpu_unblock_all(kvm);

	free_page((unsigned long)old_sca);

	VM_EVENT(kvm, 2, "Switched to ESCA (0x%pK -> 0x%pK)",
		 old_sca, kvm->arch.sca);
	return 0;
}

static int sca_can_add_vcpu(struct kvm *kvm, unsigned int id)
{
	int rc;

	if (!kvm_s390_use_sca_entries()) {
		if (id < KVM_MAX_VCPUS)
			return true;
		return false;
	}
	if (id < KVM_S390_BSCA_CPU_SLOTS)
		return true;
	if (!sclp.has_esca || !sclp.has_64bscao)
		return false;

	mutex_lock(&kvm->lock);
	rc = kvm->arch.use_esca ? 0 : sca_switch_to_extended(kvm);
	mutex_unlock(&kvm->lock);

	return rc == 0 && id < KVM_S390_ESCA_CPU_SLOTS;
}

int kvm_arch_vcpu_init(struct kvm_vcpu *vcpu)
{
	vcpu->arch.pfault_token = KVM_S390_PFAULT_TOKEN_INVALID;
	kvm_clear_async_pf_completion_queue(vcpu);
	vcpu->run->kvm_valid_regs = KVM_SYNC_PREFIX |
				    KVM_SYNC_GPRS |
				    KVM_SYNC_ACRS |
				    KVM_SYNC_CRS |
				    KVM_SYNC_ARCH0 |
				    KVM_SYNC_PFAULT;
	kvm_s390_set_prefix(vcpu, 0);
	if (test_kvm_facility(vcpu->kvm, 64))
		vcpu->run->kvm_valid_regs |= KVM_SYNC_RICCB;
	if (test_kvm_facility(vcpu->kvm, 82))
		vcpu->run->kvm_valid_regs |= KVM_SYNC_BPBC;
	if (test_kvm_facility(vcpu->kvm, 133))
		vcpu->run->kvm_valid_regs |= KVM_SYNC_GSCB;
	if (test_kvm_facility(vcpu->kvm, 156))
		vcpu->run->kvm_valid_regs |= KVM_SYNC_ETOKEN;
	/* fprs can be synchronized via vrs, even if the guest has no vx. With
	 * MACHINE_HAS_VX, (load|store)_fpu_regs() will work with vrs format.
	 */
	if (MACHINE_HAS_VX)
		vcpu->run->kvm_valid_regs |= KVM_SYNC_VRS;
	else
		vcpu->run->kvm_valid_regs |= KVM_SYNC_FPRS;

	if (kvm_is_ucontrol(vcpu->kvm))
		return __kvm_ucontrol_vcpu_init(vcpu);

	return 0;
}

/* needs disabled preemption to protect from TOD sync and vcpu_load/put */
static void __start_cpu_timer_accounting(struct kvm_vcpu *vcpu)
{
	WARN_ON_ONCE(vcpu->arch.cputm_start != 0);
	raw_write_seqcount_begin(&vcpu->arch.cputm_seqcount);
	vcpu->arch.cputm_start = get_tod_clock_fast();
	raw_write_seqcount_end(&vcpu->arch.cputm_seqcount);
}

/* needs disabled preemption to protect from TOD sync and vcpu_load/put */
static void __stop_cpu_timer_accounting(struct kvm_vcpu *vcpu)
{
	WARN_ON_ONCE(vcpu->arch.cputm_start == 0);
	raw_write_seqcount_begin(&vcpu->arch.cputm_seqcount);
	vcpu->arch.sie_block->cputm -= get_tod_clock_fast() - vcpu->arch.cputm_start;
	vcpu->arch.cputm_start = 0;
	raw_write_seqcount_end(&vcpu->arch.cputm_seqcount);
}

/* needs disabled preemption to protect from TOD sync and vcpu_load/put */
static void __enable_cpu_timer_accounting(struct kvm_vcpu *vcpu)
{
	WARN_ON_ONCE(vcpu->arch.cputm_enabled);
	vcpu->arch.cputm_enabled = true;
	__start_cpu_timer_accounting(vcpu);
}

/* needs disabled preemption to protect from TOD sync and vcpu_load/put */
static void __disable_cpu_timer_accounting(struct kvm_vcpu *vcpu)
{
	WARN_ON_ONCE(!vcpu->arch.cputm_enabled);
	__stop_cpu_timer_accounting(vcpu);
	vcpu->arch.cputm_enabled = false;
}

static void enable_cpu_timer_accounting(struct kvm_vcpu *vcpu)
{
	preempt_disable(); /* protect from TOD sync and vcpu_load/put */
	__enable_cpu_timer_accounting(vcpu);
	preempt_enable();
}

static void disable_cpu_timer_accounting(struct kvm_vcpu *vcpu)
{
	preempt_disable(); /* protect from TOD sync and vcpu_load/put */
	__disable_cpu_timer_accounting(vcpu);
	preempt_enable();
}

/* set the cpu timer - may only be called from the VCPU thread itself */
void kvm_s390_set_cpu_timer(struct kvm_vcpu *vcpu, __u64 cputm)
{
	preempt_disable(); /* protect from TOD sync and vcpu_load/put */
	raw_write_seqcount_begin(&vcpu->arch.cputm_seqcount);
	if (vcpu->arch.cputm_enabled)
		vcpu->arch.cputm_start = get_tod_clock_fast();
	vcpu->arch.sie_block->cputm = cputm;
	raw_write_seqcount_end(&vcpu->arch.cputm_seqcount);
	preempt_enable();
}

/* update and get the cpu timer - can also be called from other VCPU threads */
__u64 kvm_s390_get_cpu_timer(struct kvm_vcpu *vcpu)
{
	unsigned int seq;
	__u64 value;

	if (unlikely(!vcpu->arch.cputm_enabled))
		return vcpu->arch.sie_block->cputm;

	preempt_disable(); /* protect from TOD sync and vcpu_load/put */
	do {
		seq = raw_read_seqcount(&vcpu->arch.cputm_seqcount);
		/*
		 * If the writer would ever execute a read in the critical
		 * section, e.g. in irq context, we have a deadlock.
		 */
		WARN_ON_ONCE((seq & 1) && smp_processor_id() == vcpu->cpu);
		value = vcpu->arch.sie_block->cputm;
		/* if cputm_start is 0, accounting is being started/stopped */
		if (likely(vcpu->arch.cputm_start))
			value -= get_tod_clock_fast() - vcpu->arch.cputm_start;
	} while (read_seqcount_retry(&vcpu->arch.cputm_seqcount, seq & ~1));
	preempt_enable();
	return value;
}

void kvm_arch_vcpu_load(struct kvm_vcpu *vcpu, int cpu)
{

	gmap_enable(vcpu->arch.enabled_gmap);
	kvm_s390_set_cpuflags(vcpu, CPUSTAT_RUNNING);
	if (vcpu->arch.cputm_enabled && !is_vcpu_idle(vcpu))
		__start_cpu_timer_accounting(vcpu);
	vcpu->cpu = cpu;
}

void kvm_arch_vcpu_put(struct kvm_vcpu *vcpu)
{
	vcpu->cpu = -1;
	if (vcpu->arch.cputm_enabled && !is_vcpu_idle(vcpu))
		__stop_cpu_timer_accounting(vcpu);
	kvm_s390_clear_cpuflags(vcpu, CPUSTAT_RUNNING);
	vcpu->arch.enabled_gmap = gmap_get_enabled();
	gmap_disable(vcpu->arch.enabled_gmap);

}

static void kvm_s390_vcpu_initial_reset(struct kvm_vcpu *vcpu)
{
	/* this equals initial cpu reset in pop, but we don't switch to ESA */
	vcpu->arch.sie_block->gpsw.mask = 0UL;
	vcpu->arch.sie_block->gpsw.addr = 0UL;
	kvm_s390_set_prefix(vcpu, 0);
	kvm_s390_set_cpu_timer(vcpu, 0);
	vcpu->arch.sie_block->ckc       = 0UL;
	vcpu->arch.sie_block->todpr     = 0;
	memset(vcpu->arch.sie_block->gcr, 0, 16 * sizeof(__u64));
	vcpu->arch.sie_block->gcr[0]  = CR0_UNUSED_56 |
					CR0_INTERRUPT_KEY_SUBMASK |
					CR0_MEASUREMENT_ALERT_SUBMASK;
	vcpu->arch.sie_block->gcr[14] = CR14_UNUSED_32 |
					CR14_UNUSED_33 |
					CR14_EXTERNAL_DAMAGE_SUBMASK;
	/* make sure the new fpc will be lazily loaded */
	save_fpu_regs();
	current->thread.fpu.fpc = 0;
	vcpu->arch.sie_block->gbea = 1;
	vcpu->arch.sie_block->pp = 0;
	vcpu->arch.sie_block->fpf &= ~FPF_BPBC;
	vcpu->arch.pfault_token = KVM_S390_PFAULT_TOKEN_INVALID;
	kvm_clear_async_pf_completion_queue(vcpu);
	if (!kvm_s390_user_cpu_state_ctrl(vcpu->kvm))
		kvm_s390_vcpu_stop(vcpu);
	kvm_s390_clear_local_irqs(vcpu);
}

void kvm_arch_vcpu_postcreate(struct kvm_vcpu *vcpu)
{
	mutex_lock(&vcpu->kvm->lock);
	preempt_disable();
	vcpu->arch.sie_block->epoch = vcpu->kvm->arch.epoch;
	vcpu->arch.sie_block->epdx = vcpu->kvm->arch.epdx;
	preempt_enable();
	mutex_unlock(&vcpu->kvm->lock);
	if (!kvm_is_ucontrol(vcpu->kvm)) {
		vcpu->arch.gmap = vcpu->kvm->arch.gmap;
		sca_add_vcpu(vcpu);
	}
	if (test_kvm_facility(vcpu->kvm, 74) || vcpu->kvm->arch.user_instr0)
		vcpu->arch.sie_block->ictl |= ICTL_OPEREXC;
	/* make vcpu_load load the right gmap on the first trigger */
	vcpu->arch.enabled_gmap = vcpu->arch.gmap;
}

static void kvm_s390_vcpu_crypto_setup(struct kvm_vcpu *vcpu)
{
	if (!test_kvm_facility(vcpu->kvm, 76))
		return;

	vcpu->arch.sie_block->ecb3 &= ~(ECB3_AES | ECB3_DEA);

	if (vcpu->kvm->arch.crypto.aes_kw)
		vcpu->arch.sie_block->ecb3 |= ECB3_AES;
	if (vcpu->kvm->arch.crypto.dea_kw)
		vcpu->arch.sie_block->ecb3 |= ECB3_DEA;

	vcpu->arch.sie_block->crycbd = vcpu->kvm->arch.crypto.crycbd;
}

void kvm_s390_vcpu_unsetup_cmma(struct kvm_vcpu *vcpu)
{
	free_page(vcpu->arch.sie_block->cbrlo);
	vcpu->arch.sie_block->cbrlo = 0;
}

int kvm_s390_vcpu_setup_cmma(struct kvm_vcpu *vcpu)
{
	vcpu->arch.sie_block->cbrlo = get_zeroed_page(GFP_KERNEL);
	if (!vcpu->arch.sie_block->cbrlo)
		return -ENOMEM;
	return 0;
}

static void kvm_s390_vcpu_setup_model(struct kvm_vcpu *vcpu)
{
	struct kvm_s390_cpu_model *model = &vcpu->kvm->arch.model;

	vcpu->arch.sie_block->ibc = model->ibc;
	if (test_kvm_facility(vcpu->kvm, 7))
		vcpu->arch.sie_block->fac = (u32)(u64) model->fac_list;
}

int kvm_arch_vcpu_setup(struct kvm_vcpu *vcpu)
{
	int rc = 0;

	atomic_set(&vcpu->arch.sie_block->cpuflags, CPUSTAT_ZARCH |
						    CPUSTAT_SM |
						    CPUSTAT_STOPPED);

	if (test_kvm_facility(vcpu->kvm, 78))
		kvm_s390_set_cpuflags(vcpu, CPUSTAT_GED2);
	else if (test_kvm_facility(vcpu->kvm, 8))
		kvm_s390_set_cpuflags(vcpu, CPUSTAT_GED);

	kvm_s390_vcpu_setup_model(vcpu);

	/* pgste_set_pte has special handling for !MACHINE_HAS_ESOP */
	if (MACHINE_HAS_ESOP)
		vcpu->arch.sie_block->ecb |= ECB_HOSTPROTINT;
	if (test_kvm_facility(vcpu->kvm, 9))
		vcpu->arch.sie_block->ecb |= ECB_SRSI;
	if (test_kvm_facility(vcpu->kvm, 73))
		vcpu->arch.sie_block->ecb |= ECB_TE;

	if (test_kvm_facility(vcpu->kvm, 8) && vcpu->kvm->arch.use_pfmfi)
		vcpu->arch.sie_block->ecb2 |= ECB2_PFMFI;
	if (test_kvm_facility(vcpu->kvm, 130))
		vcpu->arch.sie_block->ecb2 |= ECB2_IEP;
	vcpu->arch.sie_block->eca = ECA_MVPGI | ECA_PROTEXCI;
	if (sclp.has_cei)
		vcpu->arch.sie_block->eca |= ECA_CEI;
	if (sclp.has_ib)
		vcpu->arch.sie_block->eca |= ECA_IB;
	if (sclp.has_siif)
		vcpu->arch.sie_block->eca |= ECA_SII;
	if (sclp.has_sigpif)
		vcpu->arch.sie_block->eca |= ECA_SIGPI;
	if (test_kvm_facility(vcpu->kvm, 129)) {
		vcpu->arch.sie_block->eca |= ECA_VX;
		vcpu->arch.sie_block->ecd |= ECD_HOSTREGMGMT;
	}
	if (test_kvm_facility(vcpu->kvm, 139))
		vcpu->arch.sie_block->ecd |= ECD_MEF;
	if (test_kvm_facility(vcpu->kvm, 156))
		vcpu->arch.sie_block->ecd |= ECD_ETOKENF;
	if (vcpu->arch.sie_block->gd) {
		vcpu->arch.sie_block->eca |= ECA_AIV;
		VCPU_EVENT(vcpu, 3, "AIV gisa format-%u enabled for cpu %03u",
			   vcpu->arch.sie_block->gd & 0x3, vcpu->vcpu_id);
	}
	vcpu->arch.sie_block->sdnxo = ((unsigned long) &vcpu->run->s.regs.sdnx)
					| SDNXC;
	vcpu->arch.sie_block->riccbd = (unsigned long) &vcpu->run->s.regs.riccb;

	if (sclp.has_kss)
		kvm_s390_set_cpuflags(vcpu, CPUSTAT_KSS);
	else
		vcpu->arch.sie_block->ictl |= ICTL_ISKE | ICTL_SSKE | ICTL_RRBE;

	if (vcpu->kvm->arch.use_cmma) {
		rc = kvm_s390_vcpu_setup_cmma(vcpu);
		if (rc)
			return rc;
	}
	hrtimer_init(&vcpu->arch.ckc_timer, CLOCK_MONOTONIC, HRTIMER_MODE_REL);
	vcpu->arch.ckc_timer.function = kvm_s390_idle_wakeup;

	kvm_s390_vcpu_crypto_setup(vcpu);

	return rc;
}

struct kvm_vcpu *kvm_arch_vcpu_create(struct kvm *kvm,
				      unsigned int id)
{
	struct kvm_vcpu *vcpu;
	struct sie_page *sie_page;
	int rc = -EINVAL;

	if (!kvm_is_ucontrol(kvm) && !sca_can_add_vcpu(kvm, id))
		goto out;

	rc = -ENOMEM;

	vcpu = kmem_cache_zalloc(kvm_vcpu_cache, GFP_KERNEL);
	if (!vcpu)
		goto out;

	BUILD_BUG_ON(sizeof(struct sie_page) != 4096);
	sie_page = (struct sie_page *) get_zeroed_page(GFP_KERNEL);
	if (!sie_page)
		goto out_free_cpu;

	vcpu->arch.sie_block = &sie_page->sie_block;
	vcpu->arch.sie_block->itdba = (unsigned long) &sie_page->itdb;

	/* the real guest size will always be smaller than msl */
	vcpu->arch.sie_block->mso = 0;
	vcpu->arch.sie_block->msl = sclp.hamax;

	vcpu->arch.sie_block->icpua = id;
	spin_lock_init(&vcpu->arch.local_int.lock);
	vcpu->arch.sie_block->gd = (u32)(u64)kvm->arch.gisa;
	if (vcpu->arch.sie_block->gd && sclp.has_gisaf)
		vcpu->arch.sie_block->gd |= GISA_FORMAT1;
	seqcount_init(&vcpu->arch.cputm_seqcount);

	rc = kvm_vcpu_init(vcpu, kvm, id);
	if (rc)
		goto out_free_sie_block;
	VM_EVENT(kvm, 3, "create cpu %d at 0x%pK, sie block at 0x%pK", id, vcpu,
		 vcpu->arch.sie_block);
	trace_kvm_s390_create_vcpu(id, vcpu, vcpu->arch.sie_block);

	return vcpu;
out_free_sie_block:
	free_page((unsigned long)(vcpu->arch.sie_block));
out_free_cpu:
	kmem_cache_free(kvm_vcpu_cache, vcpu);
out:
	return ERR_PTR(rc);
}

int kvm_arch_vcpu_runnable(struct kvm_vcpu *vcpu)
{
	return kvm_s390_vcpu_has_irq(vcpu, 0);
}

bool kvm_arch_vcpu_in_kernel(struct kvm_vcpu *vcpu)
{
	return !(vcpu->arch.sie_block->gpsw.mask & PSW_MASK_PSTATE);
}

void kvm_s390_vcpu_block(struct kvm_vcpu *vcpu)
{
	atomic_or(PROG_BLOCK_SIE, &vcpu->arch.sie_block->prog20);
	exit_sie(vcpu);
}

void kvm_s390_vcpu_unblock(struct kvm_vcpu *vcpu)
{
	atomic_andnot(PROG_BLOCK_SIE, &vcpu->arch.sie_block->prog20);
}

static void kvm_s390_vcpu_request(struct kvm_vcpu *vcpu)
{
	atomic_or(PROG_REQUEST, &vcpu->arch.sie_block->prog20);
	exit_sie(vcpu);
}

static void kvm_s390_vcpu_request_handled(struct kvm_vcpu *vcpu)
{
	atomic_andnot(PROG_REQUEST, &vcpu->arch.sie_block->prog20);
}

/*
 * Kick a guest cpu out of SIE and wait until SIE is not running.
 * If the CPU is not running (e.g. waiting as idle) the function will
 * return immediately. */
void exit_sie(struct kvm_vcpu *vcpu)
{
	kvm_s390_set_cpuflags(vcpu, CPUSTAT_STOP_INT);
	while (vcpu->arch.sie_block->prog0c & PROG_IN_SIE)
		cpu_relax();
}

/* Kick a guest cpu out of SIE to process a request synchronously */
void kvm_s390_sync_request(int req, struct kvm_vcpu *vcpu)
{
	kvm_make_request(req, vcpu);
	kvm_s390_vcpu_request(vcpu);
}

static void kvm_gmap_notifier(struct gmap *gmap, unsigned long start,
			      unsigned long end)
{
	struct kvm *kvm = gmap->private;
	struct kvm_vcpu *vcpu;
	unsigned long prefix;
	int i;

	if (gmap_is_shadow(gmap))
		return;
	if (start >= 1UL << 31)
		/* We are only interested in prefix pages */
		return;
	kvm_for_each_vcpu(i, vcpu, kvm) {
		/* match against both prefix pages */
		prefix = kvm_s390_get_prefix(vcpu);
		if (prefix <= end && start <= prefix + 2*PAGE_SIZE - 1) {
			VCPU_EVENT(vcpu, 2, "gmap notifier for %lx-%lx",
				   start, end);
			kvm_s390_sync_request(KVM_REQ_MMU_RELOAD, vcpu);
		}
	}
}

int kvm_arch_vcpu_should_kick(struct kvm_vcpu *vcpu)
{
	/* kvm common code refers to this, but never calls it */
	BUG();
	return 0;
}

static int kvm_arch_vcpu_ioctl_get_one_reg(struct kvm_vcpu *vcpu,
					   struct kvm_one_reg *reg)
{
	int r = -EINVAL;

	switch (reg->id) {
	case KVM_REG_S390_TODPR:
		r = put_user(vcpu->arch.sie_block->todpr,
			     (u32 __user *)reg->addr);
		break;
	case KVM_REG_S390_EPOCHDIFF:
		r = put_user(vcpu->arch.sie_block->epoch,
			     (u64 __user *)reg->addr);
		break;
	case KVM_REG_S390_CPU_TIMER:
		r = put_user(kvm_s390_get_cpu_timer(vcpu),
			     (u64 __user *)reg->addr);
		break;
	case KVM_REG_S390_CLOCK_COMP:
		r = put_user(vcpu->arch.sie_block->ckc,
			     (u64 __user *)reg->addr);
		break;
	case KVM_REG_S390_PFTOKEN:
		r = put_user(vcpu->arch.pfault_token,
			     (u64 __user *)reg->addr);
		break;
	case KVM_REG_S390_PFCOMPARE:
		r = put_user(vcpu->arch.pfault_compare,
			     (u64 __user *)reg->addr);
		break;
	case KVM_REG_S390_PFSELECT:
		r = put_user(vcpu->arch.pfault_select,
			     (u64 __user *)reg->addr);
		break;
	case KVM_REG_S390_PP:
		r = put_user(vcpu->arch.sie_block->pp,
			     (u64 __user *)reg->addr);
		break;
	case KVM_REG_S390_GBEA:
		r = put_user(vcpu->arch.sie_block->gbea,
			     (u64 __user *)reg->addr);
		break;
	default:
		break;
	}

	return r;
}

static int kvm_arch_vcpu_ioctl_set_one_reg(struct kvm_vcpu *vcpu,
					   struct kvm_one_reg *reg)
{
	int r = -EINVAL;
	__u64 val;

	switch (reg->id) {
	case KVM_REG_S390_TODPR:
		r = get_user(vcpu->arch.sie_block->todpr,
			     (u32 __user *)reg->addr);
		break;
	case KVM_REG_S390_EPOCHDIFF:
		r = get_user(vcpu->arch.sie_block->epoch,
			     (u64 __user *)reg->addr);
		break;
	case KVM_REG_S390_CPU_TIMER:
		r = get_user(val, (u64 __user *)reg->addr);
		if (!r)
			kvm_s390_set_cpu_timer(vcpu, val);
		break;
	case KVM_REG_S390_CLOCK_COMP:
		r = get_user(vcpu->arch.sie_block->ckc,
			     (u64 __user *)reg->addr);
		break;
	case KVM_REG_S390_PFTOKEN:
		r = get_user(vcpu->arch.pfault_token,
			     (u64 __user *)reg->addr);
		if (vcpu->arch.pfault_token == KVM_S390_PFAULT_TOKEN_INVALID)
			kvm_clear_async_pf_completion_queue(vcpu);
		break;
	case KVM_REG_S390_PFCOMPARE:
		r = get_user(vcpu->arch.pfault_compare,
			     (u64 __user *)reg->addr);
		break;
	case KVM_REG_S390_PFSELECT:
		r = get_user(vcpu->arch.pfault_select,
			     (u64 __user *)reg->addr);
		break;
	case KVM_REG_S390_PP:
		r = get_user(vcpu->arch.sie_block->pp,
			     (u64 __user *)reg->addr);
		break;
	case KVM_REG_S390_GBEA:
		r = get_user(vcpu->arch.sie_block->gbea,
			     (u64 __user *)reg->addr);
		break;
	default:
		break;
	}

	return r;
}

static int kvm_arch_vcpu_ioctl_initial_reset(struct kvm_vcpu *vcpu)
{
	kvm_s390_vcpu_initial_reset(vcpu);
	return 0;
}

int kvm_arch_vcpu_ioctl_set_regs(struct kvm_vcpu *vcpu, struct kvm_regs *regs)
{
	vcpu_load(vcpu);
	memcpy(&vcpu->run->s.regs.gprs, &regs->gprs, sizeof(regs->gprs));
	vcpu_put(vcpu);
	return 0;
}

int kvm_arch_vcpu_ioctl_get_regs(struct kvm_vcpu *vcpu, struct kvm_regs *regs)
{
	vcpu_load(vcpu);
	memcpy(&regs->gprs, &vcpu->run->s.regs.gprs, sizeof(regs->gprs));
	vcpu_put(vcpu);
	return 0;
}

int kvm_arch_vcpu_ioctl_set_sregs(struct kvm_vcpu *vcpu,
				  struct kvm_sregs *sregs)
{
	vcpu_load(vcpu);

	memcpy(&vcpu->run->s.regs.acrs, &sregs->acrs, sizeof(sregs->acrs));
	memcpy(&vcpu->arch.sie_block->gcr, &sregs->crs, sizeof(sregs->crs));

	vcpu_put(vcpu);
	return 0;
}

int kvm_arch_vcpu_ioctl_get_sregs(struct kvm_vcpu *vcpu,
				  struct kvm_sregs *sregs)
{
	vcpu_load(vcpu);

	memcpy(&sregs->acrs, &vcpu->run->s.regs.acrs, sizeof(sregs->acrs));
	memcpy(&sregs->crs, &vcpu->arch.sie_block->gcr, sizeof(sregs->crs));

	vcpu_put(vcpu);
	return 0;
}

int kvm_arch_vcpu_ioctl_set_fpu(struct kvm_vcpu *vcpu, struct kvm_fpu *fpu)
{
	int ret = 0;

	vcpu_load(vcpu);

	if (test_fp_ctl(fpu->fpc)) {
		ret = -EINVAL;
		goto out;
	}
	vcpu->run->s.regs.fpc = fpu->fpc;
	if (MACHINE_HAS_VX)
		convert_fp_to_vx((__vector128 *) vcpu->run->s.regs.vrs,
				 (freg_t *) fpu->fprs);
	else
		memcpy(vcpu->run->s.regs.fprs, &fpu->fprs, sizeof(fpu->fprs));

out:
	vcpu_put(vcpu);
	return ret;
}

int kvm_arch_vcpu_ioctl_get_fpu(struct kvm_vcpu *vcpu, struct kvm_fpu *fpu)
{
	vcpu_load(vcpu);

	/* make sure we have the latest values */
	save_fpu_regs();
	if (MACHINE_HAS_VX)
		convert_vx_to_fp((freg_t *) fpu->fprs,
				 (__vector128 *) vcpu->run->s.regs.vrs);
	else
		memcpy(fpu->fprs, vcpu->run->s.regs.fprs, sizeof(fpu->fprs));
	fpu->fpc = vcpu->run->s.regs.fpc;

	vcpu_put(vcpu);
	return 0;
}

static int kvm_arch_vcpu_ioctl_set_initial_psw(struct kvm_vcpu *vcpu, psw_t psw)
{
	int rc = 0;

	if (!is_vcpu_stopped(vcpu))
		rc = -EBUSY;
	else {
		vcpu->run->psw_mask = psw.mask;
		vcpu->run->psw_addr = psw.addr;
	}
	return rc;
}

int kvm_arch_vcpu_ioctl_translate(struct kvm_vcpu *vcpu,
				  struct kvm_translation *tr)
{
	return -EINVAL; /* not implemented yet */
}

#define VALID_GUESTDBG_FLAGS (KVM_GUESTDBG_SINGLESTEP | \
			      KVM_GUESTDBG_USE_HW_BP | \
			      KVM_GUESTDBG_ENABLE)

int kvm_arch_vcpu_ioctl_set_guest_debug(struct kvm_vcpu *vcpu,
					struct kvm_guest_debug *dbg)
{
	int rc = 0;

	vcpu_load(vcpu);

	vcpu->guest_debug = 0;
	kvm_s390_clear_bp_data(vcpu);

	if (dbg->control & ~VALID_GUESTDBG_FLAGS) {
		rc = -EINVAL;
		goto out;
	}
	if (!sclp.has_gpere) {
		rc = -EINVAL;
		goto out;
	}

	if (dbg->control & KVM_GUESTDBG_ENABLE) {
		vcpu->guest_debug = dbg->control;
		/* enforce guest PER */
		kvm_s390_set_cpuflags(vcpu, CPUSTAT_P);

		if (dbg->control & KVM_GUESTDBG_USE_HW_BP)
			rc = kvm_s390_import_bp_data(vcpu, dbg);
	} else {
		kvm_s390_clear_cpuflags(vcpu, CPUSTAT_P);
		vcpu->arch.guestdbg.last_bp = 0;
	}

	if (rc) {
		vcpu->guest_debug = 0;
		kvm_s390_clear_bp_data(vcpu);
		kvm_s390_clear_cpuflags(vcpu, CPUSTAT_P);
	}

out:
	vcpu_put(vcpu);
	return rc;
}

int kvm_arch_vcpu_ioctl_get_mpstate(struct kvm_vcpu *vcpu,
				    struct kvm_mp_state *mp_state)
{
	int ret;

	vcpu_load(vcpu);

	/* CHECK_STOP and LOAD are not supported yet */
	ret = is_vcpu_stopped(vcpu) ? KVM_MP_STATE_STOPPED :
				      KVM_MP_STATE_OPERATING;

	vcpu_put(vcpu);
	return ret;
}

int kvm_arch_vcpu_ioctl_set_mpstate(struct kvm_vcpu *vcpu,
				    struct kvm_mp_state *mp_state)
{
	int rc = 0;

	vcpu_load(vcpu);

	/* user space knows about this interface - let it control the state */
	vcpu->kvm->arch.user_cpu_state_ctrl = 1;

	switch (mp_state->mp_state) {
	case KVM_MP_STATE_STOPPED:
		kvm_s390_vcpu_stop(vcpu);
		break;
	case KVM_MP_STATE_OPERATING:
		kvm_s390_vcpu_start(vcpu);
		break;
	case KVM_MP_STATE_LOAD:
	case KVM_MP_STATE_CHECK_STOP:
		/* fall through - CHECK_STOP and LOAD are not supported yet */
	default:
		rc = -ENXIO;
	}

	vcpu_put(vcpu);
	return rc;
}

static bool ibs_enabled(struct kvm_vcpu *vcpu)
{
	return kvm_s390_test_cpuflags(vcpu, CPUSTAT_IBS);
}

static int kvm_s390_handle_requests(struct kvm_vcpu *vcpu)
{
retry:
	kvm_s390_vcpu_request_handled(vcpu);
	if (!kvm_request_pending(vcpu))
		return 0;
	/*
	 * We use MMU_RELOAD just to re-arm the ipte notifier for the
	 * guest prefix page. gmap_mprotect_notify will wait on the ptl lock.
	 * This ensures that the ipte instruction for this request has
	 * already finished. We might race against a second unmapper that
	 * wants to set the blocking bit. Lets just retry the request loop.
	 */
	if (kvm_check_request(KVM_REQ_MMU_RELOAD, vcpu)) {
		int rc;
		rc = gmap_mprotect_notify(vcpu->arch.gmap,
					  kvm_s390_get_prefix(vcpu),
					  PAGE_SIZE * 2, PROT_WRITE);
		if (rc) {
			kvm_make_request(KVM_REQ_MMU_RELOAD, vcpu);
			return rc;
		}
		goto retry;
	}

	if (kvm_check_request(KVM_REQ_TLB_FLUSH, vcpu)) {
		vcpu->arch.sie_block->ihcpu = 0xffff;
		goto retry;
	}

	if (kvm_check_request(KVM_REQ_ENABLE_IBS, vcpu)) {
		if (!ibs_enabled(vcpu)) {
			trace_kvm_s390_enable_disable_ibs(vcpu->vcpu_id, 1);
			kvm_s390_set_cpuflags(vcpu, CPUSTAT_IBS);
		}
		goto retry;
	}

	if (kvm_check_request(KVM_REQ_DISABLE_IBS, vcpu)) {
		if (ibs_enabled(vcpu)) {
			trace_kvm_s390_enable_disable_ibs(vcpu->vcpu_id, 0);
			kvm_s390_clear_cpuflags(vcpu, CPUSTAT_IBS);
		}
		goto retry;
	}

	if (kvm_check_request(KVM_REQ_ICPT_OPEREXC, vcpu)) {
		vcpu->arch.sie_block->ictl |= ICTL_OPEREXC;
		goto retry;
	}

	if (kvm_check_request(KVM_REQ_START_MIGRATION, vcpu)) {
		/*
		 * Disable CMM virtualization; we will emulate the ESSA
		 * instruction manually, in order to provide additional
		 * functionalities needed for live migration.
		 */
		vcpu->arch.sie_block->ecb2 &= ~ECB2_CMMA;
		goto retry;
	}

	if (kvm_check_request(KVM_REQ_STOP_MIGRATION, vcpu)) {
		/*
		 * Re-enable CMM virtualization if CMMA is available and
		 * CMM has been used.
		 */
		if ((vcpu->kvm->arch.use_cmma) &&
		    (vcpu->kvm->mm->context.uses_cmm))
			vcpu->arch.sie_block->ecb2 |= ECB2_CMMA;
		goto retry;
	}

	/* nothing to do, just clear the request */
	kvm_clear_request(KVM_REQ_UNHALT, vcpu);

	return 0;
}

void kvm_s390_set_tod_clock(struct kvm *kvm,
			    const struct kvm_s390_vm_tod_clock *gtod)
{
	struct kvm_vcpu *vcpu;
	struct kvm_s390_tod_clock_ext htod;
	int i;

	mutex_lock(&kvm->lock);
	preempt_disable();

	get_tod_clock_ext((char *)&htod);

	kvm->arch.epoch = gtod->tod - htod.tod;
	kvm->arch.epdx = 0;
	if (test_kvm_facility(kvm, 139)) {
		kvm->arch.epdx = gtod->epoch_idx - htod.epoch_idx;
		if (kvm->arch.epoch > gtod->tod)
			kvm->arch.epdx -= 1;
	}

	kvm_s390_vcpu_block_all(kvm);
	kvm_for_each_vcpu(i, vcpu, kvm) {
		vcpu->arch.sie_block->epoch = kvm->arch.epoch;
		vcpu->arch.sie_block->epdx  = kvm->arch.epdx;
	}

	kvm_s390_vcpu_unblock_all(kvm);
	preempt_enable();
	mutex_unlock(&kvm->lock);
}

/**
 * kvm_arch_fault_in_page - fault-in guest page if necessary
 * @vcpu: The corresponding virtual cpu
 * @gpa: Guest physical address
 * @writable: Whether the page should be writable or not
 *
 * Make sure that a guest page has been faulted-in on the host.
 *
 * Return: Zero on success, negative error code otherwise.
 */
long kvm_arch_fault_in_page(struct kvm_vcpu *vcpu, gpa_t gpa, int writable)
{
	return gmap_fault(vcpu->arch.gmap, gpa,
			  writable ? FAULT_FLAG_WRITE : 0);
}

static void __kvm_inject_pfault_token(struct kvm_vcpu *vcpu, bool start_token,
				      unsigned long token)
{
	struct kvm_s390_interrupt inti;
	struct kvm_s390_irq irq;

	if (start_token) {
		irq.u.ext.ext_params2 = token;
		irq.type = KVM_S390_INT_PFAULT_INIT;
		WARN_ON_ONCE(kvm_s390_inject_vcpu(vcpu, &irq));
	} else {
		inti.type = KVM_S390_INT_PFAULT_DONE;
		inti.parm64 = token;
		WARN_ON_ONCE(kvm_s390_inject_vm(vcpu->kvm, &inti));
	}
}

void kvm_arch_async_page_not_present(struct kvm_vcpu *vcpu,
				     struct kvm_async_pf *work)
{
	trace_kvm_s390_pfault_init(vcpu, work->arch.pfault_token);
	__kvm_inject_pfault_token(vcpu, true, work->arch.pfault_token);
}

void kvm_arch_async_page_present(struct kvm_vcpu *vcpu,
				 struct kvm_async_pf *work)
{
	trace_kvm_s390_pfault_done(vcpu, work->arch.pfault_token);
	__kvm_inject_pfault_token(vcpu, false, work->arch.pfault_token);
}

void kvm_arch_async_page_ready(struct kvm_vcpu *vcpu,
			       struct kvm_async_pf *work)
{
	/* s390 will always inject the page directly */
}

bool kvm_arch_can_inject_async_page_present(struct kvm_vcpu *vcpu)
{
	/*
	 * s390 will always inject the page directly,
	 * but we still want check_async_completion to cleanup
	 */
	return true;
}

static int kvm_arch_setup_async_pf(struct kvm_vcpu *vcpu)
{
	hva_t hva;
	struct kvm_arch_async_pf arch;
	int rc;

	if (vcpu->arch.pfault_token == KVM_S390_PFAULT_TOKEN_INVALID)
		return 0;
	if ((vcpu->arch.sie_block->gpsw.mask & vcpu->arch.pfault_select) !=
	    vcpu->arch.pfault_compare)
		return 0;
	if (psw_extint_disabled(vcpu))
		return 0;
	if (kvm_s390_vcpu_has_irq(vcpu, 0))
		return 0;
	if (!(vcpu->arch.sie_block->gcr[0] & CR0_SERVICE_SIGNAL_SUBMASK))
		return 0;
	if (!vcpu->arch.gmap->pfault_enabled)
		return 0;

	hva = gfn_to_hva(vcpu->kvm, gpa_to_gfn(current->thread.gmap_addr));
	hva += current->thread.gmap_addr & ~PAGE_MASK;
	if (read_guest_real(vcpu, vcpu->arch.pfault_token, &arch.pfault_token, 8))
		return 0;

	rc = kvm_setup_async_pf(vcpu, current->thread.gmap_addr, hva, &arch);
	return rc;
}

static int vcpu_pre_run(struct kvm_vcpu *vcpu)
{
	int rc, cpuflags;

	/*
	 * On s390 notifications for arriving pages will be delivered directly
	 * to the guest but the house keeping for completed pfaults is
	 * handled outside the worker.
	 */
	kvm_check_async_pf_completion(vcpu);

	vcpu->arch.sie_block->gg14 = vcpu->run->s.regs.gprs[14];
	vcpu->arch.sie_block->gg15 = vcpu->run->s.regs.gprs[15];

	if (need_resched())
		schedule();

	if (test_cpu_flag(CIF_MCCK_PENDING))
		s390_handle_mcck();

	if (!kvm_is_ucontrol(vcpu->kvm)) {
		rc = kvm_s390_deliver_pending_interrupts(vcpu);
		if (rc)
			return rc;
	}

	rc = kvm_s390_handle_requests(vcpu);
	if (rc)
		return rc;

	if (guestdbg_enabled(vcpu)) {
		kvm_s390_backup_guest_per_regs(vcpu);
		kvm_s390_patch_guest_per_regs(vcpu);
	}

	vcpu->arch.sie_block->icptcode = 0;
	cpuflags = atomic_read(&vcpu->arch.sie_block->cpuflags);
	VCPU_EVENT(vcpu, 6, "entering sie flags %x", cpuflags);
	trace_kvm_s390_sie_enter(vcpu, cpuflags);

	return 0;
}

static int vcpu_post_run_fault_in_sie(struct kvm_vcpu *vcpu)
{
	struct kvm_s390_pgm_info pgm_info = {
		.code = PGM_ADDRESSING,
	};
	u8 opcode, ilen;
	int rc;

	VCPU_EVENT(vcpu, 3, "%s", "fault in sie instruction");
	trace_kvm_s390_sie_fault(vcpu);

	/*
	 * We want to inject an addressing exception, which is defined as a
	 * suppressing or terminating exception. However, since we came here
	 * by a DAT access exception, the PSW still points to the faulting
	 * instruction since DAT exceptions are nullifying. So we've got
	 * to look up the current opcode to get the length of the instruction
	 * to be able to forward the PSW.
	 */
	rc = read_guest_instr(vcpu, vcpu->arch.sie_block->gpsw.addr, &opcode, 1);
	ilen = insn_length(opcode);
	if (rc < 0) {
		return rc;
	} else if (rc) {
		/* Instruction-Fetching Exceptions - we can't detect the ilen.
		 * Forward by arbitrary ilc, injection will take care of
		 * nullification if necessary.
		 */
		pgm_info = vcpu->arch.pgm;
		ilen = 4;
	}
	pgm_info.flags = ilen | KVM_S390_PGM_FLAGS_ILC_VALID;
	kvm_s390_forward_psw(vcpu, ilen);
	return kvm_s390_inject_prog_irq(vcpu, &pgm_info);
}

static int vcpu_post_run(struct kvm_vcpu *vcpu, int exit_reason)
{
	struct mcck_volatile_info *mcck_info;
	struct sie_page *sie_page;

	VCPU_EVENT(vcpu, 6, "exit sie icptcode %d",
		   vcpu->arch.sie_block->icptcode);
	trace_kvm_s390_sie_exit(vcpu, vcpu->arch.sie_block->icptcode);

	if (guestdbg_enabled(vcpu))
		kvm_s390_restore_guest_per_regs(vcpu);

	vcpu->run->s.regs.gprs[14] = vcpu->arch.sie_block->gg14;
	vcpu->run->s.regs.gprs[15] = vcpu->arch.sie_block->gg15;

	if (exit_reason == -EINTR) {
		VCPU_EVENT(vcpu, 3, "%s", "machine check");
		sie_page = container_of(vcpu->arch.sie_block,
					struct sie_page, sie_block);
		mcck_info = &sie_page->mcck_info;
		kvm_s390_reinject_machine_check(vcpu, mcck_info);
		return 0;
	}

	if (vcpu->arch.sie_block->icptcode > 0) {
		int rc = kvm_handle_sie_intercept(vcpu);

		if (rc != -EOPNOTSUPP)
			return rc;
		vcpu->run->exit_reason = KVM_EXIT_S390_SIEIC;
		vcpu->run->s390_sieic.icptcode = vcpu->arch.sie_block->icptcode;
		vcpu->run->s390_sieic.ipa = vcpu->arch.sie_block->ipa;
		vcpu->run->s390_sieic.ipb = vcpu->arch.sie_block->ipb;
		return -EREMOTE;
	} else if (exit_reason != -EFAULT) {
		vcpu->stat.exit_null++;
		return 0;
	} else if (kvm_is_ucontrol(vcpu->kvm)) {
		vcpu->run->exit_reason = KVM_EXIT_S390_UCONTROL;
		vcpu->run->s390_ucontrol.trans_exc_code =
						current->thread.gmap_addr;
		vcpu->run->s390_ucontrol.pgm_code = 0x10;
		return -EREMOTE;
	} else if (current->thread.gmap_pfault) {
		trace_kvm_s390_major_guest_pfault(vcpu);
		current->thread.gmap_pfault = 0;
		if (kvm_arch_setup_async_pf(vcpu))
			return 0;
		return kvm_arch_fault_in_page(vcpu, current->thread.gmap_addr, 1);
	}
	return vcpu_post_run_fault_in_sie(vcpu);
}

static int __vcpu_run(struct kvm_vcpu *vcpu)
{
	int rc, exit_reason;

	/*
	 * We try to hold kvm->srcu during most of vcpu_run (except when run-
	 * ning the guest), so that memslots (and other stuff) are protected
	 */
	vcpu->srcu_idx = srcu_read_lock(&vcpu->kvm->srcu);

	do {
		rc = vcpu_pre_run(vcpu);
		if (rc)
			break;

		srcu_read_unlock(&vcpu->kvm->srcu, vcpu->srcu_idx);
		/*
		 * As PF_VCPU will be used in fault handler, between
		 * guest_enter and guest_exit should be no uaccess.
		 */
		local_irq_disable();
		guest_enter_irqoff();
		__disable_cpu_timer_accounting(vcpu);
		local_irq_enable();
		exit_reason = sie64a(vcpu->arch.sie_block,
				     vcpu->run->s.regs.gprs);
		local_irq_disable();
		__enable_cpu_timer_accounting(vcpu);
		guest_exit_irqoff();
		local_irq_enable();
		vcpu->srcu_idx = srcu_read_lock(&vcpu->kvm->srcu);

		rc = vcpu_post_run(vcpu, exit_reason);
	} while (!signal_pending(current) && !guestdbg_exit_pending(vcpu) && !rc);

	srcu_read_unlock(&vcpu->kvm->srcu, vcpu->srcu_idx);
	return rc;
}

static void sync_regs(struct kvm_vcpu *vcpu, struct kvm_run *kvm_run)
{
	struct runtime_instr_cb *riccb;
	struct gs_cb *gscb;

	riccb = (struct runtime_instr_cb *) &kvm_run->s.regs.riccb;
	gscb = (struct gs_cb *) &kvm_run->s.regs.gscb;
	vcpu->arch.sie_block->gpsw.mask = kvm_run->psw_mask;
	vcpu->arch.sie_block->gpsw.addr = kvm_run->psw_addr;
	if (kvm_run->kvm_dirty_regs & KVM_SYNC_PREFIX)
		kvm_s390_set_prefix(vcpu, kvm_run->s.regs.prefix);
	if (kvm_run->kvm_dirty_regs & KVM_SYNC_CRS) {
		memcpy(&vcpu->arch.sie_block->gcr, &kvm_run->s.regs.crs, 128);
		/* some control register changes require a tlb flush */
		kvm_make_request(KVM_REQ_TLB_FLUSH, vcpu);
	}
	if (kvm_run->kvm_dirty_regs & KVM_SYNC_ARCH0) {
		kvm_s390_set_cpu_timer(vcpu, kvm_run->s.regs.cputm);
		vcpu->arch.sie_block->ckc = kvm_run->s.regs.ckc;
		vcpu->arch.sie_block->todpr = kvm_run->s.regs.todpr;
		vcpu->arch.sie_block->pp = kvm_run->s.regs.pp;
		vcpu->arch.sie_block->gbea = kvm_run->s.regs.gbea;
	}
	if (kvm_run->kvm_dirty_regs & KVM_SYNC_PFAULT) {
		vcpu->arch.pfault_token = kvm_run->s.regs.pft;
		vcpu->arch.pfault_select = kvm_run->s.regs.pfs;
		vcpu->arch.pfault_compare = kvm_run->s.regs.pfc;
		if (vcpu->arch.pfault_token == KVM_S390_PFAULT_TOKEN_INVALID)
			kvm_clear_async_pf_completion_queue(vcpu);
	}
	/*
	 * If userspace sets the riccb (e.g. after migration) to a valid state,
	 * we should enable RI here instead of doing the lazy enablement.
	 */
	if ((kvm_run->kvm_dirty_regs & KVM_SYNC_RICCB) &&
	    test_kvm_facility(vcpu->kvm, 64) &&
	    riccb->v &&
	    !(vcpu->arch.sie_block->ecb3 & ECB3_RI)) {
		VCPU_EVENT(vcpu, 3, "%s", "ENABLE: RI (sync_regs)");
		vcpu->arch.sie_block->ecb3 |= ECB3_RI;
	}
	/*
	 * If userspace sets the gscb (e.g. after migration) to non-zero,
	 * we should enable GS here instead of doing the lazy enablement.
	 */
	if ((kvm_run->kvm_dirty_regs & KVM_SYNC_GSCB) &&
	    test_kvm_facility(vcpu->kvm, 133) &&
	    gscb->gssm &&
	    !vcpu->arch.gs_enabled) {
		VCPU_EVENT(vcpu, 3, "%s", "ENABLE: GS (sync_regs)");
		vcpu->arch.sie_block->ecb |= ECB_GS;
		vcpu->arch.sie_block->ecd |= ECD_HOSTREGMGMT;
		vcpu->arch.gs_enabled = 1;
	}
	if ((kvm_run->kvm_dirty_regs & KVM_SYNC_BPBC) &&
	    test_kvm_facility(vcpu->kvm, 82)) {
		vcpu->arch.sie_block->fpf &= ~FPF_BPBC;
		vcpu->arch.sie_block->fpf |= kvm_run->s.regs.bpbc ? FPF_BPBC : 0;
	}
	save_access_regs(vcpu->arch.host_acrs);
	restore_access_regs(vcpu->run->s.regs.acrs);
	/* save host (userspace) fprs/vrs */
	save_fpu_regs();
	vcpu->arch.host_fpregs.fpc = current->thread.fpu.fpc;
	vcpu->arch.host_fpregs.regs = current->thread.fpu.regs;
	if (MACHINE_HAS_VX)
		current->thread.fpu.regs = vcpu->run->s.regs.vrs;
	else
		current->thread.fpu.regs = vcpu->run->s.regs.fprs;
	current->thread.fpu.fpc = vcpu->run->s.regs.fpc;
	if (test_fp_ctl(current->thread.fpu.fpc))
		/* User space provided an invalid FPC, let's clear it */
		current->thread.fpu.fpc = 0;
	if (MACHINE_HAS_GS) {
		preempt_disable();
		__ctl_set_bit(2, 4);
		if (current->thread.gs_cb) {
			vcpu->arch.host_gscb = current->thread.gs_cb;
			save_gs_cb(vcpu->arch.host_gscb);
		}
		if (vcpu->arch.gs_enabled) {
			current->thread.gs_cb = (struct gs_cb *)
						&vcpu->run->s.regs.gscb;
			restore_gs_cb(current->thread.gs_cb);
		}
		preempt_enable();
	}
	/* SIE will load etoken directly from SDNX and therefore kvm_run */

	kvm_run->kvm_dirty_regs = 0;
}

static void store_regs(struct kvm_vcpu *vcpu, struct kvm_run *kvm_run)
{
	kvm_run->psw_mask = vcpu->arch.sie_block->gpsw.mask;
	kvm_run->psw_addr = vcpu->arch.sie_block->gpsw.addr;
	kvm_run->s.regs.prefix = kvm_s390_get_prefix(vcpu);
	memcpy(&kvm_run->s.regs.crs, &vcpu->arch.sie_block->gcr, 128);
	kvm_run->s.regs.cputm = kvm_s390_get_cpu_timer(vcpu);
	kvm_run->s.regs.ckc = vcpu->arch.sie_block->ckc;
	kvm_run->s.regs.todpr = vcpu->arch.sie_block->todpr;
	kvm_run->s.regs.pp = vcpu->arch.sie_block->pp;
	kvm_run->s.regs.gbea = vcpu->arch.sie_block->gbea;
	kvm_run->s.regs.pft = vcpu->arch.pfault_token;
	kvm_run->s.regs.pfs = vcpu->arch.pfault_select;
	kvm_run->s.regs.pfc = vcpu->arch.pfault_compare;
	kvm_run->s.regs.bpbc = (vcpu->arch.sie_block->fpf & FPF_BPBC) == FPF_BPBC;
	save_access_regs(vcpu->run->s.regs.acrs);
	restore_access_regs(vcpu->arch.host_acrs);
	/* Save guest register state */
	save_fpu_regs();
	vcpu->run->s.regs.fpc = current->thread.fpu.fpc;
	/* Restore will be done lazily at return */
	current->thread.fpu.fpc = vcpu->arch.host_fpregs.fpc;
	current->thread.fpu.regs = vcpu->arch.host_fpregs.regs;
	if (MACHINE_HAS_GS) {
		__ctl_set_bit(2, 4);
		if (vcpu->arch.gs_enabled)
			save_gs_cb(current->thread.gs_cb);
		preempt_disable();
		current->thread.gs_cb = vcpu->arch.host_gscb;
		restore_gs_cb(vcpu->arch.host_gscb);
		preempt_enable();
		if (!vcpu->arch.host_gscb)
			__ctl_clear_bit(2, 4);
		vcpu->arch.host_gscb = NULL;
	}
	/* SIE will save etoken directly into SDNX and therefore kvm_run */
}

int kvm_arch_vcpu_ioctl_run(struct kvm_vcpu *vcpu, struct kvm_run *kvm_run)
{
	int rc;

	if (kvm_run->immediate_exit)
		return -EINTR;

	vcpu_load(vcpu);

	if (guestdbg_exit_pending(vcpu)) {
		kvm_s390_prepare_debug_exit(vcpu);
		rc = 0;
		goto out;
	}

	kvm_sigset_activate(vcpu);

	if (!kvm_s390_user_cpu_state_ctrl(vcpu->kvm)) {
		kvm_s390_vcpu_start(vcpu);
	} else if (is_vcpu_stopped(vcpu)) {
		pr_err_ratelimited("can't run stopped vcpu %d\n",
				   vcpu->vcpu_id);
		rc = -EINVAL;
		goto out;
	}

	sync_regs(vcpu, kvm_run);
	enable_cpu_timer_accounting(vcpu);

	might_fault();
	rc = __vcpu_run(vcpu);

	if (signal_pending(current) && !rc) {
		kvm_run->exit_reason = KVM_EXIT_INTR;
		rc = -EINTR;
	}

	if (guestdbg_exit_pending(vcpu) && !rc)  {
		kvm_s390_prepare_debug_exit(vcpu);
		rc = 0;
	}

	if (rc == -EREMOTE) {
		/* userspace support is needed, kvm_run has been prepared */
		rc = 0;
	}

	disable_cpu_timer_accounting(vcpu);
	store_regs(vcpu, kvm_run);

	kvm_sigset_deactivate(vcpu);

	vcpu->stat.exit_userspace++;
out:
	vcpu_put(vcpu);
	return rc;
}

/*
 * store status at address
 * we use have two special cases:
 * KVM_S390_STORE_STATUS_NOADDR: -> 0x1200 on 64 bit
 * KVM_S390_STORE_STATUS_PREFIXED: -> prefix
 */
int kvm_s390_store_status_unloaded(struct kvm_vcpu *vcpu, unsigned long gpa)
{
	unsigned char archmode = 1;
	freg_t fprs[NUM_FPRS];
	unsigned int px;
	u64 clkcomp, cputm;
	int rc;

	px = kvm_s390_get_prefix(vcpu);
	if (gpa == KVM_S390_STORE_STATUS_NOADDR) {
		if (write_guest_abs(vcpu, 163, &archmode, 1))
			return -EFAULT;
		gpa = 0;
	} else if (gpa == KVM_S390_STORE_STATUS_PREFIXED) {
		if (write_guest_real(vcpu, 163, &archmode, 1))
			return -EFAULT;
		gpa = px;
	} else
		gpa -= __LC_FPREGS_SAVE_AREA;

	/* manually convert vector registers if necessary */
	if (MACHINE_HAS_VX) {
		convert_vx_to_fp(fprs, (__vector128 *) vcpu->run->s.regs.vrs);
		rc = write_guest_abs(vcpu, gpa + __LC_FPREGS_SAVE_AREA,
				     fprs, 128);
	} else {
		rc = write_guest_abs(vcpu, gpa + __LC_FPREGS_SAVE_AREA,
				     vcpu->run->s.regs.fprs, 128);
	}
	rc |= write_guest_abs(vcpu, gpa + __LC_GPREGS_SAVE_AREA,
			      vcpu->run->s.regs.gprs, 128);
	rc |= write_guest_abs(vcpu, gpa + __LC_PSW_SAVE_AREA,
			      &vcpu->arch.sie_block->gpsw, 16);
	rc |= write_guest_abs(vcpu, gpa + __LC_PREFIX_SAVE_AREA,
			      &px, 4);
	rc |= write_guest_abs(vcpu, gpa + __LC_FP_CREG_SAVE_AREA,
			      &vcpu->run->s.regs.fpc, 4);
	rc |= write_guest_abs(vcpu, gpa + __LC_TOD_PROGREG_SAVE_AREA,
			      &vcpu->arch.sie_block->todpr, 4);
	cputm = kvm_s390_get_cpu_timer(vcpu);
	rc |= write_guest_abs(vcpu, gpa + __LC_CPU_TIMER_SAVE_AREA,
			      &cputm, 8);
	clkcomp = vcpu->arch.sie_block->ckc >> 8;
	rc |= write_guest_abs(vcpu, gpa + __LC_CLOCK_COMP_SAVE_AREA,
			      &clkcomp, 8);
	rc |= write_guest_abs(vcpu, gpa + __LC_AREGS_SAVE_AREA,
			      &vcpu->run->s.regs.acrs, 64);
	rc |= write_guest_abs(vcpu, gpa + __LC_CREGS_SAVE_AREA,
			      &vcpu->arch.sie_block->gcr, 128);
	return rc ? -EFAULT : 0;
}

int kvm_s390_vcpu_store_status(struct kvm_vcpu *vcpu, unsigned long addr)
{
	/*
	 * The guest FPRS and ACRS are in the host FPRS/ACRS due to the lazy
	 * switch in the run ioctl. Let's update our copies before we save
	 * it into the save area
	 */
	save_fpu_regs();
	vcpu->run->s.regs.fpc = current->thread.fpu.fpc;
	save_access_regs(vcpu->run->s.regs.acrs);

	return kvm_s390_store_status_unloaded(vcpu, addr);
}

static void __disable_ibs_on_vcpu(struct kvm_vcpu *vcpu)
{
	kvm_check_request(KVM_REQ_ENABLE_IBS, vcpu);
	kvm_s390_sync_request(KVM_REQ_DISABLE_IBS, vcpu);
}

static void __disable_ibs_on_all_vcpus(struct kvm *kvm)
{
	unsigned int i;
	struct kvm_vcpu *vcpu;

	kvm_for_each_vcpu(i, vcpu, kvm) {
		__disable_ibs_on_vcpu(vcpu);
	}
}

static void __enable_ibs_on_vcpu(struct kvm_vcpu *vcpu)
{
	if (!sclp.has_ibs)
		return;
	kvm_check_request(KVM_REQ_DISABLE_IBS, vcpu);
	kvm_s390_sync_request(KVM_REQ_ENABLE_IBS, vcpu);
}

void kvm_s390_vcpu_start(struct kvm_vcpu *vcpu)
{
	int i, online_vcpus, started_vcpus = 0;

	if (!is_vcpu_stopped(vcpu))
		return;

	trace_kvm_s390_vcpu_start_stop(vcpu->vcpu_id, 1);
	/* Only one cpu at a time may enter/leave the STOPPED state. */
	spin_lock(&vcpu->kvm->arch.start_stop_lock);
	online_vcpus = atomic_read(&vcpu->kvm->online_vcpus);

	for (i = 0; i < online_vcpus; i++) {
		if (!is_vcpu_stopped(vcpu->kvm->vcpus[i]))
			started_vcpus++;
	}

	if (started_vcpus == 0) {
		/* we're the only active VCPU -> speed it up */
		__enable_ibs_on_vcpu(vcpu);
	} else if (started_vcpus == 1) {
		/*
		 * As we are starting a second VCPU, we have to disable
		 * the IBS facility on all VCPUs to remove potentially
		 * oustanding ENABLE requests.
		 */
		__disable_ibs_on_all_vcpus(vcpu->kvm);
	}

	kvm_s390_clear_cpuflags(vcpu, CPUSTAT_STOPPED);
	/*
	 * Another VCPU might have used IBS while we were offline.
	 * Let's play safe and flush the VCPU at startup.
	 */
	kvm_make_request(KVM_REQ_TLB_FLUSH, vcpu);
	spin_unlock(&vcpu->kvm->arch.start_stop_lock);
	return;
}

void kvm_s390_vcpu_stop(struct kvm_vcpu *vcpu)
{
	int i, online_vcpus, started_vcpus = 0;
	struct kvm_vcpu *started_vcpu = NULL;

	if (is_vcpu_stopped(vcpu))
		return;

	trace_kvm_s390_vcpu_start_stop(vcpu->vcpu_id, 0);
	/* Only one cpu at a time may enter/leave the STOPPED state. */
	spin_lock(&vcpu->kvm->arch.start_stop_lock);
	online_vcpus = atomic_read(&vcpu->kvm->online_vcpus);

	/* SIGP STOP and SIGP STOP AND STORE STATUS has been fully processed */
	kvm_s390_clear_stop_irq(vcpu);

	kvm_s390_set_cpuflags(vcpu, CPUSTAT_STOPPED);
	__disable_ibs_on_vcpu(vcpu);

	for (i = 0; i < online_vcpus; i++) {
		if (!is_vcpu_stopped(vcpu->kvm->vcpus[i])) {
			started_vcpus++;
			started_vcpu = vcpu->kvm->vcpus[i];
		}
	}

	if (started_vcpus == 1) {
		/*
		 * As we only have one VCPU left, we want to enable the
		 * IBS facility for that VCPU to speed it up.
		 */
		__enable_ibs_on_vcpu(started_vcpu);
	}

	spin_unlock(&vcpu->kvm->arch.start_stop_lock);
	return;
}

static int kvm_vcpu_ioctl_enable_cap(struct kvm_vcpu *vcpu,
				     struct kvm_enable_cap *cap)
{
	int r;

	if (cap->flags)
		return -EINVAL;

	switch (cap->cap) {
	case KVM_CAP_S390_CSS_SUPPORT:
		if (!vcpu->kvm->arch.css_support) {
			vcpu->kvm->arch.css_support = 1;
			VM_EVENT(vcpu->kvm, 3, "%s", "ENABLE: CSS support");
			trace_kvm_s390_enable_css(vcpu->kvm);
		}
		r = 0;
		break;
	default:
		r = -EINVAL;
		break;
	}
	return r;
}

static long kvm_s390_guest_mem_op(struct kvm_vcpu *vcpu,
				  struct kvm_s390_mem_op *mop)
{
	void __user *uaddr = (void __user *)mop->buf;
	void *tmpbuf = NULL;
	int r, srcu_idx;
	const u64 supported_flags = KVM_S390_MEMOP_F_INJECT_EXCEPTION
				    | KVM_S390_MEMOP_F_CHECK_ONLY;

	if (mop->flags & ~supported_flags)
		return -EINVAL;

	if (mop->size > MEM_OP_MAX_SIZE)
		return -E2BIG;

	if (!(mop->flags & KVM_S390_MEMOP_F_CHECK_ONLY)) {
		tmpbuf = vmalloc(mop->size);
		if (!tmpbuf)
			return -ENOMEM;
	}

	srcu_idx = srcu_read_lock(&vcpu->kvm->srcu);

	switch (mop->op) {
	case KVM_S390_MEMOP_LOGICAL_READ:
		if (mop->flags & KVM_S390_MEMOP_F_CHECK_ONLY) {
			r = check_gva_range(vcpu, mop->gaddr, mop->ar,
					    mop->size, GACC_FETCH);
			break;
		}
		r = read_guest(vcpu, mop->gaddr, mop->ar, tmpbuf, mop->size);
		if (r == 0) {
			if (copy_to_user(uaddr, tmpbuf, mop->size))
				r = -EFAULT;
		}
		break;
	case KVM_S390_MEMOP_LOGICAL_WRITE:
		if (mop->flags & KVM_S390_MEMOP_F_CHECK_ONLY) {
			r = check_gva_range(vcpu, mop->gaddr, mop->ar,
					    mop->size, GACC_STORE);
			break;
		}
		if (copy_from_user(tmpbuf, uaddr, mop->size)) {
			r = -EFAULT;
			break;
		}
		r = write_guest(vcpu, mop->gaddr, mop->ar, tmpbuf, mop->size);
		break;
	default:
		r = -EINVAL;
	}

	srcu_read_unlock(&vcpu->kvm->srcu, srcu_idx);

	if (r > 0 && (mop->flags & KVM_S390_MEMOP_F_INJECT_EXCEPTION) != 0)
		kvm_s390_inject_prog_irq(vcpu, &vcpu->arch.pgm);

	vfree(tmpbuf);
	return r;
}

long kvm_arch_vcpu_async_ioctl(struct file *filp,
			       unsigned int ioctl, unsigned long arg)
{
	struct kvm_vcpu *vcpu = filp->private_data;
	void __user *argp = (void __user *)arg;

	switch (ioctl) {
	case KVM_S390_IRQ: {
		struct kvm_s390_irq s390irq;

		if (copy_from_user(&s390irq, argp, sizeof(s390irq)))
			return -EFAULT;
		return kvm_s390_inject_vcpu(vcpu, &s390irq);
	}
	case KVM_S390_INTERRUPT: {
		struct kvm_s390_interrupt s390int;
		struct kvm_s390_irq s390irq;

		if (copy_from_user(&s390int, argp, sizeof(s390int)))
			return -EFAULT;
		if (s390int_to_s390irq(&s390int, &s390irq))
			return -EINVAL;
		return kvm_s390_inject_vcpu(vcpu, &s390irq);
	}
	}
	return -ENOIOCTLCMD;
}

long kvm_arch_vcpu_ioctl(struct file *filp,
			 unsigned int ioctl, unsigned long arg)
{
	struct kvm_vcpu *vcpu = filp->private_data;
	void __user *argp = (void __user *)arg;
	int idx;
	long r;

	vcpu_load(vcpu);

	switch (ioctl) {
	case KVM_S390_STORE_STATUS:
		idx = srcu_read_lock(&vcpu->kvm->srcu);
		r = kvm_s390_vcpu_store_status(vcpu, arg);
		srcu_read_unlock(&vcpu->kvm->srcu, idx);
		break;
	case KVM_S390_SET_INITIAL_PSW: {
		psw_t psw;

		r = -EFAULT;
		if (copy_from_user(&psw, argp, sizeof(psw)))
			break;
		r = kvm_arch_vcpu_ioctl_set_initial_psw(vcpu, psw);
		break;
	}
	case KVM_S390_INITIAL_RESET:
		r = kvm_arch_vcpu_ioctl_initial_reset(vcpu);
		break;
	case KVM_SET_ONE_REG:
	case KVM_GET_ONE_REG: {
		struct kvm_one_reg reg;
		r = -EFAULT;
		if (copy_from_user(&reg, argp, sizeof(reg)))
			break;
		if (ioctl == KVM_SET_ONE_REG)
			r = kvm_arch_vcpu_ioctl_set_one_reg(vcpu, &reg);
		else
			r = kvm_arch_vcpu_ioctl_get_one_reg(vcpu, &reg);
		break;
	}
#ifdef CONFIG_KVM_S390_UCONTROL
	case KVM_S390_UCAS_MAP: {
		struct kvm_s390_ucas_mapping ucasmap;

		if (copy_from_user(&ucasmap, argp, sizeof(ucasmap))) {
			r = -EFAULT;
			break;
		}

		if (!kvm_is_ucontrol(vcpu->kvm)) {
			r = -EINVAL;
			break;
		}

		r = gmap_map_segment(vcpu->arch.gmap, ucasmap.user_addr,
				     ucasmap.vcpu_addr, ucasmap.length);
		break;
	}
	case KVM_S390_UCAS_UNMAP: {
		struct kvm_s390_ucas_mapping ucasmap;

		if (copy_from_user(&ucasmap, argp, sizeof(ucasmap))) {
			r = -EFAULT;
			break;
		}

		if (!kvm_is_ucontrol(vcpu->kvm)) {
			r = -EINVAL;
			break;
		}

		r = gmap_unmap_segment(vcpu->arch.gmap, ucasmap.vcpu_addr,
			ucasmap.length);
		break;
	}
#endif
	case KVM_S390_VCPU_FAULT: {
		r = gmap_fault(vcpu->arch.gmap, arg, 0);
		break;
	}
	case KVM_ENABLE_CAP:
	{
		struct kvm_enable_cap cap;
		r = -EFAULT;
		if (copy_from_user(&cap, argp, sizeof(cap)))
			break;
		r = kvm_vcpu_ioctl_enable_cap(vcpu, &cap);
		break;
	}
	case KVM_S390_MEM_OP: {
		struct kvm_s390_mem_op mem_op;

		if (copy_from_user(&mem_op, argp, sizeof(mem_op)) == 0)
			r = kvm_s390_guest_mem_op(vcpu, &mem_op);
		else
			r = -EFAULT;
		break;
	}
	case KVM_S390_SET_IRQ_STATE: {
		struct kvm_s390_irq_state irq_state;

		r = -EFAULT;
		if (copy_from_user(&irq_state, argp, sizeof(irq_state)))
			break;
		if (irq_state.len > VCPU_IRQS_MAX_BUF ||
		    irq_state.len == 0 ||
		    irq_state.len % sizeof(struct kvm_s390_irq) > 0) {
			r = -EINVAL;
			break;
		}
		/* do not use irq_state.flags, it will break old QEMUs */
		r = kvm_s390_set_irq_state(vcpu,
					   (void __user *) irq_state.buf,
					   irq_state.len);
		break;
	}
	case KVM_S390_GET_IRQ_STATE: {
		struct kvm_s390_irq_state irq_state;

		r = -EFAULT;
		if (copy_from_user(&irq_state, argp, sizeof(irq_state)))
			break;
		if (irq_state.len == 0) {
			r = -EINVAL;
			break;
		}
		/* do not use irq_state.flags, it will break old QEMUs */
		r = kvm_s390_get_irq_state(vcpu,
					   (__u8 __user *)  irq_state.buf,
					   irq_state.len);
		break;
	}
	default:
		r = -ENOTTY;
	}

	vcpu_put(vcpu);
	return r;
}

vm_fault_t kvm_arch_vcpu_fault(struct kvm_vcpu *vcpu, struct vm_fault *vmf)
{
#ifdef CONFIG_KVM_S390_UCONTROL
	if ((vmf->pgoff == KVM_S390_SIE_PAGE_OFFSET)
		 && (kvm_is_ucontrol(vcpu->kvm))) {
		vmf->page = virt_to_page(vcpu->arch.sie_block);
		get_page(vmf->page);
		return 0;
	}
#endif
	return VM_FAULT_SIGBUS;
}

int kvm_arch_create_memslot(struct kvm *kvm, struct kvm_memory_slot *slot,
			    unsigned long npages)
{
	return 0;
}

/* Section: memory related */
int kvm_arch_prepare_memory_region(struct kvm *kvm,
				   struct kvm_memory_slot *memslot,
				   const struct kvm_userspace_memory_region *mem,
				   enum kvm_mr_change change)
{
	/* A few sanity checks. We can have memory slots which have to be
	   located/ended at a segment boundary (1MB). The memory in userland is
	   ok to be fragmented into various different vmas. It is okay to mmap()
	   and munmap() stuff in this slot after doing this call at any time */

	if (mem->userspace_addr & 0xffffful)
		return -EINVAL;

	if (mem->memory_size & 0xffffful)
		return -EINVAL;

	if (mem->guest_phys_addr + mem->memory_size > kvm->arch.mem_limit)
		return -EINVAL;

	return 0;
}

void kvm_arch_commit_memory_region(struct kvm *kvm,
				const struct kvm_userspace_memory_region *mem,
				const struct kvm_memory_slot *old,
				const struct kvm_memory_slot *new,
				enum kvm_mr_change change)
{
	int rc;

	/* If the basics of the memslot do not change, we do not want
	 * to update the gmap. Every update causes several unnecessary
	 * segment translation exceptions. This is usually handled just
	 * fine by the normal fault handler + gmap, but it will also
	 * cause faults on the prefix page of running guest CPUs.
	 */
	if (old->userspace_addr == mem->userspace_addr &&
	    old->base_gfn * PAGE_SIZE == mem->guest_phys_addr &&
	    old->npages * PAGE_SIZE == mem->memory_size)
		return;

	rc = gmap_map_segment(kvm->arch.gmap, mem->userspace_addr,
		mem->guest_phys_addr, mem->memory_size);
	if (rc)
		pr_warn("failed to commit memory region\n");
	return;
}

static inline unsigned long nonhyp_mask(int i)
{
	unsigned int nonhyp_fai = (sclp.hmfai << i * 2) >> 30;

	return 0x0000ffffffffffffUL >> (nonhyp_fai << 4);
}

void kvm_arch_vcpu_block_finish(struct kvm_vcpu *vcpu)
{
	vcpu->valid_wakeup = false;
}

static int __init kvm_s390_init(void)
{
	int i;

	if (!sclp.has_sief2) {
		pr_info("SIE not available\n");
		return -ENODEV;
	}

	if (nested && hpage) {
		pr_info("nested (vSIE) and hpage (huge page backing) can currently not be activated concurrently");
		return -EINVAL;
	}

	for (i = 0; i < 16; i++)
		kvm_s390_fac_base[i] |=
			S390_lowcore.stfle_fac_list[i] & nonhyp_mask(i);

	return kvm_init(NULL, sizeof(struct kvm_vcpu), 0, THIS_MODULE);
}

static void __exit kvm_s390_exit(void)
{
	kvm_exit();
}

module_init(kvm_s390_init);
module_exit(kvm_s390_exit);

/*
 * Enable autoloading of the kvm module.
 * Note that we add the module alias here instead of virt/kvm/kvm_main.c
 * since x86 takes a different approach.
 */
#include <linux/miscdevice.h>
MODULE_ALIAS_MISCDEV(KVM_MINOR);
MODULE_ALIAS("devname:kvm");<|MERGE_RESOLUTION|>--- conflicted
+++ resolved
@@ -481,11 +481,7 @@
 		break;
 	case KVM_CAP_S390_HPAGE_1M:
 		r = 0;
-<<<<<<< HEAD
-		if (hpage)
-=======
 		if (hpage && !kvm_is_ucontrol(kvm))
->>>>>>> f9885ef8
 			r = 1;
 		break;
 	case KVM_CAP_S390_MEM_OP:
@@ -695,13 +691,6 @@
 		mutex_lock(&kvm->lock);
 		if (kvm->created_vcpus)
 			r = -EBUSY;
-<<<<<<< HEAD
-		else if (!hpage || kvm->arch.use_cmma)
-			r = -EINVAL;
-		else {
-			r = 0;
-			kvm->mm->context.allow_gmap_hpage_1m = 1;
-=======
 		else if (!hpage || kvm->arch.use_cmma || kvm_is_ucontrol(kvm))
 			r = -EINVAL;
 		else {
@@ -709,7 +698,6 @@
 			down_write(&kvm->mm->mmap_sem);
 			kvm->mm->context.allow_gmap_hpage_1m = 1;
 			up_write(&kvm->mm->mmap_sem);
->>>>>>> f9885ef8
 			/*
 			 * We might have to create fake 4k page
 			 * tables. To avoid that the hardware works on
