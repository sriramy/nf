--- conflicted
+++ resolved
@@ -16,11 +16,8 @@
 extern const u32 *mxs_get_ocotp(void);
 extern int mxs_reset_block(void __iomem *);
 extern void mxs_timer_init(struct clk *, int);
-<<<<<<< HEAD
+extern void mxs_restart(char, const char *);
 extern int mxs_saif_clkmux_select(unsigned int clkmux);
-=======
-extern void mxs_restart(char, const char *);
->>>>>>> 142f2101
 
 extern int mx23_register_gpios(void);
 extern int mx23_clocks_init(void);
