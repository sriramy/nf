/*
 * Copyright 2015 Advanced Micro Devices, Inc.
 *
 * Permission is hereby granted, free of charge, to any person obtaining a
 * copy of this software and associated documentation files (the "Software"),
 * to deal in the Software without restriction, including without limitation
 * the rights to use, copy, modify, merge, publish, distribute, sublicense,
 * and/or sell copies of the Software, and to permit persons to whom the
 * Software is furnished to do so, subject to the following conditions:
 *
 * The above copyright notice and this permission notice shall be included in
 * all copies or substantial portions of the Software.
 *
 * THE SOFTWARE IS PROVIDED "AS IS", WITHOUT WARRANTY OF ANY KIND, EXPRESS OR
 * IMPLIED, INCLUDING BUT NOT LIMITED TO THE WARRANTIES OF MERCHANTABILITY,
 * FITNESS FOR A PARTICULAR PURPOSE AND NONINFRINGEMENT.  IN NO EVENT SHALL
 * THE COPYRIGHT HOLDER(S) OR AUTHOR(S) BE LIABLE FOR ANY CLAIM, DAMAGES OR
 * OTHER LIABILITY, WHETHER IN AN ACTION OF CONTRACT, TORT OR OTHERWISE,
 * ARISING FROM, OUT OF OR IN CONNECTION WITH THE SOFTWARE OR THE USE OR
 * OTHER DEALINGS IN THE SOFTWARE.
 *
 */

#ifndef _DRM_GPU_SCHEDULER_H_
#define _DRM_GPU_SCHEDULER_H_

#include <drm/spsc_queue.h>
#include <linux/dma-fence.h>
#include <linux/completion.h>
#include <linux/xarray.h>
#include <linux/workqueue.h>

#define MAX_WAIT_SCHED_ENTITY_Q_EMPTY msecs_to_jiffies(1000)

<<<<<<< HEAD
enum dma_resv_usage;
struct dma_resv;
=======
/**
 * DRM_SCHED_FENCE_DONT_PIPELINE - Prefent dependency pipelining
 *
 * Setting this flag on a scheduler fence prevents pipelining of jobs depending
 * on this fence. In other words we always insert a full CPU round trip before
 * dependen jobs are pushed to the hw queue.
 */
#define DRM_SCHED_FENCE_DONT_PIPELINE	DMA_FENCE_FLAG_USER_BITS

>>>>>>> 60ba8c5b
struct drm_gem_object;

struct drm_gpu_scheduler;
struct drm_sched_rq;

/* These are often used as an (initial) index
 * to an array, and as such should start at 0.
 */
enum drm_sched_priority {
	DRM_SCHED_PRIORITY_MIN,
	DRM_SCHED_PRIORITY_NORMAL,
	DRM_SCHED_PRIORITY_HIGH,
	DRM_SCHED_PRIORITY_KERNEL,

	DRM_SCHED_PRIORITY_COUNT,
	DRM_SCHED_PRIORITY_UNSET = -2
};

/* Used to chose between FIFO and RR jobs scheduling */
extern int drm_sched_policy;

#define DRM_SCHED_POLICY_RR    0
#define DRM_SCHED_POLICY_FIFO  1

/**
 * struct drm_sched_entity - A wrapper around a job queue (typically
 * attached to the DRM file_priv).
 *
 * Entities will emit jobs in order to their corresponding hardware
 * ring, and the scheduler will alternate between entities based on
 * scheduling policy.
 */
struct drm_sched_entity {
	/**
	 * @list:
	 *
	 * Used to append this struct to the list of entities in the runqueue
	 * @rq under &drm_sched_rq.entities.
	 *
	 * Protected by &drm_sched_rq.lock of @rq.
	 */
	struct list_head		list;

	/**
	 * @rq:
	 *
	 * Runqueue on which this entity is currently scheduled.
	 *
	 * FIXME: Locking is very unclear for this. Writers are protected by
	 * @rq_lock, but readers are generally lockless and seem to just race
	 * with not even a READ_ONCE.
	 */
	struct drm_sched_rq		*rq;

	/**
	 * @sched_list:
	 *
	 * A list of schedulers (struct drm_gpu_scheduler).  Jobs from this entity can
	 * be scheduled on any scheduler on this list.
	 *
	 * This can be modified by calling drm_sched_entity_modify_sched().
	 * Locking is entirely up to the driver, see the above function for more
	 * details.
	 *
	 * This will be set to NULL if &num_sched_list equals 1 and @rq has been
	 * set already.
	 *
	 * FIXME: This means priority changes through
	 * drm_sched_entity_set_priority() will be lost henceforth in this case.
	 */
	struct drm_gpu_scheduler        **sched_list;

	/**
	 * @num_sched_list:
	 *
	 * Number of drm_gpu_schedulers in the @sched_list.
	 */
	unsigned int                    num_sched_list;

	/**
	 * @priority:
	 *
	 * Priority of the entity. This can be modified by calling
	 * drm_sched_entity_set_priority(). Protected by &rq_lock.
	 */
	enum drm_sched_priority         priority;

	/**
	 * @rq_lock:
	 *
	 * Lock to modify the runqueue to which this entity belongs.
	 */
	spinlock_t			rq_lock;

	/**
	 * @job_queue: the list of jobs of this entity.
	 */
	struct spsc_queue		job_queue;

	/**
	 * @fence_seq:
	 *
	 * A linearly increasing seqno incremented with each new
	 * &drm_sched_fence which is part of the entity.
	 *
	 * FIXME: Callers of drm_sched_job_arm() need to ensure correct locking,
	 * this doesn't need to be atomic.
	 */
	atomic_t			fence_seq;

	/**
	 * @fence_context:
	 *
	 * A unique context for all the fences which belong to this entity.  The
	 * &drm_sched_fence.scheduled uses the fence_context but
	 * &drm_sched_fence.finished uses fence_context + 1.
	 */
	uint64_t			fence_context;

	/**
	 * @dependency:
	 *
	 * The dependency fence of the job which is on the top of the job queue.
	 */
	struct dma_fence		*dependency;

	/**
	 * @cb:
	 *
	 * Callback for the dependency fence above.
	 */
	struct dma_fence_cb		cb;

	/**
	 * @guilty:
	 *
	 * Points to entities' guilty.
	 */
	atomic_t			*guilty;

	/**
	 * @last_scheduled:
	 *
	 * Points to the finished fence of the last scheduled job. Only written
	 * by the scheduler thread, can be accessed locklessly from
	 * drm_sched_job_arm() iff the queue is empty.
	 */
	struct dma_fence                *last_scheduled;

	/**
	 * @last_user: last group leader pushing a job into the entity.
	 */
	struct task_struct		*last_user;

	/**
	 * @stopped:
	 *
	 * Marks the enity as removed from rq and destined for
	 * termination. This is set by calling drm_sched_entity_flush() and by
	 * drm_sched_fini().
	 */
	bool 				stopped;

	/**
	 * @entity_idle:
	 *
	 * Signals when entity is not in use, used to sequence entity cleanup in
	 * drm_sched_entity_fini().
	 */
	struct completion		entity_idle;

	/**
	 * @oldest_job_waiting:
	 *
	 * Marks earliest job waiting in SW queue
	 */
	ktime_t				oldest_job_waiting;

	/**
	 * @rb_tree_node:
	 *
	 * The node used to insert this entity into time based priority queue
	 */
	struct rb_node			rb_tree_node;

};

/**
 * struct drm_sched_rq - queue of entities to be scheduled.
 *
 * @lock: to modify the entities list.
 * @sched: the scheduler to which this rq belongs to.
 * @entities: list of the entities to be scheduled.
 * @current_entity: the entity which is to be scheduled.
 * @rb_tree_root: root of time based priory queue of entities for FIFO scheduling
 *
 * Run queue is a set of entities scheduling command submissions for
 * one specific ring. It implements the scheduling policy that selects
 * the next entity to emit commands from.
 */
struct drm_sched_rq {
	spinlock_t			lock;
	struct drm_gpu_scheduler	*sched;
	struct list_head		entities;
	struct drm_sched_entity		*current_entity;
	struct rb_root_cached		rb_tree_root;
};

/**
 * struct drm_sched_fence - fences corresponding to the scheduling of a job.
 */
struct drm_sched_fence {
        /**
         * @scheduled: this fence is what will be signaled by the scheduler
         * when the job is scheduled.
         */
	struct dma_fence		scheduled;

        /**
         * @finished: this fence is what will be signaled by the scheduler
         * when the job is completed.
         *
         * When setting up an out fence for the job, you should use
         * this, since it's available immediately upon
         * drm_sched_job_init(), and the fence returned by the driver
         * from run_job() won't be created until the dependencies have
         * resolved.
         */
	struct dma_fence		finished;

        /**
         * @parent: the fence returned by &drm_sched_backend_ops.run_job
         * when scheduling the job on hardware. We signal the
         * &drm_sched_fence.finished fence once parent is signalled.
         */
	struct dma_fence		*parent;
        /**
         * @sched: the scheduler instance to which the job having this struct
         * belongs to.
         */
	struct drm_gpu_scheduler	*sched;
        /**
         * @lock: the lock used by the scheduled and the finished fences.
         */
	spinlock_t			lock;
        /**
         * @owner: job owner for debugging
         */
	void				*owner;
};

struct drm_sched_fence *to_drm_sched_fence(struct dma_fence *f);

/**
 * struct drm_sched_job - A job to be run by an entity.
 *
 * @queue_node: used to append this struct to the queue of jobs in an entity.
 * @list: a job participates in a "pending" and "done" lists.
 * @sched: the scheduler instance on which this job is scheduled.
 * @s_fence: contains the fences for the scheduling of job.
 * @finish_cb: the callback for the finished fence.
 * @work: Helper to reschdeule job kill to different context.
 * @id: a unique id assigned to each job scheduled on the scheduler.
 * @karma: increment on every hang caused by this job. If this exceeds the hang
 *         limit of the scheduler then the job is marked guilty and will not
 *         be scheduled further.
 * @s_priority: the priority of the job.
 * @entity: the entity to which this job belongs.
 * @cb: the callback for the parent fence in s_fence.
 *
 * A job is created by the driver using drm_sched_job_init(), and
 * should call drm_sched_entity_push_job() once it wants the scheduler
 * to schedule the job.
 */
struct drm_sched_job {
	struct spsc_node		queue_node;
	struct list_head		list;
	struct drm_gpu_scheduler	*sched;
	struct drm_sched_fence		*s_fence;

	/*
	 * work is used only after finish_cb has been used and will not be
	 * accessed anymore.
	 */
	union {
		struct dma_fence_cb		finish_cb;
		struct work_struct		work;
	};

	uint64_t			id;
	atomic_t			karma;
	enum drm_sched_priority		s_priority;
	struct drm_sched_entity         *entity;
	struct dma_fence_cb		cb;
	/**
	 * @dependencies:
	 *
	 * Contains the dependencies as struct dma_fence for this job, see
	 * drm_sched_job_add_dependency() and
	 * drm_sched_job_add_implicit_dependencies().
	 */
	struct xarray			dependencies;

	/** @last_dependency: tracks @dependencies as they signal */
	unsigned long			last_dependency;

	/**
	 * @submit_ts:
	 *
	 * When the job was pushed into the entity queue.
	 */
	ktime_t                         submit_ts;
};

static inline bool drm_sched_invalidate_job(struct drm_sched_job *s_job,
					    int threshold)
{
	return s_job && atomic_inc_return(&s_job->karma) > threshold;
}

enum drm_gpu_sched_stat {
	DRM_GPU_SCHED_STAT_NONE, /* Reserve 0 */
	DRM_GPU_SCHED_STAT_NOMINAL,
	DRM_GPU_SCHED_STAT_ENODEV,
};

/**
 * struct drm_sched_backend_ops - Define the backend operations
 *	called by the scheduler
 *
 * These functions should be implemented in the driver side.
 */
struct drm_sched_backend_ops {
	/**
	 * @prepare_job:
	 *
	 * Called when the scheduler is considering scheduling this job next, to
	 * get another struct dma_fence for this job to block on.  Once it
	 * returns NULL, run_job() may be called.
	 *
	 * Can be NULL if no additional preparation to the dependencies are
	 * necessary. Skipped when jobs are killed instead of run.
	 */
	struct dma_fence *(*prepare_job)(struct drm_sched_job *sched_job,
					 struct drm_sched_entity *s_entity);

	/**
         * @run_job: Called to execute the job once all of the dependencies
         * have been resolved.  This may be called multiple times, if
	 * timedout_job() has happened and drm_sched_job_recovery()
	 * decides to try it again.
	 */
	struct dma_fence *(*run_job)(struct drm_sched_job *sched_job);

	/**
	 * @timedout_job: Called when a job has taken too long to execute,
	 * to trigger GPU recovery.
	 *
	 * This method is called in a workqueue context.
	 *
	 * Drivers typically issue a reset to recover from GPU hangs, and this
	 * procedure usually follows the following workflow:
	 *
	 * 1. Stop the scheduler using drm_sched_stop(). This will park the
	 *    scheduler thread and cancel the timeout work, guaranteeing that
	 *    nothing is queued while we reset the hardware queue
	 * 2. Try to gracefully stop non-faulty jobs (optional)
	 * 3. Issue a GPU reset (driver-specific)
	 * 4. Re-submit jobs using drm_sched_resubmit_jobs()
	 * 5. Restart the scheduler using drm_sched_start(). At that point, new
	 *    jobs can be queued, and the scheduler thread is unblocked
	 *
	 * Note that some GPUs have distinct hardware queues but need to reset
	 * the GPU globally, which requires extra synchronization between the
	 * timeout handler of the different &drm_gpu_scheduler. One way to
	 * achieve this synchronization is to create an ordered workqueue
	 * (using alloc_ordered_workqueue()) at the driver level, and pass this
	 * queue to drm_sched_init(), to guarantee that timeout handlers are
	 * executed sequentially. The above workflow needs to be slightly
	 * adjusted in that case:
	 *
	 * 1. Stop all schedulers impacted by the reset using drm_sched_stop()
	 * 2. Try to gracefully stop non-faulty jobs on all queues impacted by
	 *    the reset (optional)
	 * 3. Issue a GPU reset on all faulty queues (driver-specific)
	 * 4. Re-submit jobs on all schedulers impacted by the reset using
	 *    drm_sched_resubmit_jobs()
	 * 5. Restart all schedulers that were stopped in step #1 using
	 *    drm_sched_start()
	 *
	 * Return DRM_GPU_SCHED_STAT_NOMINAL, when all is normal,
	 * and the underlying driver has started or completed recovery.
	 *
	 * Return DRM_GPU_SCHED_STAT_ENODEV, if the device is no longer
	 * available, i.e. has been unplugged.
	 */
	enum drm_gpu_sched_stat (*timedout_job)(struct drm_sched_job *sched_job);

	/**
         * @free_job: Called once the job's finished fence has been signaled
         * and it's time to clean it up.
	 */
	void (*free_job)(struct drm_sched_job *sched_job);
};

/**
 * struct drm_gpu_scheduler - scheduler instance-specific data
 *
 * @ops: backend operations provided by the driver.
 * @hw_submission_limit: the max size of the hardware queue.
 * @timeout: the time after which a job is removed from the scheduler.
 * @name: name of the ring for which this scheduler is being used.
 * @sched_rq: priority wise array of run queues.
 * @wake_up_worker: the wait queue on which the scheduler sleeps until a job
 *                  is ready to be scheduled.
 * @job_scheduled: once @drm_sched_entity_do_release is called the scheduler
 *                 waits on this wait queue until all the scheduled jobs are
 *                 finished.
 * @hw_rq_count: the number of jobs currently in the hardware queue.
 * @job_id_count: used to assign unique id to the each job.
 * @timeout_wq: workqueue used to queue @work_tdr
 * @work_tdr: schedules a delayed call to @drm_sched_job_timedout after the
 *            timeout interval is over.
 * @thread: the kthread on which the scheduler which run.
 * @pending_list: the list of jobs which are currently in the job queue.
 * @job_list_lock: lock to protect the pending_list.
 * @hang_limit: once the hangs by a job crosses this limit then it is marked
 *              guilty and it will no longer be considered for scheduling.
 * @score: score to help loadbalancer pick a idle sched
 * @_score: score used when the driver doesn't provide one
 * @ready: marks if the underlying HW is ready to work
 * @free_guilty: A hit to time out handler to free the guilty job.
 * @dev: system &struct device
 *
 * One scheduler is implemented for each hardware ring.
 */
struct drm_gpu_scheduler {
	const struct drm_sched_backend_ops	*ops;
	uint32_t			hw_submission_limit;
	long				timeout;
	const char			*name;
	struct drm_sched_rq		sched_rq[DRM_SCHED_PRIORITY_COUNT];
	wait_queue_head_t		wake_up_worker;
	wait_queue_head_t		job_scheduled;
	atomic_t			hw_rq_count;
	atomic64_t			job_id_count;
	struct workqueue_struct		*timeout_wq;
	struct delayed_work		work_tdr;
	struct task_struct		*thread;
	struct list_head		pending_list;
	spinlock_t			job_list_lock;
	int				hang_limit;
	atomic_t                        *score;
	atomic_t                        _score;
	bool				ready;
	bool				free_guilty;
	struct device			*dev;
};

int drm_sched_init(struct drm_gpu_scheduler *sched,
		   const struct drm_sched_backend_ops *ops,
		   uint32_t hw_submission, unsigned hang_limit,
		   long timeout, struct workqueue_struct *timeout_wq,
		   atomic_t *score, const char *name, struct device *dev);

void drm_sched_fini(struct drm_gpu_scheduler *sched);
int drm_sched_job_init(struct drm_sched_job *job,
		       struct drm_sched_entity *entity,
		       void *owner);
void drm_sched_job_arm(struct drm_sched_job *job);
int drm_sched_job_add_dependency(struct drm_sched_job *job,
				 struct dma_fence *fence);
int drm_sched_job_add_resv_dependencies(struct drm_sched_job *job,
					struct dma_resv *resv,
					enum dma_resv_usage usage);
int drm_sched_job_add_implicit_dependencies(struct drm_sched_job *job,
					    struct drm_gem_object *obj,
					    bool write);


void drm_sched_entity_modify_sched(struct drm_sched_entity *entity,
				    struct drm_gpu_scheduler **sched_list,
                                   unsigned int num_sched_list);

void drm_sched_job_cleanup(struct drm_sched_job *job);
void drm_sched_wakeup(struct drm_gpu_scheduler *sched);
void drm_sched_stop(struct drm_gpu_scheduler *sched, struct drm_sched_job *bad);
void drm_sched_start(struct drm_gpu_scheduler *sched, bool full_recovery);
void drm_sched_resubmit_jobs(struct drm_gpu_scheduler *sched);
void drm_sched_resubmit_jobs_ext(struct drm_gpu_scheduler *sched, int max);
void drm_sched_increase_karma(struct drm_sched_job *bad);
void drm_sched_reset_karma(struct drm_sched_job *bad);
void drm_sched_increase_karma_ext(struct drm_sched_job *bad, int type);
void drm_sched_fault(struct drm_gpu_scheduler *sched);
void drm_sched_job_kickout(struct drm_sched_job *s_job);

void drm_sched_rq_add_entity(struct drm_sched_rq *rq,
			     struct drm_sched_entity *entity);
void drm_sched_rq_remove_entity(struct drm_sched_rq *rq,
				struct drm_sched_entity *entity);

void drm_sched_rq_update_fifo(struct drm_sched_entity *entity, ktime_t ts);

int drm_sched_entity_init(struct drm_sched_entity *entity,
			  enum drm_sched_priority priority,
			  struct drm_gpu_scheduler **sched_list,
			  unsigned int num_sched_list,
			  atomic_t *guilty);
long drm_sched_entity_flush(struct drm_sched_entity *entity, long timeout);
void drm_sched_entity_fini(struct drm_sched_entity *entity);
void drm_sched_entity_destroy(struct drm_sched_entity *entity);
void drm_sched_entity_select_rq(struct drm_sched_entity *entity);
struct drm_sched_job *drm_sched_entity_pop_job(struct drm_sched_entity *entity);
void drm_sched_entity_push_job(struct drm_sched_job *sched_job);
void drm_sched_entity_set_priority(struct drm_sched_entity *entity,
				   enum drm_sched_priority priority);
bool drm_sched_entity_is_ready(struct drm_sched_entity *entity);

struct drm_sched_fence *drm_sched_fence_alloc(
	struct drm_sched_entity *s_entity, void *owner);
void drm_sched_fence_init(struct drm_sched_fence *fence,
			  struct drm_sched_entity *entity);
void drm_sched_fence_free(struct drm_sched_fence *fence);

void drm_sched_fence_scheduled(struct drm_sched_fence *fence);
void drm_sched_fence_finished(struct drm_sched_fence *fence);

unsigned long drm_sched_suspend_timeout(struct drm_gpu_scheduler *sched);
void drm_sched_resume_timeout(struct drm_gpu_scheduler *sched,
		                unsigned long remaining);
struct drm_gpu_scheduler *
drm_sched_pick_best(struct drm_gpu_scheduler **sched_list,
		     unsigned int num_sched_list);

#endif<|MERGE_RESOLUTION|>--- conflicted
+++ resolved
@@ -32,10 +32,6 @@
 
 #define MAX_WAIT_SCHED_ENTITY_Q_EMPTY msecs_to_jiffies(1000)
 
-<<<<<<< HEAD
-enum dma_resv_usage;
-struct dma_resv;
-=======
 /**
  * DRM_SCHED_FENCE_DONT_PIPELINE - Prefent dependency pipelining
  *
@@ -45,7 +41,8 @@
  */
 #define DRM_SCHED_FENCE_DONT_PIPELINE	DMA_FENCE_FLAG_USER_BITS
 
->>>>>>> 60ba8c5b
+enum dma_resv_usage;
+struct dma_resv;
 struct drm_gem_object;
 
 struct drm_gpu_scheduler;
