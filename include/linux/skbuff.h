/* SPDX-License-Identifier: GPL-2.0-or-later */
/*
 *	Definitions for the 'struct sk_buff' memory handlers.
 *
 *	Authors:
 *		Alan Cox, <gw4pts@gw4pts.ampr.org>
 *		Florian La Roche, <rzsfl@rz.uni-sb.de>
 */

#ifndef _LINUX_SKBUFF_H
#define _LINUX_SKBUFF_H

#include <linux/kernel.h>
#include <linux/compiler.h>
#include <linux/time.h>
#include <linux/bug.h>
#include <linux/bvec.h>
#include <linux/cache.h>
#include <linux/rbtree.h>
#include <linux/socket.h>
#include <linux/refcount.h>

#include <linux/atomic.h>
#include <asm/types.h>
#include <linux/spinlock.h>
#include <linux/net.h>
#include <linux/textsearch.h>
#include <net/checksum.h>
#include <linux/rcupdate.h>
#include <linux/hrtimer.h>
#include <linux/dma-mapping.h>
#include <linux/netdev_features.h>
#include <linux/sched.h>
#include <linux/sched/clock.h>
#include <net/flow_dissector.h>
#include <linux/splice.h>
#include <linux/in6.h>
#include <linux/if_packet.h>
#include <linux/llist.h>
#include <net/flow.h>
#include <net/page_pool.h>
#if IS_ENABLED(CONFIG_NF_CONNTRACK)
#include <linux/netfilter/nf_conntrack_common.h>
#endif
#include <net/net_debug.h>
#include <net/dropreason.h>

/**
 * DOC: skb checksums
 *
 * The interface for checksum offload between the stack and networking drivers
 * is as follows...
 *
 * IP checksum related features
 * ~~~~~~~~~~~~~~~~~~~~~~~~~~~~
 *
 * Drivers advertise checksum offload capabilities in the features of a device.
 * From the stack's point of view these are capabilities offered by the driver.
 * A driver typically only advertises features that it is capable of offloading
 * to its device.
 *
 * .. flat-table:: Checksum related device features
 *   :widths: 1 10
 *
 *   * - %NETIF_F_HW_CSUM
 *     - The driver (or its device) is able to compute one
 *	 IP (one's complement) checksum for any combination
 *	 of protocols or protocol layering. The checksum is
 *	 computed and set in a packet per the CHECKSUM_PARTIAL
 *	 interface (see below).
 *
 *   * - %NETIF_F_IP_CSUM
 *     - Driver (device) is only able to checksum plain
 *	 TCP or UDP packets over IPv4. These are specifically
 *	 unencapsulated packets of the form IPv4|TCP or
 *	 IPv4|UDP where the Protocol field in the IPv4 header
 *	 is TCP or UDP. The IPv4 header may contain IP options.
 *	 This feature cannot be set in features for a device
 *	 with NETIF_F_HW_CSUM also set. This feature is being
 *	 DEPRECATED (see below).
 *
 *   * - %NETIF_F_IPV6_CSUM
 *     - Driver (device) is only able to checksum plain
 *	 TCP or UDP packets over IPv6. These are specifically
 *	 unencapsulated packets of the form IPv6|TCP or
 *	 IPv6|UDP where the Next Header field in the IPv6
 *	 header is either TCP or UDP. IPv6 extension headers
 *	 are not supported with this feature. This feature
 *	 cannot be set in features for a device with
 *	 NETIF_F_HW_CSUM also set. This feature is being
 *	 DEPRECATED (see below).
 *
 *   * - %NETIF_F_RXCSUM
 *     - Driver (device) performs receive checksum offload.
 *	 This flag is only used to disable the RX checksum
 *	 feature for a device. The stack will accept receive
 *	 checksum indication in packets received on a device
 *	 regardless of whether NETIF_F_RXCSUM is set.
 *
 * Checksumming of received packets by device
 * ~~~~~~~~~~~~~~~~~~~~~~~~~~~~~~~~~~~~~~~~~~
 *
 * Indication of checksum verification is set in &sk_buff.ip_summed.
 * Possible values are:
 *
 * - %CHECKSUM_NONE
 *
 *   Device did not checksum this packet e.g. due to lack of capabilities.
 *   The packet contains full (though not verified) checksum in packet but
 *   not in skb->csum. Thus, skb->csum is undefined in this case.
 *
 * - %CHECKSUM_UNNECESSARY
 *
 *   The hardware you're dealing with doesn't calculate the full checksum
 *   (as in %CHECKSUM_COMPLETE), but it does parse headers and verify checksums
 *   for specific protocols. For such packets it will set %CHECKSUM_UNNECESSARY
 *   if their checksums are okay. &sk_buff.csum is still undefined in this case
 *   though. A driver or device must never modify the checksum field in the
 *   packet even if checksum is verified.
 *
 *   %CHECKSUM_UNNECESSARY is applicable to following protocols:
 *
 *     - TCP: IPv6 and IPv4.
 *     - UDP: IPv4 and IPv6. A device may apply CHECKSUM_UNNECESSARY to a
 *       zero UDP checksum for either IPv4 or IPv6, the networking stack
 *       may perform further validation in this case.
 *     - GRE: only if the checksum is present in the header.
 *     - SCTP: indicates the CRC in SCTP header has been validated.
 *     - FCOE: indicates the CRC in FC frame has been validated.
 *
 *   &sk_buff.csum_level indicates the number of consecutive checksums found in
 *   the packet minus one that have been verified as %CHECKSUM_UNNECESSARY.
 *   For instance if a device receives an IPv6->UDP->GRE->IPv4->TCP packet
 *   and a device is able to verify the checksums for UDP (possibly zero),
 *   GRE (checksum flag is set) and TCP, &sk_buff.csum_level would be set to
 *   two. If the device were only able to verify the UDP checksum and not
 *   GRE, either because it doesn't support GRE checksum or because GRE
 *   checksum is bad, skb->csum_level would be set to zero (TCP checksum is
 *   not considered in this case).
 *
 * - %CHECKSUM_COMPLETE
 *
 *   This is the most generic way. The device supplied checksum of the _whole_
 *   packet as seen by netif_rx() and fills in &sk_buff.csum. This means the
 *   hardware doesn't need to parse L3/L4 headers to implement this.
 *
 *   Notes:
 *
 *   - Even if device supports only some protocols, but is able to produce
 *     skb->csum, it MUST use CHECKSUM_COMPLETE, not CHECKSUM_UNNECESSARY.
 *   - CHECKSUM_COMPLETE is not applicable to SCTP and FCoE protocols.
 *
 * - %CHECKSUM_PARTIAL
 *
 *   A checksum is set up to be offloaded to a device as described in the
 *   output description for CHECKSUM_PARTIAL. This may occur on a packet
 *   received directly from another Linux OS, e.g., a virtualized Linux kernel
 *   on the same host, or it may be set in the input path in GRO or remote
 *   checksum offload. For the purposes of checksum verification, the checksum
 *   referred to by skb->csum_start + skb->csum_offset and any preceding
 *   checksums in the packet are considered verified. Any checksums in the
 *   packet that are after the checksum being offloaded are not considered to
 *   be verified.
 *
 * Checksumming on transmit for non-GSO
 * ~~~~~~~~~~~~~~~~~~~~~~~~~~~~~~~~~~~~
 *
 * The stack requests checksum offload in the &sk_buff.ip_summed for a packet.
 * Values are:
 *
 * - %CHECKSUM_PARTIAL
 *
 *   The driver is required to checksum the packet as seen by hard_start_xmit()
 *   from &sk_buff.csum_start up to the end, and to record/write the checksum at
 *   offset &sk_buff.csum_start + &sk_buff.csum_offset.
 *   A driver may verify that the
 *   csum_start and csum_offset values are valid values given the length and
 *   offset of the packet, but it should not attempt to validate that the
 *   checksum refers to a legitimate transport layer checksum -- it is the
 *   purview of the stack to validate that csum_start and csum_offset are set
 *   correctly.
 *
 *   When the stack requests checksum offload for a packet, the driver MUST
 *   ensure that the checksum is set correctly. A driver can either offload the
 *   checksum calculation to the device, or call skb_checksum_help (in the case
 *   that the device does not support offload for a particular checksum).
 *
 *   %NETIF_F_IP_CSUM and %NETIF_F_IPV6_CSUM are being deprecated in favor of
 *   %NETIF_F_HW_CSUM. New devices should use %NETIF_F_HW_CSUM to indicate
 *   checksum offload capability.
 *   skb_csum_hwoffload_help() can be called to resolve %CHECKSUM_PARTIAL based
 *   on network device checksumming capabilities: if a packet does not match
 *   them, skb_checksum_help() or skb_crc32c_help() (depending on the value of
 *   &sk_buff.csum_not_inet, see :ref:`crc`)
 *   is called to resolve the checksum.
 *
 * - %CHECKSUM_NONE
 *
 *   The skb was already checksummed by the protocol, or a checksum is not
 *   required.
 *
 * - %CHECKSUM_UNNECESSARY
 *
 *   This has the same meaning as CHECKSUM_NONE for checksum offload on
 *   output.
 *
 * - %CHECKSUM_COMPLETE
 *
 *   Not used in checksum output. If a driver observes a packet with this value
 *   set in skbuff, it should treat the packet as if %CHECKSUM_NONE were set.
 *
 * .. _crc:
 *
 * Non-IP checksum (CRC) offloads
 * ~~~~~~~~~~~~~~~~~~~~~~~~~~~~~~
 *
 * .. flat-table::
 *   :widths: 1 10
 *
 *   * - %NETIF_F_SCTP_CRC
 *     - This feature indicates that a device is capable of
 *	 offloading the SCTP CRC in a packet. To perform this offload the stack
 *	 will set csum_start and csum_offset accordingly, set ip_summed to
 *	 %CHECKSUM_PARTIAL and set csum_not_inet to 1, to provide an indication
 *	 in the skbuff that the %CHECKSUM_PARTIAL refers to CRC32c.
 *	 A driver that supports both IP checksum offload and SCTP CRC32c offload
 *	 must verify which offload is configured for a packet by testing the
 *	 value of &sk_buff.csum_not_inet; skb_crc32c_csum_help() is provided to
 *	 resolve %CHECKSUM_PARTIAL on skbs where csum_not_inet is set to 1.
 *
 *   * - %NETIF_F_FCOE_CRC
 *     - This feature indicates that a device is capable of offloading the FCOE
 *	 CRC in a packet. To perform this offload the stack will set ip_summed
 *	 to %CHECKSUM_PARTIAL and set csum_start and csum_offset
 *	 accordingly. Note that there is no indication in the skbuff that the
 *	 %CHECKSUM_PARTIAL refers to an FCOE checksum, so a driver that supports
 *	 both IP checksum offload and FCOE CRC offload must verify which offload
 *	 is configured for a packet, presumably by inspecting packet headers.
 *
 * Checksumming on output with GSO
 * ~~~~~~~~~~~~~~~~~~~~~~~~~~~~~~~
 *
 * In the case of a GSO packet (skb_is_gso() is true), checksum offload
 * is implied by the SKB_GSO_* flags in gso_type. Most obviously, if the
 * gso_type is %SKB_GSO_TCPV4 or %SKB_GSO_TCPV6, TCP checksum offload as
 * part of the GSO operation is implied. If a checksum is being offloaded
 * with GSO then ip_summed is %CHECKSUM_PARTIAL, and both csum_start and
 * csum_offset are set to refer to the outermost checksum being offloaded
 * (two offloaded checksums are possible with UDP encapsulation).
 */

/* Don't change this without changing skb_csum_unnecessary! */
#define CHECKSUM_NONE		0
#define CHECKSUM_UNNECESSARY	1
#define CHECKSUM_COMPLETE	2
#define CHECKSUM_PARTIAL	3

/* Maximum value in skb->csum_level */
#define SKB_MAX_CSUM_LEVEL	3

#define SKB_DATA_ALIGN(X)	ALIGN(X, SMP_CACHE_BYTES)
#define SKB_WITH_OVERHEAD(X)	\
	((X) - SKB_DATA_ALIGN(sizeof(struct skb_shared_info)))
#define SKB_MAX_ORDER(X, ORDER) \
	SKB_WITH_OVERHEAD((PAGE_SIZE << (ORDER)) - (X))
#define SKB_MAX_HEAD(X)		(SKB_MAX_ORDER((X), 0))
#define SKB_MAX_ALLOC		(SKB_MAX_ORDER(0, 2))

/* return minimum truesize of one skb containing X bytes of data */
#define SKB_TRUESIZE(X) ((X) +						\
			 SKB_DATA_ALIGN(sizeof(struct sk_buff)) +	\
			 SKB_DATA_ALIGN(sizeof(struct skb_shared_info)))

struct ahash_request;
struct net_device;
struct scatterlist;
struct pipe_inode_info;
struct iov_iter;
struct napi_struct;
struct bpf_prog;
union bpf_attr;
struct skb_ext;

#if IS_ENABLED(CONFIG_BRIDGE_NETFILTER)
struct nf_bridge_info {
	enum {
		BRNF_PROTO_UNCHANGED,
		BRNF_PROTO_8021Q,
		BRNF_PROTO_PPPOE
	} orig_proto:8;
	u8			pkt_otherhost:1;
	u8			in_prerouting:1;
	u8			bridged_dnat:1;
	__u16			frag_max_size;
	struct net_device	*physindev;

	/* always valid & non-NULL from FORWARD on, for physdev match */
	struct net_device	*physoutdev;
	union {
		/* prerouting: detect dnat in orig/reply direction */
		__be32          ipv4_daddr;
		struct in6_addr ipv6_daddr;

		/* after prerouting + nat detected: store original source
		 * mac since neigh resolution overwrites it, only used while
		 * skb is out in neigh layer.
		 */
		char neigh_header[8];
	};
};
#endif

#if IS_ENABLED(CONFIG_NET_TC_SKB_EXT)
/* Chain in tc_skb_ext will be used to share the tc chain with
 * ovs recirc_id. It will be set to the current chain by tc
 * and read by ovs to recirc_id.
 */
struct tc_skb_ext {
	__u32 chain;
	__u16 mru;
	__u16 zone;
	u8 post_ct:1;
	u8 post_ct_snat:1;
	u8 post_ct_dnat:1;
};
#endif

struct sk_buff_head {
	/* These two members must be first to match sk_buff. */
	struct_group_tagged(sk_buff_list, list,
		struct sk_buff	*next;
		struct sk_buff	*prev;
	);

	__u32		qlen;
	spinlock_t	lock;
};

struct sk_buff;

/* To allow 64K frame to be packed as single skb without frag_list we
 * require 64K/PAGE_SIZE pages plus 1 additional page to allow for
 * buffers which do not start on a page boundary.
 *
 * Since GRO uses frags we allocate at least 16 regardless of page
 * size.
 */
#if (65536/PAGE_SIZE + 1) < 16
#define MAX_SKB_FRAGS 16UL
#else
#define MAX_SKB_FRAGS (65536/PAGE_SIZE + 1)
#endif
extern int sysctl_max_skb_frags;

/* Set skb_shinfo(skb)->gso_size to this in case you want skb_segment to
 * segment using its current segmentation instead.
 */
#define GSO_BY_FRAGS	0xFFFF

typedef struct bio_vec skb_frag_t;

/**
 * skb_frag_size() - Returns the size of a skb fragment
 * @frag: skb fragment
 */
static inline unsigned int skb_frag_size(const skb_frag_t *frag)
{
	return frag->bv_len;
}

/**
 * skb_frag_size_set() - Sets the size of a skb fragment
 * @frag: skb fragment
 * @size: size of fragment
 */
static inline void skb_frag_size_set(skb_frag_t *frag, unsigned int size)
{
	frag->bv_len = size;
}

/**
 * skb_frag_size_add() - Increments the size of a skb fragment by @delta
 * @frag: skb fragment
 * @delta: value to add
 */
static inline void skb_frag_size_add(skb_frag_t *frag, int delta)
{
	frag->bv_len += delta;
}

/**
 * skb_frag_size_sub() - Decrements the size of a skb fragment by @delta
 * @frag: skb fragment
 * @delta: value to subtract
 */
static inline void skb_frag_size_sub(skb_frag_t *frag, int delta)
{
	frag->bv_len -= delta;
}

/**
 * skb_frag_must_loop - Test if %p is a high memory page
 * @p: fragment's page
 */
static inline bool skb_frag_must_loop(struct page *p)
{
#if defined(CONFIG_HIGHMEM)
	if (IS_ENABLED(CONFIG_DEBUG_KMAP_LOCAL_FORCE_MAP) || PageHighMem(p))
		return true;
#endif
	return false;
}

/**
 *	skb_frag_foreach_page - loop over pages in a fragment
 *
 *	@f:		skb frag to operate on
 *	@f_off:		offset from start of f->bv_page
 *	@f_len:		length from f_off to loop over
 *	@p:		(temp var) current page
 *	@p_off:		(temp var) offset from start of current page,
 *	                           non-zero only on first page.
 *	@p_len:		(temp var) length in current page,
 *				   < PAGE_SIZE only on first and last page.
 *	@copied:	(temp var) length so far, excluding current p_len.
 *
 *	A fragment can hold a compound page, in which case per-page
 *	operations, notably kmap_atomic, must be called for each
 *	regular page.
 */
#define skb_frag_foreach_page(f, f_off, f_len, p, p_off, p_len, copied)	\
	for (p = skb_frag_page(f) + ((f_off) >> PAGE_SHIFT),		\
	     p_off = (f_off) & (PAGE_SIZE - 1),				\
	     p_len = skb_frag_must_loop(p) ?				\
	     min_t(u32, f_len, PAGE_SIZE - p_off) : f_len,		\
	     copied = 0;						\
	     copied < f_len;						\
	     copied += p_len, p++, p_off = 0,				\
	     p_len = min_t(u32, f_len - copied, PAGE_SIZE))		\

#define HAVE_HW_TIME_STAMP

/**
 * struct skb_shared_hwtstamps - hardware time stamps
 * @hwtstamp:		hardware time stamp transformed into duration
 *			since arbitrary point in time
 * @netdev_data:	address/cookie of network device driver used as
 *			reference to actual hardware time stamp
 *
 * Software time stamps generated by ktime_get_real() are stored in
 * skb->tstamp.
 *
 * hwtstamps can only be compared against other hwtstamps from
 * the same device.
 *
 * This structure is attached to packets as part of the
 * &skb_shared_info. Use skb_hwtstamps() to get a pointer.
 */
struct skb_shared_hwtstamps {
	union {
		ktime_t	hwtstamp;
		void *netdev_data;
	};
};

/* Definitions for tx_flags in struct skb_shared_info */
enum {
	/* generate hardware time stamp */
	SKBTX_HW_TSTAMP = 1 << 0,

	/* generate software time stamp when queueing packet to NIC */
	SKBTX_SW_TSTAMP = 1 << 1,

	/* device driver is going to provide hardware time stamp */
	SKBTX_IN_PROGRESS = 1 << 2,

	/* generate hardware time stamp based on cycles if supported */
	SKBTX_HW_TSTAMP_USE_CYCLES = 1 << 3,

	/* generate wifi status information (where possible) */
	SKBTX_WIFI_STATUS = 1 << 4,

	/* determine hardware time stamp based on time or cycles */
	SKBTX_HW_TSTAMP_NETDEV = 1 << 5,

	/* generate software time stamp when entering packet scheduling */
	SKBTX_SCHED_TSTAMP = 1 << 6,
};

#define SKBTX_ANY_SW_TSTAMP	(SKBTX_SW_TSTAMP    | \
				 SKBTX_SCHED_TSTAMP)
#define SKBTX_ANY_TSTAMP	(SKBTX_HW_TSTAMP | \
				 SKBTX_HW_TSTAMP_USE_CYCLES | \
				 SKBTX_ANY_SW_TSTAMP)

/* Definitions for flags in struct skb_shared_info */
enum {
	/* use zcopy routines */
	SKBFL_ZEROCOPY_ENABLE = BIT(0),

	/* This indicates at least one fragment might be overwritten
	 * (as in vmsplice(), sendfile() ...)
	 * If we need to compute a TX checksum, we'll need to copy
	 * all frags to avoid possible bad checksum
	 */
	SKBFL_SHARED_FRAG = BIT(1),

	/* segment contains only zerocopy data and should not be
	 * charged to the kernel memory.
	 */
	SKBFL_PURE_ZEROCOPY = BIT(2),

	SKBFL_DONT_ORPHAN = BIT(3),

	/* page references are managed by the ubuf_info, so it's safe to
	 * use frags only up until ubuf_info is released
	 */
	SKBFL_MANAGED_FRAG_REFS = BIT(4),
};

#define SKBFL_ZEROCOPY_FRAG	(SKBFL_ZEROCOPY_ENABLE | SKBFL_SHARED_FRAG)
#define SKBFL_ALL_ZEROCOPY	(SKBFL_ZEROCOPY_FRAG | SKBFL_PURE_ZEROCOPY | \
				 SKBFL_DONT_ORPHAN | SKBFL_MANAGED_FRAG_REFS)

/*
 * The callback notifies userspace to release buffers when skb DMA is done in
 * lower device, the skb last reference should be 0 when calling this.
 * The zerocopy_success argument is true if zero copy transmit occurred,
 * false on data copy or out of memory error caused by data copy attempt.
 * The ctx field is used to track device context.
 * The desc field is used to track userspace buffer index.
 */
struct ubuf_info {
	void (*callback)(struct sk_buff *, struct ubuf_info *,
			 bool zerocopy_success);
	union {
		struct {
			unsigned long desc;
			void *ctx;
		};
		struct {
			u32 id;
			u16 len;
			u16 zerocopy:1;
			u32 bytelen;
		};
	};
	refcount_t refcnt;
	u8 flags;

	struct mmpin {
		struct user_struct *user;
		unsigned int num_pg;
	} mmp;
};

#define skb_uarg(SKB)	((struct ubuf_info *)(skb_shinfo(SKB)->destructor_arg))

int mm_account_pinned_pages(struct mmpin *mmp, size_t size);
void mm_unaccount_pinned_pages(struct mmpin *mmp);

/* This data is invariant across clones and lives at
 * the end of the header data, ie. at skb->end.
 */
struct skb_shared_info {
	__u8		flags;
	__u8		meta_len;
	__u8		nr_frags;
	__u8		tx_flags;
	unsigned short	gso_size;
	/* Warning: this field is not always filled in (UFO)! */
	unsigned short	gso_segs;
	struct sk_buff	*frag_list;
	struct skb_shared_hwtstamps hwtstamps;
	unsigned int	gso_type;
	u32		tskey;

	/*
	 * Warning : all fields before dataref are cleared in __alloc_skb()
	 */
	atomic_t	dataref;
	unsigned int	xdp_frags_size;

	/* Intermediate layers must ensure that destructor_arg
	 * remains valid until skb destructor */
	void *		destructor_arg;

	/* must be last field, see pskb_expand_head() */
	skb_frag_t	frags[MAX_SKB_FRAGS];
};

/**
 * DOC: dataref and headerless skbs
 *
 * Transport layers send out clones of payload skbs they hold for
 * retransmissions. To allow lower layers of the stack to prepend their headers
 * we split &skb_shared_info.dataref into two halves.
 * The lower 16 bits count the overall number of references.
 * The higher 16 bits indicate how many of the references are payload-only.
 * skb_header_cloned() checks if skb is allowed to add / write the headers.
 *
 * The creator of the skb (e.g. TCP) marks its skb as &sk_buff.nohdr
 * (via __skb_header_release()). Any clone created from marked skb will get
 * &sk_buff.hdr_len populated with the available headroom.
 * If there's the only clone in existence it's able to modify the headroom
 * at will. The sequence of calls inside the transport layer is::
 *
 *  <alloc skb>
 *  skb_reserve()
 *  __skb_header_release()
 *  skb_clone()
 *  // send the clone down the stack
 *
 * This is not a very generic construct and it depends on the transport layers
 * doing the right thing. In practice there's usually only one payload-only skb.
 * Having multiple payload-only skbs with different lengths of hdr_len is not
 * possible. The payload-only skbs should never leave their owner.
 */
#define SKB_DATAREF_SHIFT 16
#define SKB_DATAREF_MASK ((1 << SKB_DATAREF_SHIFT) - 1)


enum {
	SKB_FCLONE_UNAVAILABLE,	/* skb has no fclone (from head_cache) */
	SKB_FCLONE_ORIG,	/* orig skb (from fclone_cache) */
	SKB_FCLONE_CLONE,	/* companion fclone skb (from fclone_cache) */
};

enum {
	SKB_GSO_TCPV4 = 1 << 0,

	/* This indicates the skb is from an untrusted source. */
	SKB_GSO_DODGY = 1 << 1,

	/* This indicates the tcp segment has CWR set. */
	SKB_GSO_TCP_ECN = 1 << 2,

	SKB_GSO_TCP_FIXEDID = 1 << 3,

	SKB_GSO_TCPV6 = 1 << 4,

	SKB_GSO_FCOE = 1 << 5,

	SKB_GSO_GRE = 1 << 6,

	SKB_GSO_GRE_CSUM = 1 << 7,

	SKB_GSO_IPXIP4 = 1 << 8,

	SKB_GSO_IPXIP6 = 1 << 9,

	SKB_GSO_UDP_TUNNEL = 1 << 10,

	SKB_GSO_UDP_TUNNEL_CSUM = 1 << 11,

	SKB_GSO_PARTIAL = 1 << 12,

	SKB_GSO_TUNNEL_REMCSUM = 1 << 13,

	SKB_GSO_SCTP = 1 << 14,

	SKB_GSO_ESP = 1 << 15,

	SKB_GSO_UDP = 1 << 16,

	SKB_GSO_UDP_L4 = 1 << 17,

	SKB_GSO_FRAGLIST = 1 << 18,
};

#if BITS_PER_LONG > 32
#define NET_SKBUFF_DATA_USES_OFFSET 1
#endif

#ifdef NET_SKBUFF_DATA_USES_OFFSET
typedef unsigned int sk_buff_data_t;
#else
typedef unsigned char *sk_buff_data_t;
#endif

/**
 * DOC: Basic sk_buff geometry
 *
 * struct sk_buff itself is a metadata structure and does not hold any packet
 * data. All the data is held in associated buffers.
 *
 * &sk_buff.head points to the main "head" buffer. The head buffer is divided
 * into two parts:
 *
 *  - data buffer, containing headers and sometimes payload;
 *    this is the part of the skb operated on by the common helpers
 *    such as skb_put() or skb_pull();
 *  - shared info (struct skb_shared_info) which holds an array of pointers
 *    to read-only data in the (page, offset, length) format.
 *
 * Optionally &skb_shared_info.frag_list may point to another skb.
 *
 * Basic diagram may look like this::
 *
 *                                  ---------------
 *                                 | sk_buff       |
 *                                  ---------------
 *     ,---------------------------  + head
 *    /          ,-----------------  + data
 *   /          /      ,-----------  + tail
 *  |          |      |            , + end
 *  |          |      |           |
 *  v          v      v           v
 *   -----------------------------------------------
 *  | headroom | data |  tailroom | skb_shared_info |
 *   -----------------------------------------------
 *                                 + [page frag]
 *                                 + [page frag]
 *                                 + [page frag]
 *                                 + [page frag]       ---------
 *                                 + frag_list    --> | sk_buff |
 *                                                     ---------
 *
 */

/**
 *	struct sk_buff - socket buffer
 *	@next: Next buffer in list
 *	@prev: Previous buffer in list
 *	@tstamp: Time we arrived/left
 *	@skb_mstamp_ns: (aka @tstamp) earliest departure time; start point
 *		for retransmit timer
 *	@rbnode: RB tree node, alternative to next/prev for netem/tcp
 *	@list: queue head
 *	@ll_node: anchor in an llist (eg socket defer_list)
 *	@sk: Socket we are owned by
 *	@ip_defrag_offset: (aka @sk) alternate use of @sk, used in
 *		fragmentation management
 *	@dev: Device we arrived on/are leaving by
 *	@dev_scratch: (aka @dev) alternate use of @dev when @dev would be %NULL
 *	@cb: Control buffer. Free for use by every layer. Put private vars here
 *	@_skb_refdst: destination entry (with norefcount bit)
 *	@sp: the security path, used for xfrm
 *	@len: Length of actual data
 *	@data_len: Data length
 *	@mac_len: Length of link layer header
 *	@hdr_len: writable header length of cloned skb
 *	@csum: Checksum (must include start/offset pair)
 *	@csum_start: Offset from skb->head where checksumming should start
 *	@csum_offset: Offset from csum_start where checksum should be stored
 *	@priority: Packet queueing priority
 *	@ignore_df: allow local fragmentation
 *	@cloned: Head may be cloned (check refcnt to be sure)
 *	@ip_summed: Driver fed us an IP checksum
 *	@nohdr: Payload reference only, must not modify header
 *	@pkt_type: Packet class
 *	@fclone: skbuff clone status
 *	@ipvs_property: skbuff is owned by ipvs
 *	@inner_protocol_type: whether the inner protocol is
 *		ENCAP_TYPE_ETHER or ENCAP_TYPE_IPPROTO
 *	@remcsum_offload: remote checksum offload is enabled
 *	@offload_fwd_mark: Packet was L2-forwarded in hardware
 *	@offload_l3_fwd_mark: Packet was L3-forwarded in hardware
 *	@tc_skip_classify: do not classify packet. set by IFB device
 *	@tc_at_ingress: used within tc_classify to distinguish in/egress
 *	@redirected: packet was redirected by packet classifier
 *	@from_ingress: packet was redirected from the ingress path
 *	@nf_skip_egress: packet shall skip nf egress - see netfilter_netdev.h
 *	@peeked: this packet has been seen already, so stats have been
 *		done for it, don't do them again
 *	@nf_trace: netfilter packet trace flag
 *	@protocol: Packet protocol from driver
 *	@destructor: Destruct function
 *	@tcp_tsorted_anchor: list structure for TCP (tp->tsorted_sent_queue)
 *	@_sk_redir: socket redirection information for skmsg
 *	@_nfct: Associated connection, if any (with nfctinfo bits)
 *	@nf_bridge: Saved data about a bridged frame - see br_netfilter.c
 *	@skb_iif: ifindex of device we arrived on
 *	@tc_index: Traffic control index
 *	@hash: the packet hash
 *	@queue_mapping: Queue mapping for multiqueue devices
 *	@head_frag: skb was allocated from page fragments,
 *		not allocated by kmalloc() or vmalloc().
 *	@pfmemalloc: skbuff was allocated from PFMEMALLOC reserves
 *	@pp_recycle: mark the packet for recycling instead of freeing (implies
 *		page_pool support on driver)
 *	@active_extensions: active extensions (skb_ext_id types)
 *	@ndisc_nodetype: router type (from link layer)
 *	@ooo_okay: allow the mapping of a socket to a queue to be changed
 *	@l4_hash: indicate hash is a canonical 4-tuple hash over transport
 *		ports.
 *	@sw_hash: indicates hash was computed in software stack
 *	@wifi_acked_valid: wifi_acked was set
 *	@wifi_acked: whether frame was acked on wifi or not
 *	@no_fcs:  Request NIC to treat last 4 bytes as Ethernet FCS
 *	@encapsulation: indicates the inner headers in the skbuff are valid
 *	@encap_hdr_csum: software checksum is needed
 *	@csum_valid: checksum is already valid
 *	@csum_not_inet: use CRC32c to resolve CHECKSUM_PARTIAL
 *	@csum_complete_sw: checksum was completed by software
 *	@csum_level: indicates the number of consecutive checksums found in
 *		the packet minus one that have been verified as
 *		CHECKSUM_UNNECESSARY (max 3)
 *	@dst_pending_confirm: need to confirm neighbour
 *	@decrypted: Decrypted SKB
 *	@slow_gro: state present at GRO time, slower prepare step required
 *	@mono_delivery_time: When set, skb->tstamp has the
 *		delivery_time in mono clock base (i.e. EDT).  Otherwise, the
 *		skb->tstamp has the (rcv) timestamp at ingress and
 *		delivery_time at egress.
 *	@napi_id: id of the NAPI struct this skb came from
 *	@sender_cpu: (aka @napi_id) source CPU in XPS
 *	@alloc_cpu: CPU which did the skb allocation.
 *	@secmark: security marking
 *	@mark: Generic packet mark
 *	@reserved_tailroom: (aka @mark) number of bytes of free space available
 *		at the tail of an sk_buff
 *	@vlan_present: VLAN tag is present
 *	@vlan_proto: vlan encapsulation protocol
 *	@vlan_tci: vlan tag control information
 *	@inner_protocol: Protocol (encapsulation)
 *	@inner_ipproto: (aka @inner_protocol) stores ipproto when
 *		skb->inner_protocol_type == ENCAP_TYPE_IPPROTO;
 *	@inner_transport_header: Inner transport layer header (encapsulation)
 *	@inner_network_header: Network layer header (encapsulation)
 *	@inner_mac_header: Link layer header (encapsulation)
 *	@transport_header: Transport layer header
 *	@network_header: Network layer header
 *	@mac_header: Link layer header
 *	@kcov_handle: KCOV remote handle for remote coverage collection
 *	@tail: Tail pointer
 *	@end: End pointer
 *	@head: Head of buffer
 *	@data: Data head pointer
 *	@truesize: Buffer size
 *	@users: User count - see {datagram,tcp}.c
 *	@extensions: allocated extensions, valid if active_extensions is nonzero
 */

struct sk_buff {
	union {
		struct {
			/* These two members must be first to match sk_buff_head. */
			struct sk_buff		*next;
			struct sk_buff		*prev;

			union {
				struct net_device	*dev;
				/* Some protocols might use this space to store information,
				 * while device pointer would be NULL.
				 * UDP receive path is one user.
				 */
				unsigned long		dev_scratch;
			};
		};
		struct rb_node		rbnode; /* used in netem, ip4 defrag, and tcp stack */
		struct list_head	list;
		struct llist_node	ll_node;
	};

	union {
		struct sock		*sk;
		int			ip_defrag_offset;
	};

	union {
		ktime_t		tstamp;
		u64		skb_mstamp_ns; /* earliest departure time */
	};
	/*
	 * This is the control buffer. It is free to use for every
	 * layer. Please put your private variables there. If you
	 * want to keep them across layers you have to do a skb_clone()
	 * first. This is owned by whoever has the skb queued ATM.
	 */
	char			cb[48] __aligned(8);

	union {
		struct {
			unsigned long	_skb_refdst;
			void		(*destructor)(struct sk_buff *skb);
		};
		struct list_head	tcp_tsorted_anchor;
#ifdef CONFIG_NET_SOCK_MSG
		unsigned long		_sk_redir;
#endif
	};

#if defined(CONFIG_NF_CONNTRACK) || defined(CONFIG_NF_CONNTRACK_MODULE)
	unsigned long		 _nfct;
#endif
	unsigned int		len,
				data_len;
	__u16			mac_len,
				hdr_len;

	/* Following fields are _not_ copied in __copy_skb_header()
	 * Note that queue_mapping is here mostly to fill a hole.
	 */
	__u16			queue_mapping;

/* if you move cloned around you also must adapt those constants */
#ifdef __BIG_ENDIAN_BITFIELD
#define CLONED_MASK	(1 << 7)
#else
#define CLONED_MASK	1
#endif
#define CLONED_OFFSET		offsetof(struct sk_buff, __cloned_offset)

	/* private: */
	__u8			__cloned_offset[0];
	/* public: */
	__u8			cloned:1,
				nohdr:1,
				fclone:2,
				peeked:1,
				head_frag:1,
				pfmemalloc:1,
				pp_recycle:1; /* page_pool recycle indicator */
#ifdef CONFIG_SKB_EXTENSIONS
	__u8			active_extensions;
#endif

	/* Fields enclosed in headers group are copied
	 * using a single memcpy() in __copy_skb_header()
	 */
	struct_group(headers,

	/* private: */
	__u8			__pkt_type_offset[0];
	/* public: */
	__u8			pkt_type:3; /* see PKT_TYPE_MAX */
	__u8			ignore_df:1;
	__u8			nf_trace:1;
	__u8			ip_summed:2;
	__u8			ooo_okay:1;

	__u8			l4_hash:1;
	__u8			sw_hash:1;
	__u8			wifi_acked_valid:1;
	__u8			wifi_acked:1;
	__u8			no_fcs:1;
	/* Indicates the inner headers are valid in the skbuff. */
	__u8			encapsulation:1;
	__u8			encap_hdr_csum:1;
	__u8			csum_valid:1;

	/* private: */
	__u8			__pkt_vlan_present_offset[0];
	/* public: */
	__u8			vlan_present:1;	/* See PKT_VLAN_PRESENT_BIT */
	__u8			csum_complete_sw:1;
	__u8			csum_level:2;
	__u8			dst_pending_confirm:1;
	__u8			mono_delivery_time:1;	/* See SKB_MONO_DELIVERY_TIME_MASK */
#ifdef CONFIG_NET_CLS_ACT
	__u8			tc_skip_classify:1;
	__u8			tc_at_ingress:1;	/* See TC_AT_INGRESS_MASK */
#endif
#ifdef CONFIG_IPV6_NDISC_NODETYPE
	__u8			ndisc_nodetype:2;
#endif

	__u8			ipvs_property:1;
	__u8			inner_protocol_type:1;
	__u8			remcsum_offload:1;
#ifdef CONFIG_NET_SWITCHDEV
	__u8			offload_fwd_mark:1;
	__u8			offload_l3_fwd_mark:1;
#endif
	__u8			redirected:1;
#ifdef CONFIG_NET_REDIRECT
	__u8			from_ingress:1;
#endif
#ifdef CONFIG_NETFILTER_SKIP_EGRESS
	__u8			nf_skip_egress:1;
#endif
#ifdef CONFIG_TLS_DEVICE
	__u8			decrypted:1;
#endif
	__u8			slow_gro:1;
	__u8			csum_not_inet:1;

#ifdef CONFIG_NET_SCHED
	__u16			tc_index;	/* traffic control index */
#endif

	union {
		__wsum		csum;
		struct {
			__u16	csum_start;
			__u16	csum_offset;
		};
	};
	__u32			priority;
	int			skb_iif;
	__u32			hash;
	__be16			vlan_proto;
	__u16			vlan_tci;
#if defined(CONFIG_NET_RX_BUSY_POLL) || defined(CONFIG_XPS)
	union {
		unsigned int	napi_id;
		unsigned int	sender_cpu;
	};
#endif
	u16			alloc_cpu;
#ifdef CONFIG_NETWORK_SECMARK
	__u32		secmark;
#endif

	union {
		__u32		mark;
		__u32		reserved_tailroom;
	};

	union {
		__be16		inner_protocol;
		__u8		inner_ipproto;
	};

	__u16			inner_transport_header;
	__u16			inner_network_header;
	__u16			inner_mac_header;

	__be16			protocol;
	__u16			transport_header;
	__u16			network_header;
	__u16			mac_header;

#ifdef CONFIG_KCOV
	u64			kcov_handle;
#endif

	); /* end headers group */

	/* These elements must be at the end, see alloc_skb() for details.  */
	sk_buff_data_t		tail;
	sk_buff_data_t		end;
	unsigned char		*head,
				*data;
	unsigned int		truesize;
	refcount_t		users;

#ifdef CONFIG_SKB_EXTENSIONS
	/* only useable after checking ->active_extensions != 0 */
	struct skb_ext		*extensions;
#endif
};

/* if you move pkt_type around you also must adapt those constants */
#ifdef __BIG_ENDIAN_BITFIELD
#define PKT_TYPE_MAX	(7 << 5)
#else
#define PKT_TYPE_MAX	7
#endif
#define PKT_TYPE_OFFSET		offsetof(struct sk_buff, __pkt_type_offset)

/* if you move pkt_vlan_present, tc_at_ingress, or mono_delivery_time
 * around, you also must adapt these constants.
 */
#ifdef __BIG_ENDIAN_BITFIELD
#define PKT_VLAN_PRESENT_BIT	7
#define TC_AT_INGRESS_MASK		(1 << 0)
#define SKB_MONO_DELIVERY_TIME_MASK	(1 << 2)
#else
#define PKT_VLAN_PRESENT_BIT	0
#define TC_AT_INGRESS_MASK		(1 << 7)
#define SKB_MONO_DELIVERY_TIME_MASK	(1 << 5)
#endif
#define PKT_VLAN_PRESENT_OFFSET	offsetof(struct sk_buff, __pkt_vlan_present_offset)

#ifdef __KERNEL__
/*
 *	Handling routines are only of interest to the kernel
 */

#define SKB_ALLOC_FCLONE	0x01
#define SKB_ALLOC_RX		0x02
#define SKB_ALLOC_NAPI		0x04

/**
 * skb_pfmemalloc - Test if the skb was allocated from PFMEMALLOC reserves
 * @skb: buffer
 */
static inline bool skb_pfmemalloc(const struct sk_buff *skb)
{
	return unlikely(skb->pfmemalloc);
}

/*
 * skb might have a dst pointer attached, refcounted or not.
 * _skb_refdst low order bit is set if refcount was _not_ taken
 */
#define SKB_DST_NOREF	1UL
#define SKB_DST_PTRMASK	~(SKB_DST_NOREF)

/**
 * skb_dst - returns skb dst_entry
 * @skb: buffer
 *
 * Returns skb dst_entry, regardless of reference taken or not.
 */
static inline struct dst_entry *skb_dst(const struct sk_buff *skb)
{
	/* If refdst was not refcounted, check we still are in a
	 * rcu_read_lock section
	 */
	WARN_ON((skb->_skb_refdst & SKB_DST_NOREF) &&
		!rcu_read_lock_held() &&
		!rcu_read_lock_bh_held());
	return (struct dst_entry *)(skb->_skb_refdst & SKB_DST_PTRMASK);
}

/**
 * skb_dst_set - sets skb dst
 * @skb: buffer
 * @dst: dst entry
 *
 * Sets skb dst, assuming a reference was taken on dst and should
 * be released by skb_dst_drop()
 */
static inline void skb_dst_set(struct sk_buff *skb, struct dst_entry *dst)
{
	skb->slow_gro |= !!dst;
	skb->_skb_refdst = (unsigned long)dst;
}

/**
 * skb_dst_set_noref - sets skb dst, hopefully, without taking reference
 * @skb: buffer
 * @dst: dst entry
 *
 * Sets skb dst, assuming a reference was not taken on dst.
 * If dst entry is cached, we do not take reference and dst_release
 * will be avoided by refdst_drop. If dst entry is not cached, we take
 * reference, so that last dst_release can destroy the dst immediately.
 */
static inline void skb_dst_set_noref(struct sk_buff *skb, struct dst_entry *dst)
{
	WARN_ON(!rcu_read_lock_held() && !rcu_read_lock_bh_held());
	skb->slow_gro |= !!dst;
	skb->_skb_refdst = (unsigned long)dst | SKB_DST_NOREF;
}

/**
 * skb_dst_is_noref - Test if skb dst isn't refcounted
 * @skb: buffer
 */
static inline bool skb_dst_is_noref(const struct sk_buff *skb)
{
	return (skb->_skb_refdst & SKB_DST_NOREF) && skb_dst(skb);
}

/**
 * skb_rtable - Returns the skb &rtable
 * @skb: buffer
 */
static inline struct rtable *skb_rtable(const struct sk_buff *skb)
{
	return (struct rtable *)skb_dst(skb);
}

/* For mangling skb->pkt_type from user space side from applications
 * such as nft, tc, etc, we only allow a conservative subset of
 * possible pkt_types to be set.
*/
static inline bool skb_pkt_type_ok(u32 ptype)
{
	return ptype <= PACKET_OTHERHOST;
}

/**
 * skb_napi_id - Returns the skb's NAPI id
 * @skb: buffer
 */
static inline unsigned int skb_napi_id(const struct sk_buff *skb)
{
#ifdef CONFIG_NET_RX_BUSY_POLL
	return skb->napi_id;
#else
	return 0;
#endif
}

/**
 * skb_unref - decrement the skb's reference count
 * @skb: buffer
 *
 * Returns true if we can free the skb.
 */
static inline bool skb_unref(struct sk_buff *skb)
{
	if (unlikely(!skb))
		return false;
	if (likely(refcount_read(&skb->users) == 1))
		smp_rmb();
	else if (likely(!refcount_dec_and_test(&skb->users)))
		return false;

	return true;
}

void kfree_skb_reason(struct sk_buff *skb, enum skb_drop_reason reason);

/**
 *	kfree_skb - free an sk_buff with 'NOT_SPECIFIED' reason
 *	@skb: buffer to free
 */
static inline void kfree_skb(struct sk_buff *skb)
{
	kfree_skb_reason(skb, SKB_DROP_REASON_NOT_SPECIFIED);
}

void skb_release_head_state(struct sk_buff *skb);
void kfree_skb_list_reason(struct sk_buff *segs,
			   enum skb_drop_reason reason);
void skb_dump(const char *level, const struct sk_buff *skb, bool full_pkt);
void skb_tx_error(struct sk_buff *skb);

static inline void kfree_skb_list(struct sk_buff *segs)
{
	kfree_skb_list_reason(segs, SKB_DROP_REASON_NOT_SPECIFIED);
}

#ifdef CONFIG_TRACEPOINTS
void consume_skb(struct sk_buff *skb);
#else
static inline void consume_skb(struct sk_buff *skb)
{
	return kfree_skb(skb);
}
#endif

void __consume_stateless_skb(struct sk_buff *skb);
void  __kfree_skb(struct sk_buff *skb);
extern struct kmem_cache *skbuff_head_cache;

void kfree_skb_partial(struct sk_buff *skb, bool head_stolen);
bool skb_try_coalesce(struct sk_buff *to, struct sk_buff *from,
		      bool *fragstolen, int *delta_truesize);

struct sk_buff *__alloc_skb(unsigned int size, gfp_t priority, int flags,
			    int node);
struct sk_buff *__build_skb(void *data, unsigned int frag_size);
struct sk_buff *build_skb(void *data, unsigned int frag_size);
struct sk_buff *build_skb_around(struct sk_buff *skb,
				 void *data, unsigned int frag_size);
void skb_attempt_defer_free(struct sk_buff *skb);

struct sk_buff *napi_build_skb(void *data, unsigned int frag_size);

/**
 * alloc_skb - allocate a network buffer
 * @size: size to allocate
 * @priority: allocation mask
 *
 * This function is a convenient wrapper around __alloc_skb().
 */
static inline struct sk_buff *alloc_skb(unsigned int size,
					gfp_t priority)
{
	return __alloc_skb(size, priority, 0, NUMA_NO_NODE);
}

struct sk_buff *alloc_skb_with_frags(unsigned long header_len,
				     unsigned long data_len,
				     int max_page_order,
				     int *errcode,
				     gfp_t gfp_mask);
struct sk_buff *alloc_skb_for_msg(struct sk_buff *first);

/* Layout of fast clones : [skb1][skb2][fclone_ref] */
struct sk_buff_fclones {
	struct sk_buff	skb1;

	struct sk_buff	skb2;

	refcount_t	fclone_ref;
};

/**
 *	skb_fclone_busy - check if fclone is busy
 *	@sk: socket
 *	@skb: buffer
 *
 * Returns true if skb is a fast clone, and its clone is not freed.
 * Some drivers call skb_orphan() in their ndo_start_xmit(),
 * so we also check that this didnt happen.
 */
static inline bool skb_fclone_busy(const struct sock *sk,
				   const struct sk_buff *skb)
{
	const struct sk_buff_fclones *fclones;

	fclones = container_of(skb, struct sk_buff_fclones, skb1);

	return skb->fclone == SKB_FCLONE_ORIG &&
	       refcount_read(&fclones->fclone_ref) > 1 &&
	       READ_ONCE(fclones->skb2.sk) == sk;
}

/**
 * alloc_skb_fclone - allocate a network buffer from fclone cache
 * @size: size to allocate
 * @priority: allocation mask
 *
 * This function is a convenient wrapper around __alloc_skb().
 */
static inline struct sk_buff *alloc_skb_fclone(unsigned int size,
					       gfp_t priority)
{
	return __alloc_skb(size, priority, SKB_ALLOC_FCLONE, NUMA_NO_NODE);
}

struct sk_buff *skb_morph(struct sk_buff *dst, struct sk_buff *src);
void skb_headers_offset_update(struct sk_buff *skb, int off);
int skb_copy_ubufs(struct sk_buff *skb, gfp_t gfp_mask);
struct sk_buff *skb_clone(struct sk_buff *skb, gfp_t priority);
void skb_copy_header(struct sk_buff *new, const struct sk_buff *old);
struct sk_buff *skb_copy(const struct sk_buff *skb, gfp_t priority);
struct sk_buff *__pskb_copy_fclone(struct sk_buff *skb, int headroom,
				   gfp_t gfp_mask, bool fclone);
static inline struct sk_buff *__pskb_copy(struct sk_buff *skb, int headroom,
					  gfp_t gfp_mask)
{
	return __pskb_copy_fclone(skb, headroom, gfp_mask, false);
}

int pskb_expand_head(struct sk_buff *skb, int nhead, int ntail, gfp_t gfp_mask);
struct sk_buff *skb_realloc_headroom(struct sk_buff *skb,
				     unsigned int headroom);
struct sk_buff *skb_expand_head(struct sk_buff *skb, unsigned int headroom);
struct sk_buff *skb_copy_expand(const struct sk_buff *skb, int newheadroom,
				int newtailroom, gfp_t priority);
int __must_check skb_to_sgvec_nomark(struct sk_buff *skb, struct scatterlist *sg,
				     int offset, int len);
int __must_check skb_to_sgvec(struct sk_buff *skb, struct scatterlist *sg,
			      int offset, int len);
int skb_cow_data(struct sk_buff *skb, int tailbits, struct sk_buff **trailer);
int __skb_pad(struct sk_buff *skb, int pad, bool free_on_error);

/**
 *	skb_pad			-	zero pad the tail of an skb
 *	@skb: buffer to pad
 *	@pad: space to pad
 *
 *	Ensure that a buffer is followed by a padding area that is zero
 *	filled. Used by network drivers which may DMA or transfer data
 *	beyond the buffer end onto the wire.
 *
 *	May return error in out of memory cases. The skb is freed on error.
 */
static inline int skb_pad(struct sk_buff *skb, int pad)
{
	return __skb_pad(skb, pad, true);
}
#define dev_kfree_skb(a)	consume_skb(a)

int skb_append_pagefrags(struct sk_buff *skb, struct page *page,
			 int offset, size_t size);

struct skb_seq_state {
	__u32		lower_offset;
	__u32		upper_offset;
	__u32		frag_idx;
	__u32		stepped_offset;
	struct sk_buff	*root_skb;
	struct sk_buff	*cur_skb;
	__u8		*frag_data;
	__u32		frag_off;
};

void skb_prepare_seq_read(struct sk_buff *skb, unsigned int from,
			  unsigned int to, struct skb_seq_state *st);
unsigned int skb_seq_read(unsigned int consumed, const u8 **data,
			  struct skb_seq_state *st);
void skb_abort_seq_read(struct skb_seq_state *st);

unsigned int skb_find_text(struct sk_buff *skb, unsigned int from,
			   unsigned int to, struct ts_config *config);

/*
 * Packet hash types specify the type of hash in skb_set_hash.
 *
 * Hash types refer to the protocol layer addresses which are used to
 * construct a packet's hash. The hashes are used to differentiate or identify
 * flows of the protocol layer for the hash type. Hash types are either
 * layer-2 (L2), layer-3 (L3), or layer-4 (L4).
 *
 * Properties of hashes:
 *
 * 1) Two packets in different flows have different hash values
 * 2) Two packets in the same flow should have the same hash value
 *
 * A hash at a higher layer is considered to be more specific. A driver should
 * set the most specific hash possible.
 *
 * A driver cannot indicate a more specific hash than the layer at which a hash
 * was computed. For instance an L3 hash cannot be set as an L4 hash.
 *
 * A driver may indicate a hash level which is less specific than the
 * actual layer the hash was computed on. For instance, a hash computed
 * at L4 may be considered an L3 hash. This should only be done if the
 * driver can't unambiguously determine that the HW computed the hash at
 * the higher layer. Note that the "should" in the second property above
 * permits this.
 */
enum pkt_hash_types {
	PKT_HASH_TYPE_NONE,	/* Undefined type */
	PKT_HASH_TYPE_L2,	/* Input: src_MAC, dest_MAC */
	PKT_HASH_TYPE_L3,	/* Input: src_IP, dst_IP */
	PKT_HASH_TYPE_L4,	/* Input: src_IP, dst_IP, src_port, dst_port */
};

static inline void skb_clear_hash(struct sk_buff *skb)
{
	skb->hash = 0;
	skb->sw_hash = 0;
	skb->l4_hash = 0;
}

static inline void skb_clear_hash_if_not_l4(struct sk_buff *skb)
{
	if (!skb->l4_hash)
		skb_clear_hash(skb);
}

static inline void
__skb_set_hash(struct sk_buff *skb, __u32 hash, bool is_sw, bool is_l4)
{
	skb->l4_hash = is_l4;
	skb->sw_hash = is_sw;
	skb->hash = hash;
}

static inline void
skb_set_hash(struct sk_buff *skb, __u32 hash, enum pkt_hash_types type)
{
	/* Used by drivers to set hash from HW */
	__skb_set_hash(skb, hash, false, type == PKT_HASH_TYPE_L4);
}

static inline void
__skb_set_sw_hash(struct sk_buff *skb, __u32 hash, bool is_l4)
{
	__skb_set_hash(skb, hash, true, is_l4);
}

void __skb_get_hash(struct sk_buff *skb);
u32 __skb_get_hash_symmetric(const struct sk_buff *skb);
u32 skb_get_poff(const struct sk_buff *skb);
u32 __skb_get_poff(const struct sk_buff *skb, const void *data,
		   const struct flow_keys_basic *keys, int hlen);
__be32 __skb_flow_get_ports(const struct sk_buff *skb, int thoff, u8 ip_proto,
			    const void *data, int hlen_proto);

static inline __be32 skb_flow_get_ports(const struct sk_buff *skb,
					int thoff, u8 ip_proto)
{
	return __skb_flow_get_ports(skb, thoff, ip_proto, NULL, 0);
}

void skb_flow_dissector_init(struct flow_dissector *flow_dissector,
			     const struct flow_dissector_key *key,
			     unsigned int key_count);

struct bpf_flow_dissector;
bool bpf_flow_dissect(struct bpf_prog *prog, struct bpf_flow_dissector *ctx,
		      __be16 proto, int nhoff, int hlen, unsigned int flags);

bool __skb_flow_dissect(const struct net *net,
			const struct sk_buff *skb,
			struct flow_dissector *flow_dissector,
			void *target_container, const void *data,
			__be16 proto, int nhoff, int hlen, unsigned int flags);

static inline bool skb_flow_dissect(const struct sk_buff *skb,
				    struct flow_dissector *flow_dissector,
				    void *target_container, unsigned int flags)
{
	return __skb_flow_dissect(NULL, skb, flow_dissector,
				  target_container, NULL, 0, 0, 0, flags);
}

static inline bool skb_flow_dissect_flow_keys(const struct sk_buff *skb,
					      struct flow_keys *flow,
					      unsigned int flags)
{
	memset(flow, 0, sizeof(*flow));
	return __skb_flow_dissect(NULL, skb, &flow_keys_dissector,
				  flow, NULL, 0, 0, 0, flags);
}

static inline bool
skb_flow_dissect_flow_keys_basic(const struct net *net,
				 const struct sk_buff *skb,
				 struct flow_keys_basic *flow,
				 const void *data, __be16 proto,
				 int nhoff, int hlen, unsigned int flags)
{
	memset(flow, 0, sizeof(*flow));
	return __skb_flow_dissect(net, skb, &flow_keys_basic_dissector, flow,
				  data, proto, nhoff, hlen, flags);
}

void skb_flow_dissect_meta(const struct sk_buff *skb,
			   struct flow_dissector *flow_dissector,
			   void *target_container);

/* Gets a skb connection tracking info, ctinfo map should be a
 * map of mapsize to translate enum ip_conntrack_info states
 * to user states.
 */
void
skb_flow_dissect_ct(const struct sk_buff *skb,
		    struct flow_dissector *flow_dissector,
		    void *target_container,
		    u16 *ctinfo_map, size_t mapsize,
		    bool post_ct, u16 zone);
void
skb_flow_dissect_tunnel_info(const struct sk_buff *skb,
			     struct flow_dissector *flow_dissector,
			     void *target_container);

void skb_flow_dissect_hash(const struct sk_buff *skb,
			   struct flow_dissector *flow_dissector,
			   void *target_container);

static inline __u32 skb_get_hash(struct sk_buff *skb)
{
	if (!skb->l4_hash && !skb->sw_hash)
		__skb_get_hash(skb);

	return skb->hash;
}

static inline __u32 skb_get_hash_flowi6(struct sk_buff *skb, const struct flowi6 *fl6)
{
	if (!skb->l4_hash && !skb->sw_hash) {
		struct flow_keys keys;
		__u32 hash = __get_hash_from_flowi6(fl6, &keys);

		__skb_set_sw_hash(skb, hash, flow_keys_have_l4(&keys));
	}

	return skb->hash;
}

__u32 skb_get_hash_perturb(const struct sk_buff *skb,
			   const siphash_key_t *perturb);

static inline __u32 skb_get_hash_raw(const struct sk_buff *skb)
{
	return skb->hash;
}

static inline void skb_copy_hash(struct sk_buff *to, const struct sk_buff *from)
{
	to->hash = from->hash;
	to->sw_hash = from->sw_hash;
	to->l4_hash = from->l4_hash;
};

static inline void skb_copy_decrypted(struct sk_buff *to,
				      const struct sk_buff *from)
{
#ifdef CONFIG_TLS_DEVICE
	to->decrypted = from->decrypted;
#endif
}

#ifdef NET_SKBUFF_DATA_USES_OFFSET
static inline unsigned char *skb_end_pointer(const struct sk_buff *skb)
{
	return skb->head + skb->end;
}

static inline unsigned int skb_end_offset(const struct sk_buff *skb)
{
	return skb->end;
}

static inline void skb_set_end_offset(struct sk_buff *skb, unsigned int offset)
{
	skb->end = offset;
}
#else
static inline unsigned char *skb_end_pointer(const struct sk_buff *skb)
{
	return skb->end;
}

static inline unsigned int skb_end_offset(const struct sk_buff *skb)
{
	return skb->end - skb->head;
}

static inline void skb_set_end_offset(struct sk_buff *skb, unsigned int offset)
{
	skb->end = skb->head + offset;
}
#endif

struct ubuf_info *msg_zerocopy_realloc(struct sock *sk, size_t size,
				       struct ubuf_info *uarg);

void msg_zerocopy_put_abort(struct ubuf_info *uarg, bool have_uref);

void msg_zerocopy_callback(struct sk_buff *skb, struct ubuf_info *uarg,
			   bool success);

int __zerocopy_sg_from_iter(struct msghdr *msg, struct sock *sk,
			    struct sk_buff *skb, struct iov_iter *from,
			    size_t length);

static inline int skb_zerocopy_iter_dgram(struct sk_buff *skb,
					  struct msghdr *msg, int len)
{
	return __zerocopy_sg_from_iter(msg, skb->sk, skb, &msg->msg_iter, len);
}

int skb_zerocopy_iter_stream(struct sock *sk, struct sk_buff *skb,
			     struct msghdr *msg, int len,
			     struct ubuf_info *uarg);

/* Internal */
#define skb_shinfo(SKB)	((struct skb_shared_info *)(skb_end_pointer(SKB)))

static inline struct skb_shared_hwtstamps *skb_hwtstamps(struct sk_buff *skb)
{
	return &skb_shinfo(skb)->hwtstamps;
}

static inline struct ubuf_info *skb_zcopy(struct sk_buff *skb)
{
	bool is_zcopy = skb && skb_shinfo(skb)->flags & SKBFL_ZEROCOPY_ENABLE;

	return is_zcopy ? skb_uarg(skb) : NULL;
}

static inline bool skb_zcopy_pure(const struct sk_buff *skb)
{
	return skb_shinfo(skb)->flags & SKBFL_PURE_ZEROCOPY;
}

static inline bool skb_zcopy_managed(const struct sk_buff *skb)
{
	return skb_shinfo(skb)->flags & SKBFL_MANAGED_FRAG_REFS;
}

static inline bool skb_pure_zcopy_same(const struct sk_buff *skb1,
				       const struct sk_buff *skb2)
{
	return skb_zcopy_pure(skb1) == skb_zcopy_pure(skb2);
}

static inline void net_zcopy_get(struct ubuf_info *uarg)
{
	refcount_inc(&uarg->refcnt);
}

static inline void skb_zcopy_init(struct sk_buff *skb, struct ubuf_info *uarg)
{
	skb_shinfo(skb)->destructor_arg = uarg;
	skb_shinfo(skb)->flags |= uarg->flags;
}

static inline void skb_zcopy_set(struct sk_buff *skb, struct ubuf_info *uarg,
				 bool *have_ref)
{
	if (skb && uarg && !skb_zcopy(skb)) {
		if (unlikely(have_ref && *have_ref))
			*have_ref = false;
		else
			net_zcopy_get(uarg);
		skb_zcopy_init(skb, uarg);
	}
}

static inline void skb_zcopy_set_nouarg(struct sk_buff *skb, void *val)
{
	skb_shinfo(skb)->destructor_arg = (void *)((uintptr_t) val | 0x1UL);
	skb_shinfo(skb)->flags |= SKBFL_ZEROCOPY_FRAG;
}

static inline bool skb_zcopy_is_nouarg(struct sk_buff *skb)
{
	return (uintptr_t) skb_shinfo(skb)->destructor_arg & 0x1UL;
}

static inline void *skb_zcopy_get_nouarg(struct sk_buff *skb)
{
	return (void *)((uintptr_t) skb_shinfo(skb)->destructor_arg & ~0x1UL);
}

static inline void net_zcopy_put(struct ubuf_info *uarg)
{
	if (uarg)
		uarg->callback(NULL, uarg, true);
}

static inline void net_zcopy_put_abort(struct ubuf_info *uarg, bool have_uref)
{
	if (uarg) {
		if (uarg->callback == msg_zerocopy_callback)
			msg_zerocopy_put_abort(uarg, have_uref);
		else if (have_uref)
			net_zcopy_put(uarg);
	}
}

/* Release a reference on a zerocopy structure */
static inline void skb_zcopy_clear(struct sk_buff *skb, bool zerocopy_success)
{
	struct ubuf_info *uarg = skb_zcopy(skb);

	if (uarg) {
		if (!skb_zcopy_is_nouarg(skb))
			uarg->callback(skb, uarg, zerocopy_success);

		skb_shinfo(skb)->flags &= ~SKBFL_ALL_ZEROCOPY;
	}
}

void __skb_zcopy_downgrade_managed(struct sk_buff *skb);

static inline void skb_zcopy_downgrade_managed(struct sk_buff *skb)
{
	if (unlikely(skb_zcopy_managed(skb)))
		__skb_zcopy_downgrade_managed(skb);
}

static inline void skb_mark_not_on_list(struct sk_buff *skb)
{
	skb->next = NULL;
}

/* Iterate through singly-linked GSO fragments of an skb. */
#define skb_list_walk_safe(first, skb, next_skb)                               \
	for ((skb) = (first), (next_skb) = (skb) ? (skb)->next : NULL; (skb);  \
	     (skb) = (next_skb), (next_skb) = (skb) ? (skb)->next : NULL)

static inline void skb_list_del_init(struct sk_buff *skb)
{
	__list_del_entry(&skb->list);
	skb_mark_not_on_list(skb);
}

/**
 *	skb_queue_empty - check if a queue is empty
 *	@list: queue head
 *
 *	Returns true if the queue is empty, false otherwise.
 */
static inline int skb_queue_empty(const struct sk_buff_head *list)
{
	return list->next == (const struct sk_buff *) list;
}

/**
 *	skb_queue_empty_lockless - check if a queue is empty
 *	@list: queue head
 *
 *	Returns true if the queue is empty, false otherwise.
 *	This variant can be used in lockless contexts.
 */
static inline bool skb_queue_empty_lockless(const struct sk_buff_head *list)
{
	return READ_ONCE(list->next) == (const struct sk_buff *) list;
}


/**
 *	skb_queue_is_last - check if skb is the last entry in the queue
 *	@list: queue head
 *	@skb: buffer
 *
 *	Returns true if @skb is the last buffer on the list.
 */
static inline bool skb_queue_is_last(const struct sk_buff_head *list,
				     const struct sk_buff *skb)
{
	return skb->next == (const struct sk_buff *) list;
}

/**
 *	skb_queue_is_first - check if skb is the first entry in the queue
 *	@list: queue head
 *	@skb: buffer
 *
 *	Returns true if @skb is the first buffer on the list.
 */
static inline bool skb_queue_is_first(const struct sk_buff_head *list,
				      const struct sk_buff *skb)
{
	return skb->prev == (const struct sk_buff *) list;
}

/**
 *	skb_queue_next - return the next packet in the queue
 *	@list: queue head
 *	@skb: current buffer
 *
 *	Return the next packet in @list after @skb.  It is only valid to
 *	call this if skb_queue_is_last() evaluates to false.
 */
static inline struct sk_buff *skb_queue_next(const struct sk_buff_head *list,
					     const struct sk_buff *skb)
{
	/* This BUG_ON may seem severe, but if we just return then we
	 * are going to dereference garbage.
	 */
	BUG_ON(skb_queue_is_last(list, skb));
	return skb->next;
}

/**
 *	skb_queue_prev - return the prev packet in the queue
 *	@list: queue head
 *	@skb: current buffer
 *
 *	Return the prev packet in @list before @skb.  It is only valid to
 *	call this if skb_queue_is_first() evaluates to false.
 */
static inline struct sk_buff *skb_queue_prev(const struct sk_buff_head *list,
					     const struct sk_buff *skb)
{
	/* This BUG_ON may seem severe, but if we just return then we
	 * are going to dereference garbage.
	 */
	BUG_ON(skb_queue_is_first(list, skb));
	return skb->prev;
}

/**
 *	skb_get - reference buffer
 *	@skb: buffer to reference
 *
 *	Makes another reference to a socket buffer and returns a pointer
 *	to the buffer.
 */
static inline struct sk_buff *skb_get(struct sk_buff *skb)
{
	refcount_inc(&skb->users);
	return skb;
}

/*
 * If users == 1, we are the only owner and can avoid redundant atomic changes.
 */

/**
 *	skb_cloned - is the buffer a clone
 *	@skb: buffer to check
 *
 *	Returns true if the buffer was generated with skb_clone() and is
 *	one of multiple shared copies of the buffer. Cloned buffers are
 *	shared data so must not be written to under normal circumstances.
 */
static inline int skb_cloned(const struct sk_buff *skb)
{
	return skb->cloned &&
	       (atomic_read(&skb_shinfo(skb)->dataref) & SKB_DATAREF_MASK) != 1;
}

static inline int skb_unclone(struct sk_buff *skb, gfp_t pri)
{
	might_sleep_if(gfpflags_allow_blocking(pri));

	if (skb_cloned(skb))
		return pskb_expand_head(skb, 0, 0, pri);

	return 0;
}

/* This variant of skb_unclone() makes sure skb->truesize
 * and skb_end_offset() are not changed, whenever a new skb->head is needed.
 *
 * Indeed there is no guarantee that ksize(kmalloc(X)) == ksize(kmalloc(X))
 * when various debugging features are in place.
 */
int __skb_unclone_keeptruesize(struct sk_buff *skb, gfp_t pri);
static inline int skb_unclone_keeptruesize(struct sk_buff *skb, gfp_t pri)
{
	might_sleep_if(gfpflags_allow_blocking(pri));

	if (skb_cloned(skb))
		return __skb_unclone_keeptruesize(skb, pri);
	return 0;
}

/**
 *	skb_header_cloned - is the header a clone
 *	@skb: buffer to check
 *
 *	Returns true if modifying the header part of the buffer requires
 *	the data to be copied.
 */
static inline int skb_header_cloned(const struct sk_buff *skb)
{
	int dataref;

	if (!skb->cloned)
		return 0;

	dataref = atomic_read(&skb_shinfo(skb)->dataref);
	dataref = (dataref & SKB_DATAREF_MASK) - (dataref >> SKB_DATAREF_SHIFT);
	return dataref != 1;
}

static inline int skb_header_unclone(struct sk_buff *skb, gfp_t pri)
{
	might_sleep_if(gfpflags_allow_blocking(pri));

	if (skb_header_cloned(skb))
		return pskb_expand_head(skb, 0, 0, pri);

	return 0;
}

/**
 * __skb_header_release() - allow clones to use the headroom
 * @skb: buffer to operate on
 *
 * See "DOC: dataref and headerless skbs".
 */
static inline void __skb_header_release(struct sk_buff *skb)
{
	skb->nohdr = 1;
	atomic_set(&skb_shinfo(skb)->dataref, 1 + (1 << SKB_DATAREF_SHIFT));
}


/**
 *	skb_shared - is the buffer shared
 *	@skb: buffer to check
 *
 *	Returns true if more than one person has a reference to this
 *	buffer.
 */
static inline int skb_shared(const struct sk_buff *skb)
{
	return refcount_read(&skb->users) != 1;
}

/**
 *	skb_share_check - check if buffer is shared and if so clone it
 *	@skb: buffer to check
 *	@pri: priority for memory allocation
 *
 *	If the buffer is shared the buffer is cloned and the old copy
 *	drops a reference. A new clone with a single reference is returned.
 *	If the buffer is not shared the original buffer is returned. When
 *	being called from interrupt status or with spinlocks held pri must
 *	be GFP_ATOMIC.
 *
 *	NULL is returned on a memory allocation failure.
 */
static inline struct sk_buff *skb_share_check(struct sk_buff *skb, gfp_t pri)
{
	might_sleep_if(gfpflags_allow_blocking(pri));
	if (skb_shared(skb)) {
		struct sk_buff *nskb = skb_clone(skb, pri);

		if (likely(nskb))
			consume_skb(skb);
		else
			kfree_skb(skb);
		skb = nskb;
	}
	return skb;
}

/*
 *	Copy shared buffers into a new sk_buff. We effectively do COW on
 *	packets to handle cases where we have a local reader and forward
 *	and a couple of other messy ones. The normal one is tcpdumping
 *	a packet thats being forwarded.
 */

/**
 *	skb_unshare - make a copy of a shared buffer
 *	@skb: buffer to check
 *	@pri: priority for memory allocation
 *
 *	If the socket buffer is a clone then this function creates a new
 *	copy of the data, drops a reference count on the old copy and returns
 *	the new copy with the reference count at 1. If the buffer is not a clone
 *	the original buffer is returned. When called with a spinlock held or
 *	from interrupt state @pri must be %GFP_ATOMIC
 *
 *	%NULL is returned on a memory allocation failure.
 */
static inline struct sk_buff *skb_unshare(struct sk_buff *skb,
					  gfp_t pri)
{
	might_sleep_if(gfpflags_allow_blocking(pri));
	if (skb_cloned(skb)) {
		struct sk_buff *nskb = skb_copy(skb, pri);

		/* Free our shared copy */
		if (likely(nskb))
			consume_skb(skb);
		else
			kfree_skb(skb);
		skb = nskb;
	}
	return skb;
}

/**
 *	skb_peek - peek at the head of an &sk_buff_head
 *	@list_: list to peek at
 *
 *	Peek an &sk_buff. Unlike most other operations you _MUST_
 *	be careful with this one. A peek leaves the buffer on the
 *	list and someone else may run off with it. You must hold
 *	the appropriate locks or have a private queue to do this.
 *
 *	Returns %NULL for an empty list or a pointer to the head element.
 *	The reference count is not incremented and the reference is therefore
 *	volatile. Use with caution.
 */
static inline struct sk_buff *skb_peek(const struct sk_buff_head *list_)
{
	struct sk_buff *skb = list_->next;

	if (skb == (struct sk_buff *)list_)
		skb = NULL;
	return skb;
}

/**
 *	__skb_peek - peek at the head of a non-empty &sk_buff_head
 *	@list_: list to peek at
 *
 *	Like skb_peek(), but the caller knows that the list is not empty.
 */
static inline struct sk_buff *__skb_peek(const struct sk_buff_head *list_)
{
	return list_->next;
}

/**
 *	skb_peek_next - peek skb following the given one from a queue
 *	@skb: skb to start from
 *	@list_: list to peek at
 *
 *	Returns %NULL when the end of the list is met or a pointer to the
 *	next element. The reference count is not incremented and the
 *	reference is therefore volatile. Use with caution.
 */
static inline struct sk_buff *skb_peek_next(struct sk_buff *skb,
		const struct sk_buff_head *list_)
{
	struct sk_buff *next = skb->next;

	if (next == (struct sk_buff *)list_)
		next = NULL;
	return next;
}

/**
 *	skb_peek_tail - peek at the tail of an &sk_buff_head
 *	@list_: list to peek at
 *
 *	Peek an &sk_buff. Unlike most other operations you _MUST_
 *	be careful with this one. A peek leaves the buffer on the
 *	list and someone else may run off with it. You must hold
 *	the appropriate locks or have a private queue to do this.
 *
 *	Returns %NULL for an empty list or a pointer to the tail element.
 *	The reference count is not incremented and the reference is therefore
 *	volatile. Use with caution.
 */
static inline struct sk_buff *skb_peek_tail(const struct sk_buff_head *list_)
{
	struct sk_buff *skb = READ_ONCE(list_->prev);

	if (skb == (struct sk_buff *)list_)
		skb = NULL;
	return skb;

}

/**
 *	skb_queue_len	- get queue length
 *	@list_: list to measure
 *
 *	Return the length of an &sk_buff queue.
 */
static inline __u32 skb_queue_len(const struct sk_buff_head *list_)
{
	return list_->qlen;
}

/**
 *	skb_queue_len_lockless	- get queue length
 *	@list_: list to measure
 *
 *	Return the length of an &sk_buff queue.
 *	This variant can be used in lockless contexts.
 */
static inline __u32 skb_queue_len_lockless(const struct sk_buff_head *list_)
{
	return READ_ONCE(list_->qlen);
}

/**
 *	__skb_queue_head_init - initialize non-spinlock portions of sk_buff_head
 *	@list: queue to initialize
 *
 *	This initializes only the list and queue length aspects of
 *	an sk_buff_head object.  This allows to initialize the list
 *	aspects of an sk_buff_head without reinitializing things like
 *	the spinlock.  It can also be used for on-stack sk_buff_head
 *	objects where the spinlock is known to not be used.
 */
static inline void __skb_queue_head_init(struct sk_buff_head *list)
{
	list->prev = list->next = (struct sk_buff *)list;
	list->qlen = 0;
}

/*
 * This function creates a split out lock class for each invocation;
 * this is needed for now since a whole lot of users of the skb-queue
 * infrastructure in drivers have different locking usage (in hardirq)
 * than the networking core (in softirq only). In the long run either the
 * network layer or drivers should need annotation to consolidate the
 * main types of usage into 3 classes.
 */
static inline void skb_queue_head_init(struct sk_buff_head *list)
{
	spin_lock_init(&list->lock);
	__skb_queue_head_init(list);
}

static inline void skb_queue_head_init_class(struct sk_buff_head *list,
		struct lock_class_key *class)
{
	skb_queue_head_init(list);
	lockdep_set_class(&list->lock, class);
}

/*
 *	Insert an sk_buff on a list.
 *
 *	The "__skb_xxxx()" functions are the non-atomic ones that
 *	can only be called with interrupts disabled.
 */
static inline void __skb_insert(struct sk_buff *newsk,
				struct sk_buff *prev, struct sk_buff *next,
				struct sk_buff_head *list)
{
	/* See skb_queue_empty_lockless() and skb_peek_tail()
	 * for the opposite READ_ONCE()
	 */
	WRITE_ONCE(newsk->next, next);
	WRITE_ONCE(newsk->prev, prev);
	WRITE_ONCE(((struct sk_buff_list *)next)->prev, newsk);
	WRITE_ONCE(((struct sk_buff_list *)prev)->next, newsk);
	WRITE_ONCE(list->qlen, list->qlen + 1);
}

static inline void __skb_queue_splice(const struct sk_buff_head *list,
				      struct sk_buff *prev,
				      struct sk_buff *next)
{
	struct sk_buff *first = list->next;
	struct sk_buff *last = list->prev;

	WRITE_ONCE(first->prev, prev);
	WRITE_ONCE(prev->next, first);

	WRITE_ONCE(last->next, next);
	WRITE_ONCE(next->prev, last);
}

/**
 *	skb_queue_splice - join two skb lists, this is designed for stacks
 *	@list: the new list to add
 *	@head: the place to add it in the first list
 */
static inline void skb_queue_splice(const struct sk_buff_head *list,
				    struct sk_buff_head *head)
{
	if (!skb_queue_empty(list)) {
		__skb_queue_splice(list, (struct sk_buff *) head, head->next);
		head->qlen += list->qlen;
	}
}

/**
 *	skb_queue_splice_init - join two skb lists and reinitialise the emptied list
 *	@list: the new list to add
 *	@head: the place to add it in the first list
 *
 *	The list at @list is reinitialised
 */
static inline void skb_queue_splice_init(struct sk_buff_head *list,
					 struct sk_buff_head *head)
{
	if (!skb_queue_empty(list)) {
		__skb_queue_splice(list, (struct sk_buff *) head, head->next);
		head->qlen += list->qlen;
		__skb_queue_head_init(list);
	}
}

/**
 *	skb_queue_splice_tail - join two skb lists, each list being a queue
 *	@list: the new list to add
 *	@head: the place to add it in the first list
 */
static inline void skb_queue_splice_tail(const struct sk_buff_head *list,
					 struct sk_buff_head *head)
{
	if (!skb_queue_empty(list)) {
		__skb_queue_splice(list, head->prev, (struct sk_buff *) head);
		head->qlen += list->qlen;
	}
}

/**
 *	skb_queue_splice_tail_init - join two skb lists and reinitialise the emptied list
 *	@list: the new list to add
 *	@head: the place to add it in the first list
 *
 *	Each of the lists is a queue.
 *	The list at @list is reinitialised
 */
static inline void skb_queue_splice_tail_init(struct sk_buff_head *list,
					      struct sk_buff_head *head)
{
	if (!skb_queue_empty(list)) {
		__skb_queue_splice(list, head->prev, (struct sk_buff *) head);
		head->qlen += list->qlen;
		__skb_queue_head_init(list);
	}
}

/**
 *	__skb_queue_after - queue a buffer at the list head
 *	@list: list to use
 *	@prev: place after this buffer
 *	@newsk: buffer to queue
 *
 *	Queue a buffer int the middle of a list. This function takes no locks
 *	and you must therefore hold required locks before calling it.
 *
 *	A buffer cannot be placed on two lists at the same time.
 */
static inline void __skb_queue_after(struct sk_buff_head *list,
				     struct sk_buff *prev,
				     struct sk_buff *newsk)
{
	__skb_insert(newsk, prev, ((struct sk_buff_list *)prev)->next, list);
}

void skb_append(struct sk_buff *old, struct sk_buff *newsk,
		struct sk_buff_head *list);

static inline void __skb_queue_before(struct sk_buff_head *list,
				      struct sk_buff *next,
				      struct sk_buff *newsk)
{
	__skb_insert(newsk, ((struct sk_buff_list *)next)->prev, next, list);
}

/**
 *	__skb_queue_head - queue a buffer at the list head
 *	@list: list to use
 *	@newsk: buffer to queue
 *
 *	Queue a buffer at the start of a list. This function takes no locks
 *	and you must therefore hold required locks before calling it.
 *
 *	A buffer cannot be placed on two lists at the same time.
 */
static inline void __skb_queue_head(struct sk_buff_head *list,
				    struct sk_buff *newsk)
{
	__skb_queue_after(list, (struct sk_buff *)list, newsk);
}
void skb_queue_head(struct sk_buff_head *list, struct sk_buff *newsk);

/**
 *	__skb_queue_tail - queue a buffer at the list tail
 *	@list: list to use
 *	@newsk: buffer to queue
 *
 *	Queue a buffer at the end of a list. This function takes no locks
 *	and you must therefore hold required locks before calling it.
 *
 *	A buffer cannot be placed on two lists at the same time.
 */
static inline void __skb_queue_tail(struct sk_buff_head *list,
				   struct sk_buff *newsk)
{
	__skb_queue_before(list, (struct sk_buff *)list, newsk);
}
void skb_queue_tail(struct sk_buff_head *list, struct sk_buff *newsk);

/*
 * remove sk_buff from list. _Must_ be called atomically, and with
 * the list known..
 */
void skb_unlink(struct sk_buff *skb, struct sk_buff_head *list);
static inline void __skb_unlink(struct sk_buff *skb, struct sk_buff_head *list)
{
	struct sk_buff *next, *prev;

	WRITE_ONCE(list->qlen, list->qlen - 1);
	next	   = skb->next;
	prev	   = skb->prev;
	skb->next  = skb->prev = NULL;
	WRITE_ONCE(next->prev, prev);
	WRITE_ONCE(prev->next, next);
}

/**
 *	__skb_dequeue - remove from the head of the queue
 *	@list: list to dequeue from
 *
 *	Remove the head of the list. This function does not take any locks
 *	so must be used with appropriate locks held only. The head item is
 *	returned or %NULL if the list is empty.
 */
static inline struct sk_buff *__skb_dequeue(struct sk_buff_head *list)
{
	struct sk_buff *skb = skb_peek(list);
	if (skb)
		__skb_unlink(skb, list);
	return skb;
}
struct sk_buff *skb_dequeue(struct sk_buff_head *list);

/**
 *	__skb_dequeue_tail - remove from the tail of the queue
 *	@list: list to dequeue from
 *
 *	Remove the tail of the list. This function does not take any locks
 *	so must be used with appropriate locks held only. The tail item is
 *	returned or %NULL if the list is empty.
 */
static inline struct sk_buff *__skb_dequeue_tail(struct sk_buff_head *list)
{
	struct sk_buff *skb = skb_peek_tail(list);
	if (skb)
		__skb_unlink(skb, list);
	return skb;
}
struct sk_buff *skb_dequeue_tail(struct sk_buff_head *list);


static inline bool skb_is_nonlinear(const struct sk_buff *skb)
{
	return skb->data_len;
}

static inline unsigned int skb_headlen(const struct sk_buff *skb)
{
	return skb->len - skb->data_len;
}

static inline unsigned int __skb_pagelen(const struct sk_buff *skb)
{
	unsigned int i, len = 0;

	for (i = skb_shinfo(skb)->nr_frags - 1; (int)i >= 0; i--)
		len += skb_frag_size(&skb_shinfo(skb)->frags[i]);
	return len;
}

static inline unsigned int skb_pagelen(const struct sk_buff *skb)
{
	return skb_headlen(skb) + __skb_pagelen(skb);
}

static inline void __skb_fill_page_desc_noacc(struct skb_shared_info *shinfo,
					      int i, struct page *page,
					      int off, int size)
{
	skb_frag_t *frag = &shinfo->frags[i];

	/*
	 * Propagate page pfmemalloc to the skb if we can. The problem is
	 * that not all callers have unique ownership of the page but rely
	 * on page_is_pfmemalloc doing the right thing(tm).
	 */
	frag->bv_page		  = page;
	frag->bv_offset		  = off;
	skb_frag_size_set(frag, size);
}

<<<<<<< HEAD
=======
/**
 * skb_len_add - adds a number to len fields of skb
 * @skb: buffer to add len to
 * @delta: number of bytes to add
 */
static inline void skb_len_add(struct sk_buff *skb, int delta)
{
	skb->len += delta;
	skb->data_len += delta;
	skb->truesize += delta;
}

>>>>>>> 7c6327c7
/**
 * __skb_fill_page_desc - initialise a paged fragment in an skb
 * @skb: buffer containing fragment to be initialised
 * @i: paged fragment index to initialise
 * @page: the page to use for this fragment
 * @off: the offset to the data with @page
 * @size: the length of the data
 *
 * Initialises the @i'th fragment of @skb to point to &size bytes at
 * offset @off within @page.
 *
 * Does not take any additional reference on the fragment.
 */
static inline void __skb_fill_page_desc(struct sk_buff *skb, int i,
					struct page *page, int off, int size)
{
	__skb_fill_page_desc_noacc(skb_shinfo(skb), i, page, off, size);
	page = compound_head(page);
	if (page_is_pfmemalloc(page))
		skb->pfmemalloc	= true;
}

/**
 * skb_fill_page_desc - initialise a paged fragment in an skb
 * @skb: buffer containing fragment to be initialised
 * @i: paged fragment index to initialise
 * @page: the page to use for this fragment
 * @off: the offset to the data with @page
 * @size: the length of the data
 *
 * As per __skb_fill_page_desc() -- initialises the @i'th fragment of
 * @skb to point to @size bytes at offset @off within @page. In
 * addition updates @skb such that @i is the last fragment.
 *
 * Does not take any additional reference on the fragment.
 */
static inline void skb_fill_page_desc(struct sk_buff *skb, int i,
				      struct page *page, int off, int size)
{
	__skb_fill_page_desc(skb, i, page, off, size);
	skb_shinfo(skb)->nr_frags = i + 1;
}

void skb_add_rx_frag(struct sk_buff *skb, int i, struct page *page, int off,
		     int size, unsigned int truesize);

void skb_coalesce_rx_frag(struct sk_buff *skb, int i, int size,
			  unsigned int truesize);

#define SKB_LINEAR_ASSERT(skb)  BUG_ON(skb_is_nonlinear(skb))

#ifdef NET_SKBUFF_DATA_USES_OFFSET
static inline unsigned char *skb_tail_pointer(const struct sk_buff *skb)
{
	return skb->head + skb->tail;
}

static inline void skb_reset_tail_pointer(struct sk_buff *skb)
{
	skb->tail = skb->data - skb->head;
}

static inline void skb_set_tail_pointer(struct sk_buff *skb, const int offset)
{
	skb_reset_tail_pointer(skb);
	skb->tail += offset;
}

#else /* NET_SKBUFF_DATA_USES_OFFSET */
static inline unsigned char *skb_tail_pointer(const struct sk_buff *skb)
{
	return skb->tail;
}

static inline void skb_reset_tail_pointer(struct sk_buff *skb)
{
	skb->tail = skb->data;
}

static inline void skb_set_tail_pointer(struct sk_buff *skb, const int offset)
{
	skb->tail = skb->data + offset;
}

#endif /* NET_SKBUFF_DATA_USES_OFFSET */

static inline void skb_assert_len(struct sk_buff *skb)
{
#ifdef CONFIG_DEBUG_NET
	if (WARN_ONCE(!skb->len, "%s\n", __func__))
		DO_ONCE_LITE(skb_dump, KERN_ERR, skb, false);
#endif /* CONFIG_DEBUG_NET */
}

/*
 *	Add data to an sk_buff
 */
void *pskb_put(struct sk_buff *skb, struct sk_buff *tail, int len);
void *skb_put(struct sk_buff *skb, unsigned int len);
static inline void *__skb_put(struct sk_buff *skb, unsigned int len)
{
	void *tmp = skb_tail_pointer(skb);
	SKB_LINEAR_ASSERT(skb);
	skb->tail += len;
	skb->len  += len;
	return tmp;
}

static inline void *__skb_put_zero(struct sk_buff *skb, unsigned int len)
{
	void *tmp = __skb_put(skb, len);

	memset(tmp, 0, len);
	return tmp;
}

static inline void *__skb_put_data(struct sk_buff *skb, const void *data,
				   unsigned int len)
{
	void *tmp = __skb_put(skb, len);

	memcpy(tmp, data, len);
	return tmp;
}

static inline void __skb_put_u8(struct sk_buff *skb, u8 val)
{
	*(u8 *)__skb_put(skb, 1) = val;
}

static inline void *skb_put_zero(struct sk_buff *skb, unsigned int len)
{
	void *tmp = skb_put(skb, len);

	memset(tmp, 0, len);

	return tmp;
}

static inline void *skb_put_data(struct sk_buff *skb, const void *data,
				 unsigned int len)
{
	void *tmp = skb_put(skb, len);

	memcpy(tmp, data, len);

	return tmp;
}

static inline void skb_put_u8(struct sk_buff *skb, u8 val)
{
	*(u8 *)skb_put(skb, 1) = val;
}

void *skb_push(struct sk_buff *skb, unsigned int len);
static inline void *__skb_push(struct sk_buff *skb, unsigned int len)
{
	skb->data -= len;
	skb->len  += len;
	return skb->data;
}

void *skb_pull(struct sk_buff *skb, unsigned int len);
static inline void *__skb_pull(struct sk_buff *skb, unsigned int len)
{
	skb->len -= len;
	if (unlikely(skb->len < skb->data_len)) {
#if defined(CONFIG_DEBUG_NET)
		skb->len += len;
		pr_err("__skb_pull(len=%u)\n", len);
		skb_dump(KERN_ERR, skb, false);
#endif
		BUG();
	}
	return skb->data += len;
}

static inline void *skb_pull_inline(struct sk_buff *skb, unsigned int len)
{
	return unlikely(len > skb->len) ? NULL : __skb_pull(skb, len);
}

void *skb_pull_data(struct sk_buff *skb, size_t len);

void *__pskb_pull_tail(struct sk_buff *skb, int delta);

static inline void *__pskb_pull(struct sk_buff *skb, unsigned int len)
{
	if (len > skb_headlen(skb) &&
	    !__pskb_pull_tail(skb, len - skb_headlen(skb)))
		return NULL;
	skb->len -= len;
	return skb->data += len;
}

static inline void *pskb_pull(struct sk_buff *skb, unsigned int len)
{
	return unlikely(len > skb->len) ? NULL : __pskb_pull(skb, len);
}

static inline bool pskb_may_pull(struct sk_buff *skb, unsigned int len)
{
	if (likely(len <= skb_headlen(skb)))
		return true;
	if (unlikely(len > skb->len))
		return false;
	return __pskb_pull_tail(skb, len - skb_headlen(skb)) != NULL;
}

void skb_condense(struct sk_buff *skb);

/**
 *	skb_headroom - bytes at buffer head
 *	@skb: buffer to check
 *
 *	Return the number of bytes of free space at the head of an &sk_buff.
 */
static inline unsigned int skb_headroom(const struct sk_buff *skb)
{
	return skb->data - skb->head;
}

/**
 *	skb_tailroom - bytes at buffer end
 *	@skb: buffer to check
 *
 *	Return the number of bytes of free space at the tail of an sk_buff
 */
static inline int skb_tailroom(const struct sk_buff *skb)
{
	return skb_is_nonlinear(skb) ? 0 : skb->end - skb->tail;
}

/**
 *	skb_availroom - bytes at buffer end
 *	@skb: buffer to check
 *
 *	Return the number of bytes of free space at the tail of an sk_buff
 *	allocated by sk_stream_alloc()
 */
static inline int skb_availroom(const struct sk_buff *skb)
{
	if (skb_is_nonlinear(skb))
		return 0;

	return skb->end - skb->tail - skb->reserved_tailroom;
}

/**
 *	skb_reserve - adjust headroom
 *	@skb: buffer to alter
 *	@len: bytes to move
 *
 *	Increase the headroom of an empty &sk_buff by reducing the tail
 *	room. This is only allowed for an empty buffer.
 */
static inline void skb_reserve(struct sk_buff *skb, int len)
{
	skb->data += len;
	skb->tail += len;
}

/**
 *	skb_tailroom_reserve - adjust reserved_tailroom
 *	@skb: buffer to alter
 *	@mtu: maximum amount of headlen permitted
 *	@needed_tailroom: minimum amount of reserved_tailroom
 *
 *	Set reserved_tailroom so that headlen can be as large as possible but
 *	not larger than mtu and tailroom cannot be smaller than
 *	needed_tailroom.
 *	The required headroom should already have been reserved before using
 *	this function.
 */
static inline void skb_tailroom_reserve(struct sk_buff *skb, unsigned int mtu,
					unsigned int needed_tailroom)
{
	SKB_LINEAR_ASSERT(skb);
	if (mtu < skb_tailroom(skb) - needed_tailroom)
		/* use at most mtu */
		skb->reserved_tailroom = skb_tailroom(skb) - mtu;
	else
		/* use up to all available space */
		skb->reserved_tailroom = needed_tailroom;
}

#define ENCAP_TYPE_ETHER	0
#define ENCAP_TYPE_IPPROTO	1

static inline void skb_set_inner_protocol(struct sk_buff *skb,
					  __be16 protocol)
{
	skb->inner_protocol = protocol;
	skb->inner_protocol_type = ENCAP_TYPE_ETHER;
}

static inline void skb_set_inner_ipproto(struct sk_buff *skb,
					 __u8 ipproto)
{
	skb->inner_ipproto = ipproto;
	skb->inner_protocol_type = ENCAP_TYPE_IPPROTO;
}

static inline void skb_reset_inner_headers(struct sk_buff *skb)
{
	skb->inner_mac_header = skb->mac_header;
	skb->inner_network_header = skb->network_header;
	skb->inner_transport_header = skb->transport_header;
}

static inline void skb_reset_mac_len(struct sk_buff *skb)
{
	skb->mac_len = skb->network_header - skb->mac_header;
}

static inline unsigned char *skb_inner_transport_header(const struct sk_buff
							*skb)
{
	return skb->head + skb->inner_transport_header;
}

static inline int skb_inner_transport_offset(const struct sk_buff *skb)
{
	return skb_inner_transport_header(skb) - skb->data;
}

static inline void skb_reset_inner_transport_header(struct sk_buff *skb)
{
	skb->inner_transport_header = skb->data - skb->head;
}

static inline void skb_set_inner_transport_header(struct sk_buff *skb,
						   const int offset)
{
	skb_reset_inner_transport_header(skb);
	skb->inner_transport_header += offset;
}

static inline unsigned char *skb_inner_network_header(const struct sk_buff *skb)
{
	return skb->head + skb->inner_network_header;
}

static inline void skb_reset_inner_network_header(struct sk_buff *skb)
{
	skb->inner_network_header = skb->data - skb->head;
}

static inline void skb_set_inner_network_header(struct sk_buff *skb,
						const int offset)
{
	skb_reset_inner_network_header(skb);
	skb->inner_network_header += offset;
}

static inline unsigned char *skb_inner_mac_header(const struct sk_buff *skb)
{
	return skb->head + skb->inner_mac_header;
}

static inline void skb_reset_inner_mac_header(struct sk_buff *skb)
{
	skb->inner_mac_header = skb->data - skb->head;
}

static inline void skb_set_inner_mac_header(struct sk_buff *skb,
					    const int offset)
{
	skb_reset_inner_mac_header(skb);
	skb->inner_mac_header += offset;
}
static inline bool skb_transport_header_was_set(const struct sk_buff *skb)
{
	return skb->transport_header != (typeof(skb->transport_header))~0U;
}

static inline unsigned char *skb_transport_header(const struct sk_buff *skb)
{
	DEBUG_NET_WARN_ON_ONCE(!skb_transport_header_was_set(skb));
	return skb->head + skb->transport_header;
}

static inline void skb_reset_transport_header(struct sk_buff *skb)
{
	skb->transport_header = skb->data - skb->head;
}

static inline void skb_set_transport_header(struct sk_buff *skb,
					    const int offset)
{
	skb_reset_transport_header(skb);
	skb->transport_header += offset;
}

static inline unsigned char *skb_network_header(const struct sk_buff *skb)
{
	return skb->head + skb->network_header;
}

static inline void skb_reset_network_header(struct sk_buff *skb)
{
	skb->network_header = skb->data - skb->head;
}

static inline void skb_set_network_header(struct sk_buff *skb, const int offset)
{
	skb_reset_network_header(skb);
	skb->network_header += offset;
}

static inline int skb_mac_header_was_set(const struct sk_buff *skb)
{
	return skb->mac_header != (typeof(skb->mac_header))~0U;
}

static inline unsigned char *skb_mac_header(const struct sk_buff *skb)
{
	DEBUG_NET_WARN_ON_ONCE(!skb_mac_header_was_set(skb));
	return skb->head + skb->mac_header;
}

static inline int skb_mac_offset(const struct sk_buff *skb)
{
	return skb_mac_header(skb) - skb->data;
}

static inline u32 skb_mac_header_len(const struct sk_buff *skb)
{
	DEBUG_NET_WARN_ON_ONCE(!skb_mac_header_was_set(skb));
	return skb->network_header - skb->mac_header;
}

static inline void skb_unset_mac_header(struct sk_buff *skb)
{
	skb->mac_header = (typeof(skb->mac_header))~0U;
}

static inline void skb_reset_mac_header(struct sk_buff *skb)
{
	skb->mac_header = skb->data - skb->head;
}

static inline void skb_set_mac_header(struct sk_buff *skb, const int offset)
{
	skb_reset_mac_header(skb);
	skb->mac_header += offset;
}

static inline void skb_pop_mac_header(struct sk_buff *skb)
{
	skb->mac_header = skb->network_header;
}

static inline void skb_probe_transport_header(struct sk_buff *skb)
{
	struct flow_keys_basic keys;

	if (skb_transport_header_was_set(skb))
		return;

	if (skb_flow_dissect_flow_keys_basic(NULL, skb, &keys,
					     NULL, 0, 0, 0, 0))
		skb_set_transport_header(skb, keys.control.thoff);
}

static inline void skb_mac_header_rebuild(struct sk_buff *skb)
{
	if (skb_mac_header_was_set(skb)) {
		const unsigned char *old_mac = skb_mac_header(skb);

		skb_set_mac_header(skb, -skb->mac_len);
		memmove(skb_mac_header(skb), old_mac, skb->mac_len);
	}
}

static inline int skb_checksum_start_offset(const struct sk_buff *skb)
{
	return skb->csum_start - skb_headroom(skb);
}

static inline unsigned char *skb_checksum_start(const struct sk_buff *skb)
{
	return skb->head + skb->csum_start;
}

static inline int skb_transport_offset(const struct sk_buff *skb)
{
	return skb_transport_header(skb) - skb->data;
}

static inline u32 skb_network_header_len(const struct sk_buff *skb)
{
	return skb->transport_header - skb->network_header;
}

static inline u32 skb_inner_network_header_len(const struct sk_buff *skb)
{
	return skb->inner_transport_header - skb->inner_network_header;
}

static inline int skb_network_offset(const struct sk_buff *skb)
{
	return skb_network_header(skb) - skb->data;
}

static inline int skb_inner_network_offset(const struct sk_buff *skb)
{
	return skb_inner_network_header(skb) - skb->data;
}

static inline int pskb_network_may_pull(struct sk_buff *skb, unsigned int len)
{
	return pskb_may_pull(skb, skb_network_offset(skb) + len);
}

/*
 * CPUs often take a performance hit when accessing unaligned memory
 * locations. The actual performance hit varies, it can be small if the
 * hardware handles it or large if we have to take an exception and fix it
 * in software.
 *
 * Since an ethernet header is 14 bytes network drivers often end up with
 * the IP header at an unaligned offset. The IP header can be aligned by
 * shifting the start of the packet by 2 bytes. Drivers should do this
 * with:
 *
 * skb_reserve(skb, NET_IP_ALIGN);
 *
 * The downside to this alignment of the IP header is that the DMA is now
 * unaligned. On some architectures the cost of an unaligned DMA is high
 * and this cost outweighs the gains made by aligning the IP header.
 *
 * Since this trade off varies between architectures, we allow NET_IP_ALIGN
 * to be overridden.
 */
#ifndef NET_IP_ALIGN
#define NET_IP_ALIGN	2
#endif

/*
 * The networking layer reserves some headroom in skb data (via
 * dev_alloc_skb). This is used to avoid having to reallocate skb data when
 * the header has to grow. In the default case, if the header has to grow
 * 32 bytes or less we avoid the reallocation.
 *
 * Unfortunately this headroom changes the DMA alignment of the resulting
 * network packet. As for NET_IP_ALIGN, this unaligned DMA is expensive
 * on some architectures. An architecture can override this value,
 * perhaps setting it to a cacheline in size (since that will maintain
 * cacheline alignment of the DMA). It must be a power of 2.
 *
 * Various parts of the networking layer expect at least 32 bytes of
 * headroom, you should not reduce this.
 *
 * Using max(32, L1_CACHE_BYTES) makes sense (especially with RPS)
 * to reduce average number of cache lines per packet.
 * get_rps_cpu() for example only access one 64 bytes aligned block :
 * NET_IP_ALIGN(2) + ethernet_header(14) + IP_header(20/40) + ports(8)
 */
#ifndef NET_SKB_PAD
#define NET_SKB_PAD	max(32, L1_CACHE_BYTES)
#endif

int ___pskb_trim(struct sk_buff *skb, unsigned int len);

static inline void __skb_set_length(struct sk_buff *skb, unsigned int len)
{
	if (WARN_ON(skb_is_nonlinear(skb)))
		return;
	skb->len = len;
	skb_set_tail_pointer(skb, len);
}

static inline void __skb_trim(struct sk_buff *skb, unsigned int len)
{
	__skb_set_length(skb, len);
}

void skb_trim(struct sk_buff *skb, unsigned int len);

static inline int __pskb_trim(struct sk_buff *skb, unsigned int len)
{
	if (skb->data_len)
		return ___pskb_trim(skb, len);
	__skb_trim(skb, len);
	return 0;
}

static inline int pskb_trim(struct sk_buff *skb, unsigned int len)
{
	return (len < skb->len) ? __pskb_trim(skb, len) : 0;
}

/**
 *	pskb_trim_unique - remove end from a paged unique (not cloned) buffer
 *	@skb: buffer to alter
 *	@len: new length
 *
 *	This is identical to pskb_trim except that the caller knows that
 *	the skb is not cloned so we should never get an error due to out-
 *	of-memory.
 */
static inline void pskb_trim_unique(struct sk_buff *skb, unsigned int len)
{
	int err = pskb_trim(skb, len);
	BUG_ON(err);
}

static inline int __skb_grow(struct sk_buff *skb, unsigned int len)
{
	unsigned int diff = len - skb->len;

	if (skb_tailroom(skb) < diff) {
		int ret = pskb_expand_head(skb, 0, diff - skb_tailroom(skb),
					   GFP_ATOMIC);
		if (ret)
			return ret;
	}
	__skb_set_length(skb, len);
	return 0;
}

/**
 *	skb_orphan - orphan a buffer
 *	@skb: buffer to orphan
 *
 *	If a buffer currently has an owner then we call the owner's
 *	destructor function and make the @skb unowned. The buffer continues
 *	to exist but is no longer charged to its former owner.
 */
static inline void skb_orphan(struct sk_buff *skb)
{
	if (skb->destructor) {
		skb->destructor(skb);
		skb->destructor = NULL;
		skb->sk		= NULL;
	} else {
		BUG_ON(skb->sk);
	}
}

/**
 *	skb_orphan_frags - orphan the frags contained in a buffer
 *	@skb: buffer to orphan frags from
 *	@gfp_mask: allocation mask for replacement pages
 *
 *	For each frag in the SKB which needs a destructor (i.e. has an
 *	owner) create a copy of that frag and release the original
 *	page by calling the destructor.
 */
static inline int skb_orphan_frags(struct sk_buff *skb, gfp_t gfp_mask)
{
	if (likely(!skb_zcopy(skb)))
		return 0;
	if (skb_shinfo(skb)->flags & SKBFL_DONT_ORPHAN)
		return 0;
	return skb_copy_ubufs(skb, gfp_mask);
}

/* Frags must be orphaned, even if refcounted, if skb might loop to rx path */
static inline int skb_orphan_frags_rx(struct sk_buff *skb, gfp_t gfp_mask)
{
	if (likely(!skb_zcopy(skb)))
		return 0;
	return skb_copy_ubufs(skb, gfp_mask);
}

/**
 *	__skb_queue_purge - empty a list
 *	@list: list to empty
 *
 *	Delete all buffers on an &sk_buff list. Each buffer is removed from
 *	the list and one reference dropped. This function does not take the
 *	list lock and the caller must hold the relevant locks to use it.
 */
static inline void __skb_queue_purge(struct sk_buff_head *list)
{
	struct sk_buff *skb;
	while ((skb = __skb_dequeue(list)) != NULL)
		kfree_skb(skb);
}
void skb_queue_purge(struct sk_buff_head *list);

unsigned int skb_rbtree_purge(struct rb_root *root);

void *__netdev_alloc_frag_align(unsigned int fragsz, unsigned int align_mask);

/**
 * netdev_alloc_frag - allocate a page fragment
 * @fragsz: fragment size
 *
 * Allocates a frag from a page for receive buffer.
 * Uses GFP_ATOMIC allocations.
 */
static inline void *netdev_alloc_frag(unsigned int fragsz)
{
	return __netdev_alloc_frag_align(fragsz, ~0u);
}

static inline void *netdev_alloc_frag_align(unsigned int fragsz,
					    unsigned int align)
{
	WARN_ON_ONCE(!is_power_of_2(align));
	return __netdev_alloc_frag_align(fragsz, -align);
}

struct sk_buff *__netdev_alloc_skb(struct net_device *dev, unsigned int length,
				   gfp_t gfp_mask);

/**
 *	netdev_alloc_skb - allocate an skbuff for rx on a specific device
 *	@dev: network device to receive on
 *	@length: length to allocate
 *
 *	Allocate a new &sk_buff and assign it a usage count of one. The
 *	buffer has unspecified headroom built in. Users should allocate
 *	the headroom they think they need without accounting for the
 *	built in space. The built in space is used for optimisations.
 *
 *	%NULL is returned if there is no free memory. Although this function
 *	allocates memory it can be called from an interrupt.
 */
static inline struct sk_buff *netdev_alloc_skb(struct net_device *dev,
					       unsigned int length)
{
	return __netdev_alloc_skb(dev, length, GFP_ATOMIC);
}

/* legacy helper around __netdev_alloc_skb() */
static inline struct sk_buff *__dev_alloc_skb(unsigned int length,
					      gfp_t gfp_mask)
{
	return __netdev_alloc_skb(NULL, length, gfp_mask);
}

/* legacy helper around netdev_alloc_skb() */
static inline struct sk_buff *dev_alloc_skb(unsigned int length)
{
	return netdev_alloc_skb(NULL, length);
}


static inline struct sk_buff *__netdev_alloc_skb_ip_align(struct net_device *dev,
		unsigned int length, gfp_t gfp)
{
	struct sk_buff *skb = __netdev_alloc_skb(dev, length + NET_IP_ALIGN, gfp);

	if (NET_IP_ALIGN && skb)
		skb_reserve(skb, NET_IP_ALIGN);
	return skb;
}

static inline struct sk_buff *netdev_alloc_skb_ip_align(struct net_device *dev,
		unsigned int length)
{
	return __netdev_alloc_skb_ip_align(dev, length, GFP_ATOMIC);
}

static inline void skb_free_frag(void *addr)
{
	page_frag_free(addr);
}

void *__napi_alloc_frag_align(unsigned int fragsz, unsigned int align_mask);

static inline void *napi_alloc_frag(unsigned int fragsz)
{
	return __napi_alloc_frag_align(fragsz, ~0u);
}

static inline void *napi_alloc_frag_align(unsigned int fragsz,
					  unsigned int align)
{
	WARN_ON_ONCE(!is_power_of_2(align));
	return __napi_alloc_frag_align(fragsz, -align);
}

struct sk_buff *__napi_alloc_skb(struct napi_struct *napi,
				 unsigned int length, gfp_t gfp_mask);
static inline struct sk_buff *napi_alloc_skb(struct napi_struct *napi,
					     unsigned int length)
{
	return __napi_alloc_skb(napi, length, GFP_ATOMIC);
}
void napi_consume_skb(struct sk_buff *skb, int budget);

void napi_skb_free_stolen_head(struct sk_buff *skb);
void __kfree_skb_defer(struct sk_buff *skb);

/**
 * __dev_alloc_pages - allocate page for network Rx
 * @gfp_mask: allocation priority. Set __GFP_NOMEMALLOC if not for network Rx
 * @order: size of the allocation
 *
 * Allocate a new page.
 *
 * %NULL is returned if there is no free memory.
*/
static inline struct page *__dev_alloc_pages(gfp_t gfp_mask,
					     unsigned int order)
{
	/* This piece of code contains several assumptions.
	 * 1.  This is for device Rx, therefor a cold page is preferred.
	 * 2.  The expectation is the user wants a compound page.
	 * 3.  If requesting a order 0 page it will not be compound
	 *     due to the check to see if order has a value in prep_new_page
	 * 4.  __GFP_MEMALLOC is ignored if __GFP_NOMEMALLOC is set due to
	 *     code in gfp_to_alloc_flags that should be enforcing this.
	 */
	gfp_mask |= __GFP_COMP | __GFP_MEMALLOC;

	return alloc_pages_node(NUMA_NO_NODE, gfp_mask, order);
}

static inline struct page *dev_alloc_pages(unsigned int order)
{
	return __dev_alloc_pages(GFP_ATOMIC | __GFP_NOWARN, order);
}

/**
 * __dev_alloc_page - allocate a page for network Rx
 * @gfp_mask: allocation priority. Set __GFP_NOMEMALLOC if not for network Rx
 *
 * Allocate a new page.
 *
 * %NULL is returned if there is no free memory.
 */
static inline struct page *__dev_alloc_page(gfp_t gfp_mask)
{
	return __dev_alloc_pages(gfp_mask, 0);
}

static inline struct page *dev_alloc_page(void)
{
	return dev_alloc_pages(0);
}

/**
 * dev_page_is_reusable - check whether a page can be reused for network Rx
 * @page: the page to test
 *
 * A page shouldn't be considered for reusing/recycling if it was allocated
 * under memory pressure or at a distant memory node.
 *
 * Returns false if this page should be returned to page allocator, true
 * otherwise.
 */
static inline bool dev_page_is_reusable(const struct page *page)
{
	return likely(page_to_nid(page) == numa_mem_id() &&
		      !page_is_pfmemalloc(page));
}

/**
 *	skb_propagate_pfmemalloc - Propagate pfmemalloc if skb is allocated after RX page
 *	@page: The page that was allocated from skb_alloc_page
 *	@skb: The skb that may need pfmemalloc set
 */
static inline void skb_propagate_pfmemalloc(const struct page *page,
					    struct sk_buff *skb)
{
	if (page_is_pfmemalloc(page))
		skb->pfmemalloc = true;
}

/**
 * skb_frag_off() - Returns the offset of a skb fragment
 * @frag: the paged fragment
 */
static inline unsigned int skb_frag_off(const skb_frag_t *frag)
{
	return frag->bv_offset;
}

/**
 * skb_frag_off_add() - Increments the offset of a skb fragment by @delta
 * @frag: skb fragment
 * @delta: value to add
 */
static inline void skb_frag_off_add(skb_frag_t *frag, int delta)
{
	frag->bv_offset += delta;
}

/**
 * skb_frag_off_set() - Sets the offset of a skb fragment
 * @frag: skb fragment
 * @offset: offset of fragment
 */
static inline void skb_frag_off_set(skb_frag_t *frag, unsigned int offset)
{
	frag->bv_offset = offset;
}

/**
 * skb_frag_off_copy() - Sets the offset of a skb fragment from another fragment
 * @fragto: skb fragment where offset is set
 * @fragfrom: skb fragment offset is copied from
 */
static inline void skb_frag_off_copy(skb_frag_t *fragto,
				     const skb_frag_t *fragfrom)
{
	fragto->bv_offset = fragfrom->bv_offset;
}

/**
 * skb_frag_page - retrieve the page referred to by a paged fragment
 * @frag: the paged fragment
 *
 * Returns the &struct page associated with @frag.
 */
static inline struct page *skb_frag_page(const skb_frag_t *frag)
{
	return frag->bv_page;
}

/**
 * __skb_frag_ref - take an addition reference on a paged fragment.
 * @frag: the paged fragment
 *
 * Takes an additional reference on the paged fragment @frag.
 */
static inline void __skb_frag_ref(skb_frag_t *frag)
{
	get_page(skb_frag_page(frag));
}

/**
 * skb_frag_ref - take an addition reference on a paged fragment of an skb.
 * @skb: the buffer
 * @f: the fragment offset.
 *
 * Takes an additional reference on the @f'th paged fragment of @skb.
 */
static inline void skb_frag_ref(struct sk_buff *skb, int f)
{
	__skb_frag_ref(&skb_shinfo(skb)->frags[f]);
}

/**
 * __skb_frag_unref - release a reference on a paged fragment.
 * @frag: the paged fragment
 * @recycle: recycle the page if allocated via page_pool
 *
 * Releases a reference on the paged fragment @frag
 * or recycles the page via the page_pool API.
 */
static inline void __skb_frag_unref(skb_frag_t *frag, bool recycle)
{
	struct page *page = skb_frag_page(frag);

#ifdef CONFIG_PAGE_POOL
	if (recycle && page_pool_return_skb_page(page))
		return;
#endif
	put_page(page);
}

/**
 * skb_frag_unref - release a reference on a paged fragment of an skb.
 * @skb: the buffer
 * @f: the fragment offset
 *
 * Releases a reference on the @f'th paged fragment of @skb.
 */
static inline void skb_frag_unref(struct sk_buff *skb, int f)
{
	struct skb_shared_info *shinfo = skb_shinfo(skb);

	if (!skb_zcopy_managed(skb))
		__skb_frag_unref(&shinfo->frags[f], skb->pp_recycle);
}

/**
 * skb_frag_address - gets the address of the data contained in a paged fragment
 * @frag: the paged fragment buffer
 *
 * Returns the address of the data within @frag. The page must already
 * be mapped.
 */
static inline void *skb_frag_address(const skb_frag_t *frag)
{
	return page_address(skb_frag_page(frag)) + skb_frag_off(frag);
}

/**
 * skb_frag_address_safe - gets the address of the data contained in a paged fragment
 * @frag: the paged fragment buffer
 *
 * Returns the address of the data within @frag. Checks that the page
 * is mapped and returns %NULL otherwise.
 */
static inline void *skb_frag_address_safe(const skb_frag_t *frag)
{
	void *ptr = page_address(skb_frag_page(frag));
	if (unlikely(!ptr))
		return NULL;

	return ptr + skb_frag_off(frag);
}

/**
 * skb_frag_page_copy() - sets the page in a fragment from another fragment
 * @fragto: skb fragment where page is set
 * @fragfrom: skb fragment page is copied from
 */
static inline void skb_frag_page_copy(skb_frag_t *fragto,
				      const skb_frag_t *fragfrom)
{
	fragto->bv_page = fragfrom->bv_page;
}

/**
 * __skb_frag_set_page - sets the page contained in a paged fragment
 * @frag: the paged fragment
 * @page: the page to set
 *
 * Sets the fragment @frag to contain @page.
 */
static inline void __skb_frag_set_page(skb_frag_t *frag, struct page *page)
{
	frag->bv_page = page;
}

/**
 * skb_frag_set_page - sets the page contained in a paged fragment of an skb
 * @skb: the buffer
 * @f: the fragment offset
 * @page: the page to set
 *
 * Sets the @f'th fragment of @skb to contain @page.
 */
static inline void skb_frag_set_page(struct sk_buff *skb, int f,
				     struct page *page)
{
	__skb_frag_set_page(&skb_shinfo(skb)->frags[f], page);
}

bool skb_page_frag_refill(unsigned int sz, struct page_frag *pfrag, gfp_t prio);

/**
 * skb_frag_dma_map - maps a paged fragment via the DMA API
 * @dev: the device to map the fragment to
 * @frag: the paged fragment to map
 * @offset: the offset within the fragment (starting at the
 *          fragment's own offset)
 * @size: the number of bytes to map
 * @dir: the direction of the mapping (``PCI_DMA_*``)
 *
 * Maps the page associated with @frag to @device.
 */
static inline dma_addr_t skb_frag_dma_map(struct device *dev,
					  const skb_frag_t *frag,
					  size_t offset, size_t size,
					  enum dma_data_direction dir)
{
	return dma_map_page(dev, skb_frag_page(frag),
			    skb_frag_off(frag) + offset, size, dir);
}

static inline struct sk_buff *pskb_copy(struct sk_buff *skb,
					gfp_t gfp_mask)
{
	return __pskb_copy(skb, skb_headroom(skb), gfp_mask);
}


static inline struct sk_buff *pskb_copy_for_clone(struct sk_buff *skb,
						  gfp_t gfp_mask)
{
	return __pskb_copy_fclone(skb, skb_headroom(skb), gfp_mask, true);
}


/**
 *	skb_clone_writable - is the header of a clone writable
 *	@skb: buffer to check
 *	@len: length up to which to write
 *
 *	Returns true if modifying the header part of the cloned buffer
 *	does not requires the data to be copied.
 */
static inline int skb_clone_writable(const struct sk_buff *skb, unsigned int len)
{
	return !skb_header_cloned(skb) &&
	       skb_headroom(skb) + len <= skb->hdr_len;
}

static inline int skb_try_make_writable(struct sk_buff *skb,
					unsigned int write_len)
{
	return skb_cloned(skb) && !skb_clone_writable(skb, write_len) &&
	       pskb_expand_head(skb, 0, 0, GFP_ATOMIC);
}

static inline int __skb_cow(struct sk_buff *skb, unsigned int headroom,
			    int cloned)
{
	int delta = 0;

	if (headroom > skb_headroom(skb))
		delta = headroom - skb_headroom(skb);

	if (delta || cloned)
		return pskb_expand_head(skb, ALIGN(delta, NET_SKB_PAD), 0,
					GFP_ATOMIC);
	return 0;
}

/**
 *	skb_cow - copy header of skb when it is required
 *	@skb: buffer to cow
 *	@headroom: needed headroom
 *
 *	If the skb passed lacks sufficient headroom or its data part
 *	is shared, data is reallocated. If reallocation fails, an error
 *	is returned and original skb is not changed.
 *
 *	The result is skb with writable area skb->head...skb->tail
 *	and at least @headroom of space at head.
 */
static inline int skb_cow(struct sk_buff *skb, unsigned int headroom)
{
	return __skb_cow(skb, headroom, skb_cloned(skb));
}

/**
 *	skb_cow_head - skb_cow but only making the head writable
 *	@skb: buffer to cow
 *	@headroom: needed headroom
 *
 *	This function is identical to skb_cow except that we replace the
 *	skb_cloned check by skb_header_cloned.  It should be used when
 *	you only need to push on some header and do not need to modify
 *	the data.
 */
static inline int skb_cow_head(struct sk_buff *skb, unsigned int headroom)
{
	return __skb_cow(skb, headroom, skb_header_cloned(skb));
}

/**
 *	skb_padto	- pad an skbuff up to a minimal size
 *	@skb: buffer to pad
 *	@len: minimal length
 *
 *	Pads up a buffer to ensure the trailing bytes exist and are
 *	blanked. If the buffer already contains sufficient data it
 *	is untouched. Otherwise it is extended. Returns zero on
 *	success. The skb is freed on error.
 */
static inline int skb_padto(struct sk_buff *skb, unsigned int len)
{
	unsigned int size = skb->len;
	if (likely(size >= len))
		return 0;
	return skb_pad(skb, len - size);
}

/**
 *	__skb_put_padto - increase size and pad an skbuff up to a minimal size
 *	@skb: buffer to pad
 *	@len: minimal length
 *	@free_on_error: free buffer on error
 *
 *	Pads up a buffer to ensure the trailing bytes exist and are
 *	blanked. If the buffer already contains sufficient data it
 *	is untouched. Otherwise it is extended. Returns zero on
 *	success. The skb is freed on error if @free_on_error is true.
 */
static inline int __must_check __skb_put_padto(struct sk_buff *skb,
					       unsigned int len,
					       bool free_on_error)
{
	unsigned int size = skb->len;

	if (unlikely(size < len)) {
		len -= size;
		if (__skb_pad(skb, len, free_on_error))
			return -ENOMEM;
		__skb_put(skb, len);
	}
	return 0;
}

/**
 *	skb_put_padto - increase size and pad an skbuff up to a minimal size
 *	@skb: buffer to pad
 *	@len: minimal length
 *
 *	Pads up a buffer to ensure the trailing bytes exist and are
 *	blanked. If the buffer already contains sufficient data it
 *	is untouched. Otherwise it is extended. Returns zero on
 *	success. The skb is freed on error.
 */
static inline int __must_check skb_put_padto(struct sk_buff *skb, unsigned int len)
{
	return __skb_put_padto(skb, len, true);
}

static inline int skb_add_data(struct sk_buff *skb,
			       struct iov_iter *from, int copy)
{
	const int off = skb->len;

	if (skb->ip_summed == CHECKSUM_NONE) {
		__wsum csum = 0;
		if (csum_and_copy_from_iter_full(skb_put(skb, copy), copy,
					         &csum, from)) {
			skb->csum = csum_block_add(skb->csum, csum, off);
			return 0;
		}
	} else if (copy_from_iter_full(skb_put(skb, copy), copy, from))
		return 0;

	__skb_trim(skb, off);
	return -EFAULT;
}

static inline bool skb_can_coalesce(struct sk_buff *skb, int i,
				    const struct page *page, int off)
{
	if (skb_zcopy(skb))
		return false;
	if (i) {
		const skb_frag_t *frag = &skb_shinfo(skb)->frags[i - 1];

		return page == skb_frag_page(frag) &&
		       off == skb_frag_off(frag) + skb_frag_size(frag);
	}
	return false;
}

static inline int __skb_linearize(struct sk_buff *skb)
{
	return __pskb_pull_tail(skb, skb->data_len) ? 0 : -ENOMEM;
}

/**
 *	skb_linearize - convert paged skb to linear one
 *	@skb: buffer to linarize
 *
 *	If there is no free memory -ENOMEM is returned, otherwise zero
 *	is returned and the old skb data released.
 */
static inline int skb_linearize(struct sk_buff *skb)
{
	return skb_is_nonlinear(skb) ? __skb_linearize(skb) : 0;
}

/**
 * skb_has_shared_frag - can any frag be overwritten
 * @skb: buffer to test
 *
 * Return true if the skb has at least one frag that might be modified
 * by an external entity (as in vmsplice()/sendfile())
 */
static inline bool skb_has_shared_frag(const struct sk_buff *skb)
{
	return skb_is_nonlinear(skb) &&
	       skb_shinfo(skb)->flags & SKBFL_SHARED_FRAG;
}

/**
 *	skb_linearize_cow - make sure skb is linear and writable
 *	@skb: buffer to process
 *
 *	If there is no free memory -ENOMEM is returned, otherwise zero
 *	is returned and the old skb data released.
 */
static inline int skb_linearize_cow(struct sk_buff *skb)
{
	return skb_is_nonlinear(skb) || skb_cloned(skb) ?
	       __skb_linearize(skb) : 0;
}

static __always_inline void
__skb_postpull_rcsum(struct sk_buff *skb, const void *start, unsigned int len,
		     unsigned int off)
{
	if (skb->ip_summed == CHECKSUM_COMPLETE)
		skb->csum = csum_block_sub(skb->csum,
					   csum_partial(start, len, 0), off);
	else if (skb->ip_summed == CHECKSUM_PARTIAL &&
		 skb_checksum_start_offset(skb) < 0)
		skb->ip_summed = CHECKSUM_NONE;
}

/**
 *	skb_postpull_rcsum - update checksum for received skb after pull
 *	@skb: buffer to update
 *	@start: start of data before pull
 *	@len: length of data pulled
 *
 *	After doing a pull on a received packet, you need to call this to
 *	update the CHECKSUM_COMPLETE checksum, or set ip_summed to
 *	CHECKSUM_NONE so that it can be recomputed from scratch.
 */
static inline void skb_postpull_rcsum(struct sk_buff *skb,
				      const void *start, unsigned int len)
{
	if (skb->ip_summed == CHECKSUM_COMPLETE)
		skb->csum = wsum_negate(csum_partial(start, len,
						     wsum_negate(skb->csum)));
	else if (skb->ip_summed == CHECKSUM_PARTIAL &&
		 skb_checksum_start_offset(skb) < 0)
		skb->ip_summed = CHECKSUM_NONE;
}

static __always_inline void
__skb_postpush_rcsum(struct sk_buff *skb, const void *start, unsigned int len,
		     unsigned int off)
{
	if (skb->ip_summed == CHECKSUM_COMPLETE)
		skb->csum = csum_block_add(skb->csum,
					   csum_partial(start, len, 0), off);
}

/**
 *	skb_postpush_rcsum - update checksum for received skb after push
 *	@skb: buffer to update
 *	@start: start of data after push
 *	@len: length of data pushed
 *
 *	After doing a push on a received packet, you need to call this to
 *	update the CHECKSUM_COMPLETE checksum.
 */
static inline void skb_postpush_rcsum(struct sk_buff *skb,
				      const void *start, unsigned int len)
{
	__skb_postpush_rcsum(skb, start, len, 0);
}

void *skb_pull_rcsum(struct sk_buff *skb, unsigned int len);

/**
 *	skb_push_rcsum - push skb and update receive checksum
 *	@skb: buffer to update
 *	@len: length of data pulled
 *
 *	This function performs an skb_push on the packet and updates
 *	the CHECKSUM_COMPLETE checksum.  It should be used on
 *	receive path processing instead of skb_push unless you know
 *	that the checksum difference is zero (e.g., a valid IP header)
 *	or you are setting ip_summed to CHECKSUM_NONE.
 */
static inline void *skb_push_rcsum(struct sk_buff *skb, unsigned int len)
{
	skb_push(skb, len);
	skb_postpush_rcsum(skb, skb->data, len);
	return skb->data;
}

int pskb_trim_rcsum_slow(struct sk_buff *skb, unsigned int len);
/**
 *	pskb_trim_rcsum - trim received skb and update checksum
 *	@skb: buffer to trim
 *	@len: new length
 *
 *	This is exactly the same as pskb_trim except that it ensures the
 *	checksum of received packets are still valid after the operation.
 *	It can change skb pointers.
 */

static inline int pskb_trim_rcsum(struct sk_buff *skb, unsigned int len)
{
	if (likely(len >= skb->len))
		return 0;
	return pskb_trim_rcsum_slow(skb, len);
}

static inline int __skb_trim_rcsum(struct sk_buff *skb, unsigned int len)
{
	if (skb->ip_summed == CHECKSUM_COMPLETE)
		skb->ip_summed = CHECKSUM_NONE;
	__skb_trim(skb, len);
	return 0;
}

static inline int __skb_grow_rcsum(struct sk_buff *skb, unsigned int len)
{
	if (skb->ip_summed == CHECKSUM_COMPLETE)
		skb->ip_summed = CHECKSUM_NONE;
	return __skb_grow(skb, len);
}

#define rb_to_skb(rb) rb_entry_safe(rb, struct sk_buff, rbnode)
#define skb_rb_first(root) rb_to_skb(rb_first(root))
#define skb_rb_last(root)  rb_to_skb(rb_last(root))
#define skb_rb_next(skb)   rb_to_skb(rb_next(&(skb)->rbnode))
#define skb_rb_prev(skb)   rb_to_skb(rb_prev(&(skb)->rbnode))

#define skb_queue_walk(queue, skb) \
		for (skb = (queue)->next;					\
		     skb != (struct sk_buff *)(queue);				\
		     skb = skb->next)

#define skb_queue_walk_safe(queue, skb, tmp)					\
		for (skb = (queue)->next, tmp = skb->next;			\
		     skb != (struct sk_buff *)(queue);				\
		     skb = tmp, tmp = skb->next)

#define skb_queue_walk_from(queue, skb)						\
		for (; skb != (struct sk_buff *)(queue);			\
		     skb = skb->next)

#define skb_rbtree_walk(skb, root)						\
		for (skb = skb_rb_first(root); skb != NULL;			\
		     skb = skb_rb_next(skb))

#define skb_rbtree_walk_from(skb)						\
		for (; skb != NULL;						\
		     skb = skb_rb_next(skb))

#define skb_rbtree_walk_from_safe(skb, tmp)					\
		for (; tmp = skb ? skb_rb_next(skb) : NULL, (skb != NULL);	\
		     skb = tmp)

#define skb_queue_walk_from_safe(queue, skb, tmp)				\
		for (tmp = skb->next;						\
		     skb != (struct sk_buff *)(queue);				\
		     skb = tmp, tmp = skb->next)

#define skb_queue_reverse_walk(queue, skb) \
		for (skb = (queue)->prev;					\
		     skb != (struct sk_buff *)(queue);				\
		     skb = skb->prev)

#define skb_queue_reverse_walk_safe(queue, skb, tmp)				\
		for (skb = (queue)->prev, tmp = skb->prev;			\
		     skb != (struct sk_buff *)(queue);				\
		     skb = tmp, tmp = skb->prev)

#define skb_queue_reverse_walk_from_safe(queue, skb, tmp)			\
		for (tmp = skb->prev;						\
		     skb != (struct sk_buff *)(queue);				\
		     skb = tmp, tmp = skb->prev)

static inline bool skb_has_frag_list(const struct sk_buff *skb)
{
	return skb_shinfo(skb)->frag_list != NULL;
}

static inline void skb_frag_list_init(struct sk_buff *skb)
{
	skb_shinfo(skb)->frag_list = NULL;
}

#define skb_walk_frags(skb, iter)	\
	for (iter = skb_shinfo(skb)->frag_list; iter; iter = iter->next)


int __skb_wait_for_more_packets(struct sock *sk, struct sk_buff_head *queue,
				int *err, long *timeo_p,
				const struct sk_buff *skb);
struct sk_buff *__skb_try_recv_from_queue(struct sock *sk,
					  struct sk_buff_head *queue,
					  unsigned int flags,
					  int *off, int *err,
					  struct sk_buff **last);
struct sk_buff *__skb_try_recv_datagram(struct sock *sk,
					struct sk_buff_head *queue,
					unsigned int flags, int *off, int *err,
					struct sk_buff **last);
struct sk_buff *__skb_recv_datagram(struct sock *sk,
				    struct sk_buff_head *sk_queue,
				    unsigned int flags, int *off, int *err);
struct sk_buff *skb_recv_datagram(struct sock *sk, unsigned int flags, int *err);
__poll_t datagram_poll(struct file *file, struct socket *sock,
			   struct poll_table_struct *wait);
int skb_copy_datagram_iter(const struct sk_buff *from, int offset,
			   struct iov_iter *to, int size);
static inline int skb_copy_datagram_msg(const struct sk_buff *from, int offset,
					struct msghdr *msg, int size)
{
	return skb_copy_datagram_iter(from, offset, &msg->msg_iter, size);
}
int skb_copy_and_csum_datagram_msg(struct sk_buff *skb, int hlen,
				   struct msghdr *msg);
int skb_copy_and_hash_datagram_iter(const struct sk_buff *skb, int offset,
			   struct iov_iter *to, int len,
			   struct ahash_request *hash);
int skb_copy_datagram_from_iter(struct sk_buff *skb, int offset,
				 struct iov_iter *from, int len);
int zerocopy_sg_from_iter(struct sk_buff *skb, struct iov_iter *frm);
void skb_free_datagram(struct sock *sk, struct sk_buff *skb);
void __skb_free_datagram_locked(struct sock *sk, struct sk_buff *skb, int len);
static inline void skb_free_datagram_locked(struct sock *sk,
					    struct sk_buff *skb)
{
	__skb_free_datagram_locked(sk, skb, 0);
}
int skb_kill_datagram(struct sock *sk, struct sk_buff *skb, unsigned int flags);
int skb_copy_bits(const struct sk_buff *skb, int offset, void *to, int len);
int skb_store_bits(struct sk_buff *skb, int offset, const void *from, int len);
__wsum skb_copy_and_csum_bits(const struct sk_buff *skb, int offset, u8 *to,
			      int len);
int skb_splice_bits(struct sk_buff *skb, struct sock *sk, unsigned int offset,
		    struct pipe_inode_info *pipe, unsigned int len,
		    unsigned int flags);
int skb_send_sock_locked(struct sock *sk, struct sk_buff *skb, int offset,
			 int len);
int skb_send_sock(struct sock *sk, struct sk_buff *skb, int offset, int len);
void skb_copy_and_csum_dev(const struct sk_buff *skb, u8 *to);
unsigned int skb_zerocopy_headlen(const struct sk_buff *from);
int skb_zerocopy(struct sk_buff *to, struct sk_buff *from,
		 int len, int hlen);
void skb_split(struct sk_buff *skb, struct sk_buff *skb1, const u32 len);
int skb_shift(struct sk_buff *tgt, struct sk_buff *skb, int shiftlen);
void skb_scrub_packet(struct sk_buff *skb, bool xnet);
bool skb_gso_validate_network_len(const struct sk_buff *skb, unsigned int mtu);
bool skb_gso_validate_mac_len(const struct sk_buff *skb, unsigned int len);
struct sk_buff *skb_segment(struct sk_buff *skb, netdev_features_t features);
struct sk_buff *skb_segment_list(struct sk_buff *skb, netdev_features_t features,
				 unsigned int offset);
struct sk_buff *skb_vlan_untag(struct sk_buff *skb);
int skb_ensure_writable(struct sk_buff *skb, unsigned int write_len);
int __skb_vlan_pop(struct sk_buff *skb, u16 *vlan_tci);
int skb_vlan_pop(struct sk_buff *skb);
int skb_vlan_push(struct sk_buff *skb, __be16 vlan_proto, u16 vlan_tci);
int skb_eth_pop(struct sk_buff *skb);
int skb_eth_push(struct sk_buff *skb, const unsigned char *dst,
		 const unsigned char *src);
int skb_mpls_push(struct sk_buff *skb, __be32 mpls_lse, __be16 mpls_proto,
		  int mac_len, bool ethernet);
int skb_mpls_pop(struct sk_buff *skb, __be16 next_proto, int mac_len,
		 bool ethernet);
int skb_mpls_update_lse(struct sk_buff *skb, __be32 mpls_lse);
int skb_mpls_dec_ttl(struct sk_buff *skb);
struct sk_buff *pskb_extract(struct sk_buff *skb, int off, int to_copy,
			     gfp_t gfp);

static inline int memcpy_from_msg(void *data, struct msghdr *msg, int len)
{
	return copy_from_iter_full(data, len, &msg->msg_iter) ? 0 : -EFAULT;
}

static inline int memcpy_to_msg(struct msghdr *msg, void *data, int len)
{
	return copy_to_iter(data, len, &msg->msg_iter) == len ? 0 : -EFAULT;
}

struct skb_checksum_ops {
	__wsum (*update)(const void *mem, int len, __wsum wsum);
	__wsum (*combine)(__wsum csum, __wsum csum2, int offset, int len);
};

extern const struct skb_checksum_ops *crc32c_csum_stub __read_mostly;

__wsum __skb_checksum(const struct sk_buff *skb, int offset, int len,
		      __wsum csum, const struct skb_checksum_ops *ops);
__wsum skb_checksum(const struct sk_buff *skb, int offset, int len,
		    __wsum csum);

static inline void * __must_check
__skb_header_pointer(const struct sk_buff *skb, int offset, int len,
		     const void *data, int hlen, void *buffer)
{
	if (likely(hlen - offset >= len))
		return (void *)data + offset;

	if (!skb || unlikely(skb_copy_bits(skb, offset, buffer, len) < 0))
		return NULL;

	return buffer;
}

static inline void * __must_check
skb_header_pointer(const struct sk_buff *skb, int offset, int len, void *buffer)
{
	return __skb_header_pointer(skb, offset, len, skb->data,
				    skb_headlen(skb), buffer);
}

/**
 *	skb_needs_linearize - check if we need to linearize a given skb
 *			      depending on the given device features.
 *	@skb: socket buffer to check
 *	@features: net device features
 *
 *	Returns true if either:
 *	1. skb has frag_list and the device doesn't support FRAGLIST, or
 *	2. skb is fragmented and the device does not support SG.
 */
static inline bool skb_needs_linearize(struct sk_buff *skb,
				       netdev_features_t features)
{
	return skb_is_nonlinear(skb) &&
	       ((skb_has_frag_list(skb) && !(features & NETIF_F_FRAGLIST)) ||
		(skb_shinfo(skb)->nr_frags && !(features & NETIF_F_SG)));
}

static inline void skb_copy_from_linear_data(const struct sk_buff *skb,
					     void *to,
					     const unsigned int len)
{
	memcpy(to, skb->data, len);
}

static inline void skb_copy_from_linear_data_offset(const struct sk_buff *skb,
						    const int offset, void *to,
						    const unsigned int len)
{
	memcpy(to, skb->data + offset, len);
}

static inline void skb_copy_to_linear_data(struct sk_buff *skb,
					   const void *from,
					   const unsigned int len)
{
	memcpy(skb->data, from, len);
}

static inline void skb_copy_to_linear_data_offset(struct sk_buff *skb,
						  const int offset,
						  const void *from,
						  const unsigned int len)
{
	memcpy(skb->data + offset, from, len);
}

void skb_init(void);

static inline ktime_t skb_get_ktime(const struct sk_buff *skb)
{
	return skb->tstamp;
}

/**
 *	skb_get_timestamp - get timestamp from a skb
 *	@skb: skb to get stamp from
 *	@stamp: pointer to struct __kernel_old_timeval to store stamp in
 *
 *	Timestamps are stored in the skb as offsets to a base timestamp.
 *	This function converts the offset back to a struct timeval and stores
 *	it in stamp.
 */
static inline void skb_get_timestamp(const struct sk_buff *skb,
				     struct __kernel_old_timeval *stamp)
{
	*stamp = ns_to_kernel_old_timeval(skb->tstamp);
}

static inline void skb_get_new_timestamp(const struct sk_buff *skb,
					 struct __kernel_sock_timeval *stamp)
{
	struct timespec64 ts = ktime_to_timespec64(skb->tstamp);

	stamp->tv_sec = ts.tv_sec;
	stamp->tv_usec = ts.tv_nsec / 1000;
}

static inline void skb_get_timestampns(const struct sk_buff *skb,
				       struct __kernel_old_timespec *stamp)
{
	struct timespec64 ts = ktime_to_timespec64(skb->tstamp);

	stamp->tv_sec = ts.tv_sec;
	stamp->tv_nsec = ts.tv_nsec;
}

static inline void skb_get_new_timestampns(const struct sk_buff *skb,
					   struct __kernel_timespec *stamp)
{
	struct timespec64 ts = ktime_to_timespec64(skb->tstamp);

	stamp->tv_sec = ts.tv_sec;
	stamp->tv_nsec = ts.tv_nsec;
}

static inline void __net_timestamp(struct sk_buff *skb)
{
	skb->tstamp = ktime_get_real();
	skb->mono_delivery_time = 0;
}

static inline ktime_t net_timedelta(ktime_t t)
{
	return ktime_sub(ktime_get_real(), t);
}

static inline void skb_set_delivery_time(struct sk_buff *skb, ktime_t kt,
					 bool mono)
{
	skb->tstamp = kt;
	skb->mono_delivery_time = kt && mono;
}

DECLARE_STATIC_KEY_FALSE(netstamp_needed_key);

/* It is used in the ingress path to clear the delivery_time.
 * If needed, set the skb->tstamp to the (rcv) timestamp.
 */
static inline void skb_clear_delivery_time(struct sk_buff *skb)
{
	if (skb->mono_delivery_time) {
		skb->mono_delivery_time = 0;
		if (static_branch_unlikely(&netstamp_needed_key))
			skb->tstamp = ktime_get_real();
		else
			skb->tstamp = 0;
	}
}

static inline void skb_clear_tstamp(struct sk_buff *skb)
{
	if (skb->mono_delivery_time)
		return;

	skb->tstamp = 0;
}

static inline ktime_t skb_tstamp(const struct sk_buff *skb)
{
	if (skb->mono_delivery_time)
		return 0;

	return skb->tstamp;
}

static inline ktime_t skb_tstamp_cond(const struct sk_buff *skb, bool cond)
{
	if (!skb->mono_delivery_time && skb->tstamp)
		return skb->tstamp;

	if (static_branch_unlikely(&netstamp_needed_key) || cond)
		return ktime_get_real();

	return 0;
}

static inline u8 skb_metadata_len(const struct sk_buff *skb)
{
	return skb_shinfo(skb)->meta_len;
}

static inline void *skb_metadata_end(const struct sk_buff *skb)
{
	return skb_mac_header(skb);
}

static inline bool __skb_metadata_differs(const struct sk_buff *skb_a,
					  const struct sk_buff *skb_b,
					  u8 meta_len)
{
	const void *a = skb_metadata_end(skb_a);
	const void *b = skb_metadata_end(skb_b);
	/* Using more efficient varaiant than plain call to memcmp(). */
#if defined(CONFIG_HAVE_EFFICIENT_UNALIGNED_ACCESS) && BITS_PER_LONG == 64
	u64 diffs = 0;

	switch (meta_len) {
#define __it(x, op) (x -= sizeof(u##op))
#define __it_diff(a, b, op) (*(u##op *)__it(a, op)) ^ (*(u##op *)__it(b, op))
	case 32: diffs |= __it_diff(a, b, 64);
		fallthrough;
	case 24: diffs |= __it_diff(a, b, 64);
		fallthrough;
	case 16: diffs |= __it_diff(a, b, 64);
		fallthrough;
	case  8: diffs |= __it_diff(a, b, 64);
		break;
	case 28: diffs |= __it_diff(a, b, 64);
		fallthrough;
	case 20: diffs |= __it_diff(a, b, 64);
		fallthrough;
	case 12: diffs |= __it_diff(a, b, 64);
		fallthrough;
	case  4: diffs |= __it_diff(a, b, 32);
		break;
	}
	return diffs;
#else
	return memcmp(a - meta_len, b - meta_len, meta_len);
#endif
}

static inline bool skb_metadata_differs(const struct sk_buff *skb_a,
					const struct sk_buff *skb_b)
{
	u8 len_a = skb_metadata_len(skb_a);
	u8 len_b = skb_metadata_len(skb_b);

	if (!(len_a | len_b))
		return false;

	return len_a != len_b ?
	       true : __skb_metadata_differs(skb_a, skb_b, len_a);
}

static inline void skb_metadata_set(struct sk_buff *skb, u8 meta_len)
{
	skb_shinfo(skb)->meta_len = meta_len;
}

static inline void skb_metadata_clear(struct sk_buff *skb)
{
	skb_metadata_set(skb, 0);
}

struct sk_buff *skb_clone_sk(struct sk_buff *skb);

#ifdef CONFIG_NETWORK_PHY_TIMESTAMPING

void skb_clone_tx_timestamp(struct sk_buff *skb);
bool skb_defer_rx_timestamp(struct sk_buff *skb);

#else /* CONFIG_NETWORK_PHY_TIMESTAMPING */

static inline void skb_clone_tx_timestamp(struct sk_buff *skb)
{
}

static inline bool skb_defer_rx_timestamp(struct sk_buff *skb)
{
	return false;
}

#endif /* !CONFIG_NETWORK_PHY_TIMESTAMPING */

/**
 * skb_complete_tx_timestamp() - deliver cloned skb with tx timestamps
 *
 * PHY drivers may accept clones of transmitted packets for
 * timestamping via their phy_driver.txtstamp method. These drivers
 * must call this function to return the skb back to the stack with a
 * timestamp.
 *
 * @skb: clone of the original outgoing packet
 * @hwtstamps: hardware time stamps
 *
 */
void skb_complete_tx_timestamp(struct sk_buff *skb,
			       struct skb_shared_hwtstamps *hwtstamps);

void __skb_tstamp_tx(struct sk_buff *orig_skb, const struct sk_buff *ack_skb,
		     struct skb_shared_hwtstamps *hwtstamps,
		     struct sock *sk, int tstype);

/**
 * skb_tstamp_tx - queue clone of skb with send time stamps
 * @orig_skb:	the original outgoing packet
 * @hwtstamps:	hardware time stamps, may be NULL if not available
 *
 * If the skb has a socket associated, then this function clones the
 * skb (thus sharing the actual data and optional structures), stores
 * the optional hardware time stamping information (if non NULL) or
 * generates a software time stamp (otherwise), then queues the clone
 * to the error queue of the socket.  Errors are silently ignored.
 */
void skb_tstamp_tx(struct sk_buff *orig_skb,
		   struct skb_shared_hwtstamps *hwtstamps);

/**
 * skb_tx_timestamp() - Driver hook for transmit timestamping
 *
 * Ethernet MAC Drivers should call this function in their hard_xmit()
 * function immediately before giving the sk_buff to the MAC hardware.
 *
 * Specifically, one should make absolutely sure that this function is
 * called before TX completion of this packet can trigger.  Otherwise
 * the packet could potentially already be freed.
 *
 * @skb: A socket buffer.
 */
static inline void skb_tx_timestamp(struct sk_buff *skb)
{
	skb_clone_tx_timestamp(skb);
	if (skb_shinfo(skb)->tx_flags & SKBTX_SW_TSTAMP)
		skb_tstamp_tx(skb, NULL);
}

/**
 * skb_complete_wifi_ack - deliver skb with wifi status
 *
 * @skb: the original outgoing packet
 * @acked: ack status
 *
 */
void skb_complete_wifi_ack(struct sk_buff *skb, bool acked);

__sum16 __skb_checksum_complete_head(struct sk_buff *skb, int len);
__sum16 __skb_checksum_complete(struct sk_buff *skb);

static inline int skb_csum_unnecessary(const struct sk_buff *skb)
{
	return ((skb->ip_summed == CHECKSUM_UNNECESSARY) ||
		skb->csum_valid ||
		(skb->ip_summed == CHECKSUM_PARTIAL &&
		 skb_checksum_start_offset(skb) >= 0));
}

/**
 *	skb_checksum_complete - Calculate checksum of an entire packet
 *	@skb: packet to process
 *
 *	This function calculates the checksum over the entire packet plus
 *	the value of skb->csum.  The latter can be used to supply the
 *	checksum of a pseudo header as used by TCP/UDP.  It returns the
 *	checksum.
 *
 *	For protocols that contain complete checksums such as ICMP/TCP/UDP,
 *	this function can be used to verify that checksum on received
 *	packets.  In that case the function should return zero if the
 *	checksum is correct.  In particular, this function will return zero
 *	if skb->ip_summed is CHECKSUM_UNNECESSARY which indicates that the
 *	hardware has already verified the correctness of the checksum.
 */
static inline __sum16 skb_checksum_complete(struct sk_buff *skb)
{
	return skb_csum_unnecessary(skb) ?
	       0 : __skb_checksum_complete(skb);
}

static inline void __skb_decr_checksum_unnecessary(struct sk_buff *skb)
{
	if (skb->ip_summed == CHECKSUM_UNNECESSARY) {
		if (skb->csum_level == 0)
			skb->ip_summed = CHECKSUM_NONE;
		else
			skb->csum_level--;
	}
}

static inline void __skb_incr_checksum_unnecessary(struct sk_buff *skb)
{
	if (skb->ip_summed == CHECKSUM_UNNECESSARY) {
		if (skb->csum_level < SKB_MAX_CSUM_LEVEL)
			skb->csum_level++;
	} else if (skb->ip_summed == CHECKSUM_NONE) {
		skb->ip_summed = CHECKSUM_UNNECESSARY;
		skb->csum_level = 0;
	}
}

static inline void __skb_reset_checksum_unnecessary(struct sk_buff *skb)
{
	if (skb->ip_summed == CHECKSUM_UNNECESSARY) {
		skb->ip_summed = CHECKSUM_NONE;
		skb->csum_level = 0;
	}
}

/* Check if we need to perform checksum complete validation.
 *
 * Returns true if checksum complete is needed, false otherwise
 * (either checksum is unnecessary or zero checksum is allowed).
 */
static inline bool __skb_checksum_validate_needed(struct sk_buff *skb,
						  bool zero_okay,
						  __sum16 check)
{
	if (skb_csum_unnecessary(skb) || (zero_okay && !check)) {
		skb->csum_valid = 1;
		__skb_decr_checksum_unnecessary(skb);
		return false;
	}

	return true;
}

/* For small packets <= CHECKSUM_BREAK perform checksum complete directly
 * in checksum_init.
 */
#define CHECKSUM_BREAK 76

/* Unset checksum-complete
 *
 * Unset checksum complete can be done when packet is being modified
 * (uncompressed for instance) and checksum-complete value is
 * invalidated.
 */
static inline void skb_checksum_complete_unset(struct sk_buff *skb)
{
	if (skb->ip_summed == CHECKSUM_COMPLETE)
		skb->ip_summed = CHECKSUM_NONE;
}

/* Validate (init) checksum based on checksum complete.
 *
 * Return values:
 *   0: checksum is validated or try to in skb_checksum_complete. In the latter
 *	case the ip_summed will not be CHECKSUM_UNNECESSARY and the pseudo
 *	checksum is stored in skb->csum for use in __skb_checksum_complete
 *   non-zero: value of invalid checksum
 *
 */
static inline __sum16 __skb_checksum_validate_complete(struct sk_buff *skb,
						       bool complete,
						       __wsum psum)
{
	if (skb->ip_summed == CHECKSUM_COMPLETE) {
		if (!csum_fold(csum_add(psum, skb->csum))) {
			skb->csum_valid = 1;
			return 0;
		}
	}

	skb->csum = psum;

	if (complete || skb->len <= CHECKSUM_BREAK) {
		__sum16 csum;

		csum = __skb_checksum_complete(skb);
		skb->csum_valid = !csum;
		return csum;
	}

	return 0;
}

static inline __wsum null_compute_pseudo(struct sk_buff *skb, int proto)
{
	return 0;
}

/* Perform checksum validate (init). Note that this is a macro since we only
 * want to calculate the pseudo header which is an input function if necessary.
 * First we try to validate without any computation (checksum unnecessary) and
 * then calculate based on checksum complete calling the function to compute
 * pseudo header.
 *
 * Return values:
 *   0: checksum is validated or try to in skb_checksum_complete
 *   non-zero: value of invalid checksum
 */
#define __skb_checksum_validate(skb, proto, complete,			\
				zero_okay, check, compute_pseudo)	\
({									\
	__sum16 __ret = 0;						\
	skb->csum_valid = 0;						\
	if (__skb_checksum_validate_needed(skb, zero_okay, check))	\
		__ret = __skb_checksum_validate_complete(skb,		\
				complete, compute_pseudo(skb, proto));	\
	__ret;								\
})

#define skb_checksum_init(skb, proto, compute_pseudo)			\
	__skb_checksum_validate(skb, proto, false, false, 0, compute_pseudo)

#define skb_checksum_init_zero_check(skb, proto, check, compute_pseudo)	\
	__skb_checksum_validate(skb, proto, false, true, check, compute_pseudo)

#define skb_checksum_validate(skb, proto, compute_pseudo)		\
	__skb_checksum_validate(skb, proto, true, false, 0, compute_pseudo)

#define skb_checksum_validate_zero_check(skb, proto, check,		\
					 compute_pseudo)		\
	__skb_checksum_validate(skb, proto, true, true, check, compute_pseudo)

#define skb_checksum_simple_validate(skb)				\
	__skb_checksum_validate(skb, 0, true, false, 0, null_compute_pseudo)

static inline bool __skb_checksum_convert_check(struct sk_buff *skb)
{
	return (skb->ip_summed == CHECKSUM_NONE && skb->csum_valid);
}

static inline void __skb_checksum_convert(struct sk_buff *skb, __wsum pseudo)
{
	skb->csum = ~pseudo;
	skb->ip_summed = CHECKSUM_COMPLETE;
}

#define skb_checksum_try_convert(skb, proto, compute_pseudo)	\
do {									\
	if (__skb_checksum_convert_check(skb))				\
		__skb_checksum_convert(skb, compute_pseudo(skb, proto)); \
} while (0)

static inline void skb_remcsum_adjust_partial(struct sk_buff *skb, void *ptr,
					      u16 start, u16 offset)
{
	skb->ip_summed = CHECKSUM_PARTIAL;
	skb->csum_start = ((unsigned char *)ptr + start) - skb->head;
	skb->csum_offset = offset - start;
}

/* Update skbuf and packet to reflect the remote checksum offload operation.
 * When called, ptr indicates the starting point for skb->csum when
 * ip_summed is CHECKSUM_COMPLETE. If we need create checksum complete
 * here, skb_postpull_rcsum is done so skb->csum start is ptr.
 */
static inline void skb_remcsum_process(struct sk_buff *skb, void *ptr,
				       int start, int offset, bool nopartial)
{
	__wsum delta;

	if (!nopartial) {
		skb_remcsum_adjust_partial(skb, ptr, start, offset);
		return;
	}

	if (unlikely(skb->ip_summed != CHECKSUM_COMPLETE)) {
		__skb_checksum_complete(skb);
		skb_postpull_rcsum(skb, skb->data, ptr - (void *)skb->data);
	}

	delta = remcsum_adjust(ptr, skb->csum, start, offset);

	/* Adjust skb->csum since we changed the packet */
	skb->csum = csum_add(skb->csum, delta);
}

static inline struct nf_conntrack *skb_nfct(const struct sk_buff *skb)
{
#if IS_ENABLED(CONFIG_NF_CONNTRACK)
	return (void *)(skb->_nfct & NFCT_PTRMASK);
#else
	return NULL;
#endif
}

static inline unsigned long skb_get_nfct(const struct sk_buff *skb)
{
#if IS_ENABLED(CONFIG_NF_CONNTRACK)
	return skb->_nfct;
#else
	return 0UL;
#endif
}

static inline void skb_set_nfct(struct sk_buff *skb, unsigned long nfct)
{
#if IS_ENABLED(CONFIG_NF_CONNTRACK)
	skb->slow_gro |= !!nfct;
	skb->_nfct = nfct;
#endif
}

#ifdef CONFIG_SKB_EXTENSIONS
enum skb_ext_id {
#if IS_ENABLED(CONFIG_BRIDGE_NETFILTER)
	SKB_EXT_BRIDGE_NF,
#endif
#ifdef CONFIG_XFRM
	SKB_EXT_SEC_PATH,
#endif
#if IS_ENABLED(CONFIG_NET_TC_SKB_EXT)
	TC_SKB_EXT,
#endif
#if IS_ENABLED(CONFIG_MPTCP)
	SKB_EXT_MPTCP,
#endif
#if IS_ENABLED(CONFIG_MCTP_FLOWS)
	SKB_EXT_MCTP,
#endif
	SKB_EXT_NUM, /* must be last */
};

/**
 *	struct skb_ext - sk_buff extensions
 *	@refcnt: 1 on allocation, deallocated on 0
 *	@offset: offset to add to @data to obtain extension address
 *	@chunks: size currently allocated, stored in SKB_EXT_ALIGN_SHIFT units
 *	@data: start of extension data, variable sized
 *
 *	Note: offsets/lengths are stored in chunks of 8 bytes, this allows
 *	to use 'u8' types while allowing up to 2kb worth of extension data.
 */
struct skb_ext {
	refcount_t refcnt;
	u8 offset[SKB_EXT_NUM]; /* in chunks of 8 bytes */
	u8 chunks;		/* same */
	char data[] __aligned(8);
};

struct skb_ext *__skb_ext_alloc(gfp_t flags);
void *__skb_ext_set(struct sk_buff *skb, enum skb_ext_id id,
		    struct skb_ext *ext);
void *skb_ext_add(struct sk_buff *skb, enum skb_ext_id id);
void __skb_ext_del(struct sk_buff *skb, enum skb_ext_id id);
void __skb_ext_put(struct skb_ext *ext);

static inline void skb_ext_put(struct sk_buff *skb)
{
	if (skb->active_extensions)
		__skb_ext_put(skb->extensions);
}

static inline void __skb_ext_copy(struct sk_buff *dst,
				  const struct sk_buff *src)
{
	dst->active_extensions = src->active_extensions;

	if (src->active_extensions) {
		struct skb_ext *ext = src->extensions;

		refcount_inc(&ext->refcnt);
		dst->extensions = ext;
	}
}

static inline void skb_ext_copy(struct sk_buff *dst, const struct sk_buff *src)
{
	skb_ext_put(dst);
	__skb_ext_copy(dst, src);
}

static inline bool __skb_ext_exist(const struct skb_ext *ext, enum skb_ext_id i)
{
	return !!ext->offset[i];
}

static inline bool skb_ext_exist(const struct sk_buff *skb, enum skb_ext_id id)
{
	return skb->active_extensions & (1 << id);
}

static inline void skb_ext_del(struct sk_buff *skb, enum skb_ext_id id)
{
	if (skb_ext_exist(skb, id))
		__skb_ext_del(skb, id);
}

static inline void *skb_ext_find(const struct sk_buff *skb, enum skb_ext_id id)
{
	if (skb_ext_exist(skb, id)) {
		struct skb_ext *ext = skb->extensions;

		return (void *)ext + (ext->offset[id] << 3);
	}

	return NULL;
}

static inline void skb_ext_reset(struct sk_buff *skb)
{
	if (unlikely(skb->active_extensions)) {
		__skb_ext_put(skb->extensions);
		skb->active_extensions = 0;
	}
}

static inline bool skb_has_extensions(struct sk_buff *skb)
{
	return unlikely(skb->active_extensions);
}
#else
static inline void skb_ext_put(struct sk_buff *skb) {}
static inline void skb_ext_reset(struct sk_buff *skb) {}
static inline void skb_ext_del(struct sk_buff *skb, int unused) {}
static inline void __skb_ext_copy(struct sk_buff *d, const struct sk_buff *s) {}
static inline void skb_ext_copy(struct sk_buff *dst, const struct sk_buff *s) {}
static inline bool skb_has_extensions(struct sk_buff *skb) { return false; }
#endif /* CONFIG_SKB_EXTENSIONS */

static inline void nf_reset_ct(struct sk_buff *skb)
{
#if defined(CONFIG_NF_CONNTRACK) || defined(CONFIG_NF_CONNTRACK_MODULE)
	nf_conntrack_put(skb_nfct(skb));
	skb->_nfct = 0;
#endif
}

static inline void nf_reset_trace(struct sk_buff *skb)
{
#if IS_ENABLED(CONFIG_NETFILTER_XT_TARGET_TRACE) || defined(CONFIG_NF_TABLES)
	skb->nf_trace = 0;
#endif
}

static inline void ipvs_reset(struct sk_buff *skb)
{
#if IS_ENABLED(CONFIG_IP_VS)
	skb->ipvs_property = 0;
#endif
}

/* Note: This doesn't put any conntrack info in dst. */
static inline void __nf_copy(struct sk_buff *dst, const struct sk_buff *src,
			     bool copy)
{
#if defined(CONFIG_NF_CONNTRACK) || defined(CONFIG_NF_CONNTRACK_MODULE)
	dst->_nfct = src->_nfct;
	nf_conntrack_get(skb_nfct(src));
#endif
#if IS_ENABLED(CONFIG_NETFILTER_XT_TARGET_TRACE) || defined(CONFIG_NF_TABLES)
	if (copy)
		dst->nf_trace = src->nf_trace;
#endif
}

static inline void nf_copy(struct sk_buff *dst, const struct sk_buff *src)
{
#if defined(CONFIG_NF_CONNTRACK) || defined(CONFIG_NF_CONNTRACK_MODULE)
	nf_conntrack_put(skb_nfct(dst));
#endif
	dst->slow_gro = src->slow_gro;
	__nf_copy(dst, src, true);
}

#ifdef CONFIG_NETWORK_SECMARK
static inline void skb_copy_secmark(struct sk_buff *to, const struct sk_buff *from)
{
	to->secmark = from->secmark;
}

static inline void skb_init_secmark(struct sk_buff *skb)
{
	skb->secmark = 0;
}
#else
static inline void skb_copy_secmark(struct sk_buff *to, const struct sk_buff *from)
{ }

static inline void skb_init_secmark(struct sk_buff *skb)
{ }
#endif

static inline int secpath_exists(const struct sk_buff *skb)
{
#ifdef CONFIG_XFRM
	return skb_ext_exist(skb, SKB_EXT_SEC_PATH);
#else
	return 0;
#endif
}

static inline bool skb_irq_freeable(const struct sk_buff *skb)
{
	return !skb->destructor &&
		!secpath_exists(skb) &&
		!skb_nfct(skb) &&
		!skb->_skb_refdst &&
		!skb_has_frag_list(skb);
}

static inline void skb_set_queue_mapping(struct sk_buff *skb, u16 queue_mapping)
{
	skb->queue_mapping = queue_mapping;
}

static inline u16 skb_get_queue_mapping(const struct sk_buff *skb)
{
	return skb->queue_mapping;
}

static inline void skb_copy_queue_mapping(struct sk_buff *to, const struct sk_buff *from)
{
	to->queue_mapping = from->queue_mapping;
}

static inline void skb_record_rx_queue(struct sk_buff *skb, u16 rx_queue)
{
	skb->queue_mapping = rx_queue + 1;
}

static inline u16 skb_get_rx_queue(const struct sk_buff *skb)
{
	return skb->queue_mapping - 1;
}

static inline bool skb_rx_queue_recorded(const struct sk_buff *skb)
{
	return skb->queue_mapping != 0;
}

static inline void skb_set_dst_pending_confirm(struct sk_buff *skb, u32 val)
{
	skb->dst_pending_confirm = val;
}

static inline bool skb_get_dst_pending_confirm(const struct sk_buff *skb)
{
	return skb->dst_pending_confirm != 0;
}

static inline struct sec_path *skb_sec_path(const struct sk_buff *skb)
{
#ifdef CONFIG_XFRM
	return skb_ext_find(skb, SKB_EXT_SEC_PATH);
#else
	return NULL;
#endif
}

/* Keeps track of mac header offset relative to skb->head.
 * It is useful for TSO of Tunneling protocol. e.g. GRE.
 * For non-tunnel skb it points to skb_mac_header() and for
 * tunnel skb it points to outer mac header.
 * Keeps track of level of encapsulation of network headers.
 */
struct skb_gso_cb {
	union {
		int	mac_offset;
		int	data_offset;
	};
	int	encap_level;
	__wsum	csum;
	__u16	csum_start;
};
#define SKB_GSO_CB_OFFSET	32
#define SKB_GSO_CB(skb) ((struct skb_gso_cb *)((skb)->cb + SKB_GSO_CB_OFFSET))

static inline int skb_tnl_header_len(const struct sk_buff *inner_skb)
{
	return (skb_mac_header(inner_skb) - inner_skb->head) -
		SKB_GSO_CB(inner_skb)->mac_offset;
}

static inline int gso_pskb_expand_head(struct sk_buff *skb, int extra)
{
	int new_headroom, headroom;
	int ret;

	headroom = skb_headroom(skb);
	ret = pskb_expand_head(skb, extra, 0, GFP_ATOMIC);
	if (ret)
		return ret;

	new_headroom = skb_headroom(skb);
	SKB_GSO_CB(skb)->mac_offset += (new_headroom - headroom);
	return 0;
}

static inline void gso_reset_checksum(struct sk_buff *skb, __wsum res)
{
	/* Do not update partial checksums if remote checksum is enabled. */
	if (skb->remcsum_offload)
		return;

	SKB_GSO_CB(skb)->csum = res;
	SKB_GSO_CB(skb)->csum_start = skb_checksum_start(skb) - skb->head;
}

/* Compute the checksum for a gso segment. First compute the checksum value
 * from the start of transport header to SKB_GSO_CB(skb)->csum_start, and
 * then add in skb->csum (checksum from csum_start to end of packet).
 * skb->csum and csum_start are then updated to reflect the checksum of the
 * resultant packet starting from the transport header-- the resultant checksum
 * is in the res argument (i.e. normally zero or ~ of checksum of a pseudo
 * header.
 */
static inline __sum16 gso_make_checksum(struct sk_buff *skb, __wsum res)
{
	unsigned char *csum_start = skb_transport_header(skb);
	int plen = (skb->head + SKB_GSO_CB(skb)->csum_start) - csum_start;
	__wsum partial = SKB_GSO_CB(skb)->csum;

	SKB_GSO_CB(skb)->csum = res;
	SKB_GSO_CB(skb)->csum_start = csum_start - skb->head;

	return csum_fold(csum_partial(csum_start, plen, partial));
}

static inline bool skb_is_gso(const struct sk_buff *skb)
{
	return skb_shinfo(skb)->gso_size;
}

/* Note: Should be called only if skb_is_gso(skb) is true */
static inline bool skb_is_gso_v6(const struct sk_buff *skb)
{
	return skb_shinfo(skb)->gso_type & SKB_GSO_TCPV6;
}

/* Note: Should be called only if skb_is_gso(skb) is true */
static inline bool skb_is_gso_sctp(const struct sk_buff *skb)
{
	return skb_shinfo(skb)->gso_type & SKB_GSO_SCTP;
}

/* Note: Should be called only if skb_is_gso(skb) is true */
static inline bool skb_is_gso_tcp(const struct sk_buff *skb)
{
	return skb_shinfo(skb)->gso_type & (SKB_GSO_TCPV4 | SKB_GSO_TCPV6);
}

static inline void skb_gso_reset(struct sk_buff *skb)
{
	skb_shinfo(skb)->gso_size = 0;
	skb_shinfo(skb)->gso_segs = 0;
	skb_shinfo(skb)->gso_type = 0;
}

static inline void skb_increase_gso_size(struct skb_shared_info *shinfo,
					 u16 increment)
{
	if (WARN_ON_ONCE(shinfo->gso_size == GSO_BY_FRAGS))
		return;
	shinfo->gso_size += increment;
}

static inline void skb_decrease_gso_size(struct skb_shared_info *shinfo,
					 u16 decrement)
{
	if (WARN_ON_ONCE(shinfo->gso_size == GSO_BY_FRAGS))
		return;
	shinfo->gso_size -= decrement;
}

void __skb_warn_lro_forwarding(const struct sk_buff *skb);

static inline bool skb_warn_if_lro(const struct sk_buff *skb)
{
	/* LRO sets gso_size but not gso_type, whereas if GSO is really
	 * wanted then gso_type will be set. */
	const struct skb_shared_info *shinfo = skb_shinfo(skb);

	if (skb_is_nonlinear(skb) && shinfo->gso_size != 0 &&
	    unlikely(shinfo->gso_type == 0)) {
		__skb_warn_lro_forwarding(skb);
		return true;
	}
	return false;
}

static inline void skb_forward_csum(struct sk_buff *skb)
{
	/* Unfortunately we don't support this one.  Any brave souls? */
	if (skb->ip_summed == CHECKSUM_COMPLETE)
		skb->ip_summed = CHECKSUM_NONE;
}

/**
 * skb_checksum_none_assert - make sure skb ip_summed is CHECKSUM_NONE
 * @skb: skb to check
 *
 * fresh skbs have their ip_summed set to CHECKSUM_NONE.
 * Instead of forcing ip_summed to CHECKSUM_NONE, we can
 * use this helper, to document places where we make this assertion.
 */
static inline void skb_checksum_none_assert(const struct sk_buff *skb)
{
	DEBUG_NET_WARN_ON_ONCE(skb->ip_summed != CHECKSUM_NONE);
}

bool skb_partial_csum_set(struct sk_buff *skb, u16 start, u16 off);

int skb_checksum_setup(struct sk_buff *skb, bool recalculate);
struct sk_buff *skb_checksum_trimmed(struct sk_buff *skb,
				     unsigned int transport_len,
				     __sum16(*skb_chkf)(struct sk_buff *skb));

/**
 * skb_head_is_locked - Determine if the skb->head is locked down
 * @skb: skb to check
 *
 * The head on skbs build around a head frag can be removed if they are
 * not cloned.  This function returns true if the skb head is locked down
 * due to either being allocated via kmalloc, or by being a clone with
 * multiple references to the head.
 */
static inline bool skb_head_is_locked(const struct sk_buff *skb)
{
	return !skb->head_frag || skb_cloned(skb);
}

/* Local Checksum Offload.
 * Compute outer checksum based on the assumption that the
 * inner checksum will be offloaded later.
 * See Documentation/networking/checksum-offloads.rst for
 * explanation of how this works.
 * Fill in outer checksum adjustment (e.g. with sum of outer
 * pseudo-header) before calling.
 * Also ensure that inner checksum is in linear data area.
 */
static inline __wsum lco_csum(struct sk_buff *skb)
{
	unsigned char *csum_start = skb_checksum_start(skb);
	unsigned char *l4_hdr = skb_transport_header(skb);
	__wsum partial;

	/* Start with complement of inner checksum adjustment */
	partial = ~csum_unfold(*(__force __sum16 *)(csum_start +
						    skb->csum_offset));

	/* Add in checksum of our headers (incl. outer checksum
	 * adjustment filled in by caller) and return result.
	 */
	return csum_partial(l4_hdr, csum_start - l4_hdr, partial);
}

static inline bool skb_is_redirected(const struct sk_buff *skb)
{
	return skb->redirected;
}

static inline void skb_set_redirected(struct sk_buff *skb, bool from_ingress)
{
	skb->redirected = 1;
#ifdef CONFIG_NET_REDIRECT
	skb->from_ingress = from_ingress;
	if (skb->from_ingress)
		skb_clear_tstamp(skb);
#endif
}

static inline void skb_reset_redirect(struct sk_buff *skb)
{
	skb->redirected = 0;
}

static inline bool skb_csum_is_sctp(struct sk_buff *skb)
{
	return skb->csum_not_inet;
}

static inline void skb_set_kcov_handle(struct sk_buff *skb,
				       const u64 kcov_handle)
{
#ifdef CONFIG_KCOV
	skb->kcov_handle = kcov_handle;
#endif
}

static inline u64 skb_get_kcov_handle(struct sk_buff *skb)
{
#ifdef CONFIG_KCOV
	return skb->kcov_handle;
#else
	return 0;
#endif
}

#ifdef CONFIG_PAGE_POOL
static inline void skb_mark_for_recycle(struct sk_buff *skb)
{
	skb->pp_recycle = 1;
}
#endif

static inline bool skb_pp_recycle(struct sk_buff *skb, void *data)
{
	if (!IS_ENABLED(CONFIG_PAGE_POOL) || !skb->pp_recycle)
		return false;
	return page_pool_return_skb_page(virt_to_page(data));
}

#endif	/* __KERNEL__ */
#endif	/* _LINUX_SKBUFF_H */<|MERGE_RESOLUTION|>--- conflicted
+++ resolved
@@ -2389,8 +2389,6 @@
 	skb_frag_size_set(frag, size);
 }
 
-<<<<<<< HEAD
-=======
 /**
  * skb_len_add - adds a number to len fields of skb
  * @skb: buffer to add len to
@@ -2403,7 +2401,6 @@
 	skb->truesize += delta;
 }
 
->>>>>>> 7c6327c7
 /**
  * __skb_fill_page_desc - initialise a paged fragment in an skb
  * @skb: buffer containing fragment to be initialised
